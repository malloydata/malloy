{
  "name": "@malloydata/db-snowflake",
<<<<<<< HEAD
  "version": "0.0.268",
=======
  "version": "0.0.269",
>>>>>>> 0cf8965b
  "license": "MIT",
  "main": "dist/index.js",
  "types": "dist/index.d.ts",
  "repository": {
    "type": "git",
    "url": "https://github.com/malloydata/malloy"
  },
  "engines": {
    "node": ">=20"
  },
  "scripts": {
    "lint": "eslint '**/*.ts{,x}'",
    "lint-fix": "eslint '**/*.ts{,x}' --fix",
    "test": "jest --config=../../jest.config.js",
    "build": "tsc --build",
    "clean": "tsc --build --clean",
    "malloyc": "ts-node ../../scripts/malloy-to-json",
    "prepublishOnly": "npm run build"
  },
  "dependencies": {
<<<<<<< HEAD
    "@malloydata/malloy": "^0.0.268",
=======
    "@malloydata/malloy": "^0.0.269",
>>>>>>> 0cf8965b
    "generic-pool": "^3.9.0",
    "snowflake-sdk": "2.0.2",
    "toml": "^3.0.0"
  }
}<|MERGE_RESOLUTION|>--- conflicted
+++ resolved
@@ -1,10 +1,6 @@
 {
   "name": "@malloydata/db-snowflake",
-<<<<<<< HEAD
-  "version": "0.0.268",
-=======
   "version": "0.0.269",
->>>>>>> 0cf8965b
   "license": "MIT",
   "main": "dist/index.js",
   "types": "dist/index.d.ts",
@@ -25,11 +21,7 @@
     "prepublishOnly": "npm run build"
   },
   "dependencies": {
-<<<<<<< HEAD
-    "@malloydata/malloy": "^0.0.268",
-=======
     "@malloydata/malloy": "^0.0.269",
->>>>>>> 0cf8965b
     "generic-pool": "^3.9.0",
     "snowflake-sdk": "2.0.2",
     "toml": "^3.0.0"
