/*
 * Copyright 2023 Google LLC
 *
 * Permission is hereby granted, free of charge, to any person obtaining
 * a copy of this software and associated documentation files
 * (the "Software"), to deal in the Software without restriction,
 * including without limitation the rights to use, copy, modify, merge,
 * publish, distribute, sublicense, and/or sell copies of the Software,
 * and to permit persons to whom the Software is furnished to do so,
 * subject to the following conditions:
 *
 * The above copyright notice and this permission notice shall be
 * included in all copies or substantial portions of the Software.
 *
 * THE SOFTWARE IS PROVIDED "AS IS", WITHOUT WARRANTY OF ANY KIND,
 * EXPRESS OR IMPLIED, INCLUDING BUT NOT LIMITED TO THE WARRANTIES OF
 * MERCHANTABILITY, FITNESS FOR A PARTICULAR PURPOSE AND NONINFRINGEMENT.
 * IN NO EVENT SHALL THE AUTHORS OR COPYRIGHT HOLDERS BE LIABLE FOR ANY
 * CLAIM, DAMAGES OR OTHER LIABILITY, WHETHER IN AN ACTION OF CONTRACT,
 * TORT OR OTHERWISE, ARISING FROM, OUT OF OR IN CONNECTION WITH THE
 * SOFTWARE OR THE USE OR OTHER DEALINGS IN THE SOFTWARE.
 */

import {
  Connection,
  ConnectionConfig,
  FetchSchemaOptions,
  FieldTypeDef,
  MalloyQueryData,
  FieldAtomicTypeDef,
  NamedStructDefs,
  PersistSQLResults,
  PooledConnection,
  QueryValue,
  QueryData,
  QueryDataRow,
  QueryOptionsReader,
  QueryRunStats,
  RunSQLOptions,
  SQLBlock,
  StandardSQLDialect,
  StreamingConnection,
  StructDef,
} from '@malloydata/malloy';
import {randomUUID} from 'crypto';
import {Trino, BasicAuth} from 'trino-client';

export interface TrinoManagerOptions {
  credentials?: {
    clientId: string;
    clientSecret: string;
    refreshToken: string | null;
  };
  projectId?: string | undefined;
  userAgent: string;
}

export interface TrinoConnectionConfiguration {
  server?: string;
  catalog?: string;
  schema?: string;
  user?: string;
  password?: string;
}

type TrinoConnectionOptions = ConnectionConfig;

// manage access to BQ, control costs, enforce global data/API limits
export class TrinoConnection implements Connection, PersistSQLResults {
  trinoToMalloyTypes: {[key: string]: FieldAtomicTypeDef} = {
    'varchar': {type: 'string'},
    'integer': {type: 'number', numberType: 'integer'},
    'bigint': {type: 'number', numberType: 'integer'},
    'double': {type: 'number', numberType: 'float'},
    'decimal': {type: 'number', numberType: 'float'},
    'string': {type: 'string'},
    'date': {type: 'date'},
    'timestamp': {type: 'timestamp'},
    'boolean': {type: 'boolean'},

    // TODO(figutierrez0): cleanup.
    /* 'INT64': {type: 'number', numberType: 'integer'},
    'FLOAT': {type: 'number', numberType: 'float'},
    'FLOAT64': {type: 'number', numberType: 'float'},
    'NUMERIC': {type: 'number', numberType: 'float'},
    'BIGNUMERIC': {type: 'number', numberType: 'float'},
    'TIMESTAMP': {type: 'timestamp'},
    'BOOLEAN': {type: 'boolean'},
    'BOOL': {type: 'boolean'},
    'JSON': {type: 'json'},*/
    // TODO (https://cloud.google.com/bigquery/docs/reference/rest/v2/tables#tablefieldschema):
    // BYTES
    // DATETIME
    // TIME
    // GEOGRAPHY
  };

  private sqlToMalloyType(sqlType: string): FieldAtomicTypeDef | undefined {
    const baseSqlType = sqlType.match(/^(\w+)/)?.at(0) ?? sqlType;
    if (this.trinoToMalloyTypes[baseSqlType]) {
      return this.trinoToMalloyTypes[baseSqlType];
    }

    return undefined;
  }

  public readonly name: string;
  private readonly dialect = new StandardSQLDialect();
  static DEFAULT_QUERY_OPTIONS: RunSQLOptions = {
    rowLimit: 10,
  };

  private schemaCache = new Map<
    string,
    | {schema: StructDef; error?: undefined; timestamp: number}
    | {error: string; schema?: undefined; timestamp: number}
  >();
  private sqlSchemaCache = new Map<
    string,
    | {
        structDef: StructDef;
        error?: undefined;
        timestamp: number;
      }
    | {error: string; structDef?: undefined; timestamp: number}
  >();

  private queryOptions?: QueryOptionsReader;

  private config: TrinoConnectionConfiguration;

  private trino: Trino;

  constructor(
    option: TrinoConnectionOptions,
    queryOptions?: QueryOptionsReader
  );
  constructor(
    name: string,
    queryOptions?: QueryOptionsReader,
    config?: TrinoConnectionConfiguration
  );
  constructor(
    arg: string | TrinoConnectionOptions,
    queryOptions?: QueryOptionsReader,
    config: TrinoConnectionConfiguration = {}
  ) {
    this.name = 'trino';
    /* if (typeof arg === 'string') {
      this.name = arg;
    } else {
      const {name, client_email, private_key, ...args} = arg;
      this.name = name;
      config = args;
      if (client_email || private_key) {
        config.credentials = {
          client_email,
          private_key,
        };
      }
    }*/
    // TODO: check user is set.
    this.trino = Trino.create({
      server: config.server,
      catalog: 'malloy_demo', //config.catalog,
      schema: config.schema,
      auth: new BasicAuth(config.user!, config.password),
    });

    this.queryOptions = queryOptions;
    this.config = config;
  }

  get dialectName(): string {
    return 'trino';
  }

  private readQueryOptions(): RunSQLOptions {
    const options = TrinoConnection.DEFAULT_QUERY_OPTIONS;
    if (this.queryOptions) {
      if (this.queryOptions instanceof Function) {
        return {...options, ...this.queryOptions()};
      } else {
        return {...options, ...this.queryOptions};
      }
    } else {
      return options;
    }
  }

  public isPool(): this is PooledConnection {
    return false;
  }

  public canPersist(): this is PersistSQLResults {
    return true;
  }

  public canStream(): this is StreamingConnection {
    return false;
  }

  public get supportsNesting(): boolean {
    return true;
  }

  public async manifestTemporaryTable(_sqlCommand: string): Promise<string> {
    throw new Error('not implemented 1');
  }

  /*  private async _runSQL(
    sqlCommand: string,
    {rowLimit, abortSignal}: RunSQLOptions = {},
    rowIndex = 0
  ): Promise<{
    data: MalloyQueryData;
    schema: Trino.ITableFieldSchema | undefined;
  }> {
    const defaultOptions = this.readQueryOptions();
    const pageSize = rowLimit ?? defaultOptions.rowLimit;

    try {
      const queryResultsOptions: QueryResultsOptions = {
        maxResults: pageSize,
        startIndex: rowIndex.toString(),
      };

      const jobResult = await this.createTrinoJobAndGetResults(
        sqlCommand,
        undefined,
        queryResultsOptions,
        abortSignal
      );

      const totalRows = +(jobResult[2]?.totalRows
        ? jobResult[2].totalRows
        : '0');

      // TODO even though we have 10 minute timeout limit, we still should confirm that resulting metadata has "jobComplete: true"
      const queryCostBytes = jobResult[2]?.totalBytesProcessed;
      const data: MalloyQueryData = {
        rows: jobResult[0],
        totalRows,
        runStats: {
          queryCostBytes: queryCostBytes ? +queryCostBytes : undefined,
        },
      };
      const schema = jobResult[2]?.schema;

      return {data, schema};
    } catch (e) {
      throw maybeRewriteError(e);
    }
  }*/

  convertRow(structDef: StructDef, row: unknown[]) {
    const col = {};
    for (let i = 0; i < structDef.fields.length; i++) {
      if (structDef.fields[i].type === 'struct') {
        col[structDef.fields[i].name] = this.convertNest(
          structDef.fields[i] as StructDef,
          row[i]
        );
      }
      col[structDef.fields[i].name] = row[i];
    }
    return col;
  }

<<<<<<< HEAD
  convertNest(structDef: StructDef, dataRows: unknown) {
=======
  convertNest(structDef: StructDef, dataRows: unknown[][]) {
>>>>>>> b2769b65
    const ret: unknown[] = [];
    if (
      structDef.structRelationship.type === 'nested' &&
      !structDef.structRelationship.isArray
    ) {
      return this.convertRow(structDef, dataRows as unknown[]);
    }
    for (const row of dataRows as unknown[]) {
      ret.push(this.convertRow(structDef, row as unknown[]));
    }
    return ret;
  }

  public async runSQL(
    sqlCommand: string,
    options: RunSQLOptions = {},
    // TODO(figutierrez): Use.
    _rowIndex = 0
  ): Promise<MalloyQueryData> {
    const result = await this.trino.query(sqlCommand);
    let queryResult = await result.next();
    if (queryResult.value.error) {
      // TODO: handle.
      const {failureInfo: _, ...error} = queryResult.value.error;
      throw new Error(
        `Failed to execute sql: ${sqlCommand}. \n Error: ${JSON.stringify(
          error
        )}`
      );
    }

    const malloyColumns = queryResult.value.columns.map(c =>
      this.malloyTypeFromTrinoType(c.name, c.type)
    );

    // Debugging types
    const _x = queryResult.value.columns.map(c => console.log(c.type));
    console.log(JSON.stringify(malloyColumns, null, 2));

    let maxRows = options.rowLimit ?? 50;
    const malloyRows: QueryDataRow[] = [];
    while (queryResult !== null && maxRows--) {
      const rows = queryResult.value.data ?? [];
      for (const row of rows) {
        const malloyRow: QueryDataRow = {};
        for (let i = 0; i < queryResult.value.columns.length; i++) {
          const column = queryResult.value.columns[i];
          if (malloyColumns[i].type === 'struct') {
            malloyRow[column.name] = this.convertNest(
              malloyColumns[i] as StructDef,
              row[i]
            ) as QueryValue;
          } else {
            malloyRow[column.name] = row[i] as QueryValue;
          }
        }

        malloyRows.push(malloyRow);
      }

      if (!queryResult.done) {
        queryResult = await result.next();
      } else {
        break;
      }
    }

    // TODO(figutierrez): Remove.
    // eslint-disable-next-line no-console
    // console.log(`ROWS: ${JSON.stringify(malloyRows)} ${malloyRows.length}`);
    // TODO: handle totalrows.
    return {rows: malloyRows, totalRows: malloyRows.length};
  }

  public async runSQLBlockAndFetchResultSchema(
    _sqlBlock: SQLBlock,
    _options?: RunSQLOptions
  ): Promise<{data: MalloyQueryData; schema: StructDef}> {
    /*const {data, schema: schemaRaw} = await this._runSQL(
      sqlBlock.selectStr,
      options
    );

    // TODO need to probably surface the cause of the schema not present error
    if (schemaRaw === undefined) {
      throw new Error('Schema not present');
    }

    const schema = this.structDefFromSQLSchema(sqlBlock, schemaRaw);
    return {data, schema};*/
    throw new Error('Not implemented 3');
  }

  public async fetchSchemaForTables(
    missing: Record<string, string>,
    {refreshTimestamp}: FetchSchemaOptions
  ): Promise<{
    schemas: Record<string, StructDef>;
    errors: Record<string, string>;
  }> {
    const schemas: NamedStructDefs = {};
    const errors: {[name: string]: string} = {};

    for (const tableKey in missing) {
      let inCache = this.schemaCache.get(tableKey);
      const tablePath = missing[tableKey];

      if (
        !inCache ||
        (refreshTimestamp && refreshTimestamp > inCache.timestamp)
      ) {
        const timestamp = refreshTimestamp ?? Date.now();
        try {
          const schema = await this.structDefFromTableSchema(
            tableKey,
            // TODO: remove.
            tablePath
          );
          inCache = {
            schema,
            timestamp,
          };
          this.schemaCache.set(tableKey, inCache);
        } catch (error) {
          inCache = {error: error.message, timestamp};
        }
      }
      if (inCache.schema !== undefined) {
        schemas[tableKey] = inCache.schema;
      } else {
        errors[tableKey] = inCache.error || 'Unknown schema fetch error';
      }
    }

    return {schemas: schemas, errors: errors};
  }

  private async structDefFromTableSchema(
    tableKey: string,
    tablePath: string
  ): Promise<StructDef> {
    const structDef: StructDef = {
      type: 'struct',
      name: tableKey,
      dialect: this.dialectName,
      structSource: {
        type: 'table',
        tablePath,
      },
      structRelationship: {
        type: 'basetable',
        connectionName: this.name,
      },
      fields: [],
    };

    return await this.loadSchemaForSqlBlock(
      `DESCRIBE ${tablePath}`,
      structDef,
      `table ${tablePath}`
    );
  }

  public async fetchSchemaForSQLBlock(
    sqlRef: SQLBlock,
    // eslint-disable-next-line @typescript-eslint/no-unused-vars
    {refreshTimestamp}: FetchSchemaOptions
  ): Promise<
    | {structDef: StructDef; error?: undefined}
    | {error: string; structDef?: undefined}
  > {
    const key = sqlRef.name;
    let inCache = this.sqlSchemaCache.get(key);
    if (
      !inCache ||
      (refreshTimestamp && refreshTimestamp > inCache.timestamp)
    ) {
      const timestamp = refreshTimestamp ?? Date.now();
      try {
        inCache = {
          structDef: await this.structDefFromSqlBlock(sqlRef),
          timestamp,
        };
      } catch (error) {
        inCache = {error: error.message, timestamp};
      }
      this.sqlSchemaCache.set(key, inCache);
    }
    return inCache;
  }

  private async structDefFromSqlBlock(sqlRef: SQLBlock): Promise<StructDef> {
    const structDef: StructDef = {
      type: 'struct',
      name: sqlRef.name,
      dialect: this.dialectName,
      structSource: {
        type: 'sql',
        method: 'subquery',
        sqlBlock: sqlRef,
      },
      structRelationship: {
        type: 'basetable',
        connectionName: this.name,
      },
      fields: [],
    };

    const tmpQueryName = `myMalloyQuery${randomUUID().replace(/-/g, '')}`;
    await this.executeAndWait(
      `PREPARE ${tmpQueryName} FROM ${sqlRef.selectStr}`
    );
    return await this.loadSchemaForSqlBlock(
      `DESCRIBE OUTPUT ${tmpQueryName}`,
      structDef,
      `query ${sqlRef.selectStr.substring(0, 50)}`
    );
  }

  private async executeAndWait(sqlBlock: string): Promise<void> {
    const result = await this.trino.query(sqlBlock);
    // TODO: make sure failure is handled correctly.
    while (!(await result.next()).done);
  }

  splitColumns(s: string) {
    const columns: string[] = [];
    let parens = 0;
    let column = '';
    let eatSpaces = true;
    for (let idx = 0; idx < s.length; idx++) {
      const c = s.charAt(idx);
      if (eatSpaces && c === ' ') {
        // Eat space
      } else {
        eatSpaces = false;
        if (!parens && c === ',') {
          columns.push(column);
          column = '';
          eatSpaces = true;
        } else {
          column += c;
        }
        if (c === '(') {
          parens += 1;
        } else if (c === ')') {
          parens -= 1;
        }
      }
    }
    columns.push(column);
    return columns;
  }

  malloyTypeFromTrinoType(
    name: string,
    trinoType: string
  ): FieldAtomicTypeDef | StructDef {
    let malloyType: FieldAtomicTypeDef | StructDef;
    // Arrays look like `array(type)`
    console.log(`"${name}$ "${trinoType}"`);
    const arrayMatch = trinoType.match(/^([^,]+\s)?array\((.*)\)$/);

    // Structs look like `row(name type, name type)`
    const structMatch = trinoType.match(/^([^,]+\s)?row\((.*)\)$/);

    if (arrayMatch) {
      const arrayType = arrayMatch[2];
      const innerType = this.malloyTypeFromTrinoType(name, arrayType);
      if (innerType.type === 'struct') {
        malloyType = innerType;
        malloyType.structRelationship = {
          type: 'nested',
          fieldName: name,
          isArray: true,
        };
      } else {
        malloyType = {
          type: 'struct',
          name,
          dialect: this.dialectName,
          structSource: {type: 'nested'},
          structRelationship: {
            type: 'nested',
            fieldName: name,
            isArray: true,
          },
          fields: [{...innerType, name: 'value'} as FieldTypeDef],
        };
      }
    } else if (structMatch) {
      // TODO: Trino doesn't quote or escape commas in field names,
      // so some magic is going to need to be applied before we get here
      // to avoid confusion if a field name contains a comma
<<<<<<< HEAD
      const innerTypes = structMatch[2].split(/,\s+/);
=======
      const innerTypes = this.splitColumns(structMatch[1]);
>>>>>>> b2769b65
      malloyType = {
        type: 'struct',
        name,
        dialect: this.dialectName,
        structSource: {type: 'nested'},
        structRelationship: {
          type: 'nested',
          fieldName: name,
          isArray: false,
        },
        fields: [],
      };
      for (let innerType of innerTypes) {
        // TODO: Handle time zone type annotation, which is an
        // exception to the types not containing spaces assumption
        innerType = innerType.replace(/ with time zone$/, '');
        const parts = innerType.match(/^(.*)\s((array\(.*)|\S+)$/);
        if (parts) {
          const innerName = parts[1];
          const innerTrinoType = parts[2];
          const innerMalloyType = this.malloyTypeFromTrinoType(
            innerName,
            innerTrinoType
          );
          malloyType.fields.push({...innerMalloyType, name: innerName});
        } else {
          malloyType.fields.push({
            name: 'unknown',
            type: 'unsupported',
            rawType: innerType.toLowerCase(),
          });
        }
      }
    } else {
      malloyType = this.sqlToMalloyType(trinoType) ?? {
        type: 'unsupported',
        rawType: trinoType.toLowerCase(),
      };
    }
    return malloyType;
  }

  structDefFromSchema(rows: string[][], structDef: StructDef): void {
    for (const row of rows) {
      const name = row[0];
      const type = row[4] || row[1];
      const malloyType = this.malloyTypeFromTrinoType(name, type);
      // console.log('>', row, '\n<', malloyType);
      structDef.fields.push({name, ...malloyType});
    }
  }

  private async loadSchemaForSqlBlock(
    sqlBlock: string,
    structDef: StructDef,
    element: string
  ): Promise<StructDef> {
    try {
      const result = await this.trino.query(sqlBlock);

      const queryResult = await result.next();

      if (queryResult.value.error) {
        // TODO: handle.
        throw new Error(
          `Failed to grab schema for ${element}: ${JSON.stringify(
            queryResult.value.error
          )}`
        );
      }

      const rows: string[][] = queryResult.value.data ?? [];
      this.structDefFromSchema(rows, structDef);
    } catch (e) {
      throw new Error(`Could not fetch schema for ${element} ${e}`);
    }

    return structDef;
  }

  /*  public async downloadMalloyQuery(
    sqlCommand: string
  ): Promise<ResourceStream<RowMetadata>> {
    const job = await this.createTrinoJob({
      query: sqlCommand,
    });

    return job.getQueryResultsStream();
  }*/

  public async estimateQueryCost(_sqlCommand: string): Promise<QueryRunStats> {
    // TODO(figutierrez): Implement.
    return {};
  }

  public async executeSQLRaw(_sqlCommand: string): Promise<QueryData> {
    /*const result = await this.createTrinoJobAndGetResults(sqlCommand);
    return result[0];*/
    throw new Error('Not implemented 7');
  }

  public async test(): Promise<void> {
    // await this.dryRunSQLQuery('SELECT 1');
  }

  async close(): Promise<void> {
    return;
  }
}<|MERGE_RESOLUTION|>--- conflicted
+++ resolved
@@ -267,11 +267,7 @@
     return col;
   }
 
-<<<<<<< HEAD
   convertNest(structDef: StructDef, dataRows: unknown) {
-=======
-  convertNest(structDef: StructDef, dataRows: unknown[][]) {
->>>>>>> b2769b65
     const ret: unknown[] = [];
     if (
       structDef.structRelationship.type === 'nested' &&
@@ -308,8 +304,8 @@
     );
 
     // Debugging types
-    const _x = queryResult.value.columns.map(c => console.log(c.type));
-    console.log(JSON.stringify(malloyColumns, null, 2));
+    // const _x = queryResult.value.columns.map(c => console.log(c.type));
+    // console.log(JSON.stringify(malloyColumns, null, 2));
 
     let maxRows = options.rowLimit ?? 50;
     const malloyRows: QueryDataRow[] = [];
@@ -532,7 +528,7 @@
   ): FieldAtomicTypeDef | StructDef {
     let malloyType: FieldAtomicTypeDef | StructDef;
     // Arrays look like `array(type)`
-    console.log(`"${name}$ "${trinoType}"`);
+    // console.log(`"${name}" "${trinoType}"`);
     const arrayMatch = trinoType.match(/^([^,]+\s)?array\((.*)\)$/);
 
     // Structs look like `row(name type, name type)`
@@ -566,11 +562,7 @@
       // TODO: Trino doesn't quote or escape commas in field names,
       // so some magic is going to need to be applied before we get here
       // to avoid confusion if a field name contains a comma
-<<<<<<< HEAD
-      const innerTypes = structMatch[2].split(/,\s+/);
-=======
       const innerTypes = this.splitColumns(structMatch[1]);
->>>>>>> b2769b65
       malloyType = {
         type: 'struct',
         name,
