/*
 * Copyright (c) Meta Platforms, Inc. and affiliates.
 *
 * This source code is licensed under the MIT license found in the
 * LICENSE file in the root directory of this source tree.
 */

struct ModelInfo {
  1: required list<ModelEntryValue> entries,
  2: optional list<Annotation> annotations,
  3: required list<QueryInfo> anonymous_queries,
}

union ModelEntryValue {
  1: required SourceInfo source,
  2: required QueryInfo query,
}

struct SourceInfo {
  1: required string name,
  2: required Schema schema,
  3: optional list<Annotation> annotations,
  4: optional list<ParameterInfo> parameters,
}

struct ParameterInfo {
  1: required string name,
  2: required AtomicType type,
  3: optional LiteralValue default_value,
}

struct QueryInfo {
  1: required string name,
  2: required Schema schema,
  3: optional list<Annotation> annotations,
  // "openable query"
  4: optional Query definition,
  // TODO consider code and location for ALL objects in the model
  // TODO should this be optional or always present? or not here at all?
    // Argument against: if all objects have their code, then there is tons of repetition
    // Instead, maybe just have all the code in the model (or not at all, rely on user?)
    // and use locations
    // What about definitions from other files?
    // Should Location have a url at all, or just be the Range -- does Thrift handle repetition of
    // strings well?
  5: optional string code,
  // TODO should this be optional or always present? or not here at all?
  6: optional Location location,
}

struct AnonymousQueryInfo {
  2: required Schema schema,
  4: optional list<Annotation> annotations,
  // "openable query"
  5: optional Query definition,
  // TODO consider code and location for ALL objects in the model
  // TODO should this be optional or always present? or not here at all?
    // Argument against: if all objects have their code, then there is tons of repetition
    // Instead, maybe just have all the code in the model (or not at all, rely on user?)
    // and use locations
    // What about definitions from other files?
    // Should Location have a url at all, or just be the Range -- does Thrift handle repetition of
    // strings well?
  6: optional string code,
  // TODO should this be optional or always present? or not here at all?
  7: optional Location location,
}

struct Location {
  1: required string url,
  2: required Range range,
}

struct Range {
  1: required Position start,
  2: required Position end,
}

struct Position {
  1: required i32 line,
  2: required i32 character,
}

struct Schema {
  1: required list<FieldInfo> fields,
}

struct Annotation {
  1: required string value,
}

union FieldInfo {
  // 1: required AtomicField atomic_field,
  1: required DimensionInfo dimension,
  2: required MeasureInfo measure,
  3: required JoinInfo join,
  4: required ViewInfo view,
}

// TODO should these just be "AtomicField" with a "fieldtype"
struct DimensionInfo {
  1: required string name,
  2: required AtomicType type,
  3: optional list<Annotation> annotations,
  // TODO possibly need "wasDimension vs wasMeasure"
  // TODO possibly need "isExpression" depending on how we do drills
  // TODO possibly need "isParameter" depending on how we do drills
  // TODO possibly need "isProtected/isPrivate" depending on how we do drills
  // TODO possibly need `referenceId` to enable renderer to know when two fields are the same
    // or maybe we can come up with another solution?
}

struct MeasureInfo {
  1: required string name,
  2: required AtomicType type,
  3: optional list<Annotation> annotations,
}

// TODO do I need the full "nested"/"query"/"one_to_one" etc?
enum Relationship {
  ONE = 1,
  MANY = 2,
  CROSS = 3
}

struct JoinInfo {
  1: required string name,
  2: required Schema schema,
  3: optional list<Annotation> annotations,
  4: required Relationship relationship,
}

struct ViewInfo {
  1: required string name,
  2: required Schema schema,
  3: optional list<Annotation> annotations,
  // TODO naming of this
  // "openable view"
  4: optional View definition,
  // Possibly need `filterList` depending on how we do drills
}

struct View {
  2: required ViewDefinition definition,
  3: optional list<Annotation> annotations,
}

enum OrderByDirection {
  ASC = 1,
  DESC = 2,
}

struct StringType {
}

struct BooleanType {
}

enum NumberSubtype {
  INTEGER = 1,
  DECIMAL = 2,
}

struct NumberType {
  1: optional NumberSubtype subtype,
}

struct JSONType {
}

struct ArrayType {
  1: required AtomicType element_type;
}

struct RecordType {
  1: required list<DimensionInfo> fields
}

union AtomicType {
  1: required StringType string_type,
  2: required BooleanType boolean_type,
  3: required NumberType number_type,
  4: required JSONType json_type,
  5: required SQLNativeType sql_native_type,
  6: required DateType date_type,
  7: required TimestampType timestamp_type,
  9: required ArrayType array_type,
  10: required RecordType record_type,
}

struct SQLNativeType {
  1: optional string sql_type,
}

enum DateTimeframe {
  YEAR = 1,
  QUARTER = 2,
  MONTH = 3,
  WEEK = 4,
  DAY = 5,
}

enum TimestampTimeframe {
  YEAR = 1,
  QUARTER = 2,
  MONTH = 3,
  WEEK = 4,
  DAY = 5,
  HOUR = 6,
  MINUTE = 7,
  SECOND = 8,
}

struct DateType {
  2: optional DateTimeframe timeframe,
}

struct TimestampType {
  2: optional TimestampTimeframe timeframe,
}

/*

Questions:
- Should `fields`, `sources`, etc. be Map<string, Field> or Field[]
- Any way to have an "either" type? use unions?
- How to represent a refinement of a model query

Generate typescript?
- https://github.com/creditkarma/thrift-typescript
    - https://www.internalfb.com/diff/D68557062
*/

union ViewOperation {
  1: required GroupBy group_by,
  2: required Aggregate aggregate,
  3: OrderBy order_by,
  4: required Limit limit,
  5: required Where where,
  6: required Nest nest,
}

struct GroupBy {
  1: optional string name,
  2: required Field field,
}

struct Nest {
  1: optional string name,
  2: required View view,
}

struct Aggregate {
<<<<<<< HEAD
  1: required list<AggregateItem> items,
  2: optional list<Annotation> annotations,
}

struct AggregateItem {
=======
>>>>>>> 9aadab36
  1: optional string name,
  2: required Field field,
}

struct Field {
  1: required Expression expression,
  // TODO only two kinds of distinguishable annotations are before `aggregate:` and before `name is value`
  // between `name` and `is`, or between `is` and `value` are converted to before `name`.
  2: optional list<Annotation> annotations,
}

struct OrderBy {
  1: required Reference field,
  2: optional OrderByDirection direction,
}

struct Limit {
  1: required i32 limit,
}

// TODO this is a bit annoying, but the current typescript system doesn't really
// allow me to have a union whose property is also a union, since I'm compressing them
// into an intersection type of `{__type: } & Where`. If Where is also a union, then
// there would be two `__type` fields...
struct Where {
  1: required Filter filter,
}

union Filter {
  1: required FilterStringApplication filter_string,
}

struct FilterStringApplication {
  1: required Reference field,
  2: required string filter,
}

/**

stages: [
  {ref: ff}
  {refin: {base: ff}, {seg}}
  {seg}
]

stages: [
  {
    refinements: [
      {ref}
      {ref}
      {seg}
    ]
  }
]

*/

struct Query {
  1: required QueryDefinition definition,
}

union QueryDefinition {
  1: QueryArrow arrow,
  2: Reference reference,
  3: QueryRefinement refinement,
}

struct QueryArrow {
  1: required Reference source,
  2: required ViewDefinition view,
}

struct QueryRefinement {
  1: required Reference query,
  2: required ViewDefinition refinement,
}

union ViewDefinition {
  1: ViewArrow arrow,
  2: Reference reference,
  3: ViewRefinement refinement,
  4: ViewSegment segment,
}

struct ViewRefinement {
  1: required ViewDefinition base,
  2: required ViewDefinition refinement,
}

struct ViewArrow {
  1: required ViewDefinition source,
  2: required ViewDefinition view,
}

struct ViewSegment {
  1: required list<ViewOperation> operations,
}

struct Reference {
  1: required string name,
  2: optional list<string> path,
  3: optional list<ParameterValue> parameters,
}

struct ParameterValue {
  1: required string name,
  2: required LiteralValue value,
}

union LiteralValue {
  1: required StringLiteral string_literal,
  2: required NumberLiteral number_literal,
  3: required DateLiteral date_literal,
  4: required TimestampLiteral timestamp_literal,
  5: required BooleanLiteral boolean_literal,
  6: required NullLiteral null_literal,
}

struct StringLiteral {
  1: required string string_value,
}

struct NumberLiteral {
  1: required double number_value,
}

struct BooleanLiteral {
  1: required bool boolean_value,
}

struct DateLiteral {
  1: required string date_value,
}

struct TimestampLiteral {
  1: required string timestamp_value,
}

struct NullLiteral {
}

union Expression {
  1: required Reference reference,
  2: required TimeTruncationFieldReference time_truncation,
  3: required FilteredField filtered_field,
}

struct TimeTruncationFieldReference {
  1: required Reference reference, // TODO do I make this circular, more like actual grammar? e.g. TimeTruncation rather than TimeTruncationFieldReference
  2: required TimestampTimeframe truncation,
}

struct FilteredField {
  1: required Reference reference,
  2: required list<Where> where,
}

struct StringCell {
  1: required string string_value,
}

struct BooleanCell {
  1: required bool boolean_value,
}

struct NumberCell {
  1: required double number_value,
}

struct TimestampCell {
  1: required string timestamp_value, // TODO another way to represent dates?
}

struct DateCell {
  1: required string date_value, // TODO another way to represent dates?
}

struct JSONCell {
  1: required string json_value,
}

struct ArrayCell {
  1: required list<Cell> array_value,
}

// A record is also just a list of values, because we don't need to store the names in the data
struct RecordCell {
  1: required list<Cell> record_value,
}

struct TableCell {
  1: required Table table_value,
}

union Cell {
  1: required StringCell string_cell,
  2: required BooleanCell boolean_cell,
  3: required DateCell date_cell,
  4: required TimestampCell timestamp_cell, // TODO does this need to be separate?
  5: required NumberCell number_cell,
  6: required JSONCell json_cell, // TODO does this need to be here?
  7: required RecordCell record_cell,
  8: required ArrayCell array_cell,
  9: required TableCell table_cell, // TODO does this need to be different from an array of records
  // TODO sql_native???
}

struct Row {
  1: required list<Cell> cells,
}

struct Table {
  1: required list<Row> rows,
}

union Data {
  1: required RecordCell record,
  2: required Table table,
}

// should this be one type "Result" with optional data/sql, or three different types?
struct Result {
  1: optional Data data,
  2: required Schema schema,
  3: optional string sql,
}

/*

Result metadata:

  // I think not used

  sourceField: string;

  // used by drill to drill on fields which were expressions (probably in future replaced with `where: view_name.field ? ...`)

  sourceExpression?: string;

  // only used by legacy renderer

  sourceClasses: string[];

  // used by drill to collect filters

  filterList?: FilterCondition[];

  // used by renderer to pick default axes

  fieldKind: 'measure' | 'dimension' | 'struct';

  // used by renderer to know whether two fields in the result are the same, for hover syncing and axis sharing etc

  referenceId?: string;
*/


/*
TODO
- formalize difference between a "Summary" of a thing and a "Definition" of a thing
  this will make the naming of things clearer: ViewSummary vs ViewDefinition
- Openable views
- code for things
- openable dimensions/measures?

*/

// concern: shape of FieldInfo and GroupBy (no object for "Field") are funadmentally pretty different,
// but it might be nice for them to be more similar.<|MERGE_RESOLUTION|>--- conflicted
+++ resolved
@@ -251,14 +251,6 @@
 }
 
 struct Aggregate {
-<<<<<<< HEAD
-  1: required list<AggregateItem> items,
-  2: optional list<Annotation> annotations,
-}
-
-struct AggregateItem {
-=======
->>>>>>> 9aadab36
   1: optional string name,
   2: required Field field,
 }
