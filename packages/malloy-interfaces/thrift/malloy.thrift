--- conflicted
+++ resolved
@@ -270,13 +270,8 @@
 }
 
 struct Aggregate {
-<<<<<<< HEAD
   1: required list<AggregateItem> items,
-  2: optional list<TagOrAnnotation> annotations,
-=======
-  1: required list<AggregateOperation> items,
   2: optional list<Annotation> annotations,
->>>>>>> f765280d
 }
 
 struct AggregateItem {
