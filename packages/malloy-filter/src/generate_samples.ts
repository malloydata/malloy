import * as fs from 'fs';
<<<<<<< HEAD
import {BooleanParser} from './boolean_parser';
import {StringParser} from './string_parser';
import {NumberParser} from './number_parser';
import {DateParser} from './date_parser';
import {BooleanSerializer} from './boolean_serializer';
import {StringSerializer} from './string_serializer';
import {NumberSerializer} from './number_serializer';
import {DateSerializer} from './date_serializer';
=======
import { BooleanParser } from './boolean_parser';
import { StringParser } from './string_parser';
import { NumberParser } from './number_parser';
import { DateParser } from './date_parser';
import { BooleanSerializer } from './boolean_serializer';
import { StringSerializer } from './string_serializer';
import { NumberSerializer } from './number_serializer';
import { DateSerializer } from './date_serializer';
>>>>>>> 0b96fa8b

const numberExamples = [
  '5',
  '!=5',
  '1, 3, 5, null',
  '<1, >=100 ',
  '>=1',
  ' <= 10 ',
  'NULL',
  ' -NULL',
  '(1, 7)',
  '[-5, 90]',
  ' != ( 12, 20 ] ',
  '[.12e-20, 20.0e3)',
  '[0,9],[20,29]',
  '[0,10], 20, NULL, ( 72, 82 ] ',
  ', notanumber,, "null", apple pear orange, nulle, nnull, >=,',
  '[cat, 100], <cat',
  '-5.5 to 10',
];

const stringExamples = [
  'CAT, DOG,mouse ',
  '-CAT,-DOG , -mouse',
  ' CAT,-"DOG",m o u s e',
  '-CAT,-DOG,mouse, bird, zebra, -horse, -goat',
  'Missing ,NULL',
  'CAT%, D%OG, %ous%, %ira_f%, %_oat, ',
  '-CAT%,-D%OG,-%mouse,-%zebra%',
  'CAT%,-CATALOG',
  '%,_,%%,%a%',
  '%\\_X',
  '_\\_X',
  '_CAT,D_G,mouse_',
  '\\_CAT,D\\%G,\\mouse',
  'CAT,-NULL',
  'CAT,-"NULL"',
  'CAT,NULL',
  'EMPTY',
  '-EMPTY',
  'CAT,-EMPTY',
  '"CAT,DOG\',mo`use,zeb\'\'\'ra,g"""t,g\\"ir\\`af\\\'e',
  'CAT\\,DOG',
  'CAT,DOG,-, - ',
  '--CAT,DOG,\\',
  'CAT\\ DOG',
  '_\\_CAT',
  '\\NULL',
  '\\-NULL',
  '-N\\ULL',
  'CA--,D-G', // _ = 'CA--' OR _ = 'D-G'
  ' hello world, foo="bar baz" , qux=quux',
  'one ,Null ,  Empty,E M P T Y Y,EEmpty,        emptIEs',
  '',
];

const booleanExamples = [
  'true',
  'FALSE',
  '=false',
  'null',
  '-NULL',
  ' True , faLSE,=false,NULl,-null',
  "-'null'",
  '10',
  'nnull',
  ' truee ',
];

const dateExamples = [
  'this month',
  '3 days',
  '3 days ago',
  '3 months ago for 2 days',
  '2025 weeks ago',
  'before 3 days ago',
  'before 2025-08-30 08:30:20',
  'after 2025-10-05',
  '2025-08-30 12:00 to 2025-09-18 14:30',
  'this year',
  'next tuesday',
  '7 years from now',
  '2025-01-01 12:00:00 for 3 days',
  '2020-08-12',
  '2020-08',
  'today',
  'yesterday',
  'tomorrow',
  'TODay,Yesterday, TOMORROW , ,TODay ,,',
  '2010 to 2011, 2015 to 2016 , 2018, 2020 ',
  'next week',
  'now',
  'now to next month',
  'null',
  '-null,',
  ' yyesterday ', // Typo
  'before', // Bad syntax
  'for', // Bad syntax
  '7', // Bad syntax
  'from now', // Bad syntax
  '2025-12-25 12:32:', // Bad syntax
  'after 2025 seconds', // Bad syntax
  '',
];

/* eslint-disable @typescript-eslint/no-unused-vars */
/* eslint-disable no-console */
/* eslint-disable @typescript-eslint/no-explicit-any */

class GenerateSamples {
  public samplesFile: fs.WriteStream = fs.createWriteStream('dist/SAMPLES.md');
<<<<<<< HEAD
  public serializedFile: fs.WriteStream = fs.createWriteStream(
    'dist/SERIALIZE_SAMPLES.md'
  );
  constructor() {}
=======
  public serializedFile: fs.WriteStream = fs.createWriteStream('dist/SERIALIZE_SAMPLES.md');
  constructor() { }
>>>>>>> 0b96fa8b

  private static removeQuotes(word: string) {
    if (word.startsWith('"')) {
      word = word.substring(1);
    }
    if (word.endsWith('"')) {
      word = word.substring(0, word.length - 1);
    }
    return word;
  }

<<<<<<< HEAD
  private static writeJson(
    fp: fs.WriteStream,
    title: string,
    ...args: any[]
  ): void {
    const result: string[] = args.map(str => JSON.stringify(str));
    const result2: string[] = result.map(str =>
      GenerateSamples.removeQuotes(str)
    );
=======
  private static writeJson(fp: fs.WriteStream, title: string, ...args: any[]): void {
    const result: string[] = args.map(str => JSON.stringify(str));
    const result2: string[] = result.map(str => GenerateSamples.removeQuotes(str));
>>>>>>> 0b96fa8b
    fp.write(title + ' ' + result2.join(' ') + '\n');
    console.log(title, ...args);
  }

  public static writeRaw(fp: fs.WriteStream, ...args: any[]): void {
    fp.write(args.join(' ') + '\n');
    console.log(...args);
  }

<<<<<<< HEAD
  public booleanSample(str: string, fp: fs.WriteStream): void {
=======
  public booleanSample(
    str: string, fp: fs.WriteStream
  ): void {
>>>>>>> 0b96fa8b
    GenerateSamples.writeRaw(fp, 'Input: ', str);
    const parser = new BooleanParser(str);
    const response = parser.parse();
    // GenerateSamples.writeJson(fp, 'Tokens: ', parser.getTokens());
    if (response.clauses && response.clauses.length > 0) {
      GenerateSamples.writeJson(fp, 'Output: ', ...response.clauses);
    }
    if (response.errors && response.errors.length > 0) {
      GenerateSamples.writeJson(fp, 'Errors: ', ...response.errors);
    }
    GenerateSamples.writeRaw(fp, '');
  }

<<<<<<< HEAD
  public dateSample(str: string, fp: fs.WriteStream): void {
=======
  public dateSample(
    str: string, fp: fs.WriteStream
  ): void {
>>>>>>> 0b96fa8b
    GenerateSamples.writeRaw(fp, 'Input: ', str);
    const parser = new DateParser(str);
    const response = parser.parse();
    // GenerateSamples.writeJson(fp, 'Tokens: ', parser.getTokens());
    if (response.clauses && response.clauses.length > 0) {
      GenerateSamples.writeJson(fp, 'Output: ', ...response.clauses);
    }
    if (response.errors && response.errors.length > 0) {
      GenerateSamples.writeJson(fp, 'Errors: ', ...response.errors);
    }
    GenerateSamples.writeRaw(fp, '');
  }

<<<<<<< HEAD
  public numberSample(str: string, fp: fs.WriteStream): void {
=======
  public numberSample(
    str: string, fp: fs.WriteStream
  ): void {
>>>>>>> 0b96fa8b
    GenerateSamples.writeRaw(fp, 'Input: ', str);
    const parser = new NumberParser(str);
    const response = parser.parse();
    // GenerateSamples.writeJson(fp, 'Tokens: ', parser.getTokens());
    if (response.clauses && response.clauses.length > 0) {
      GenerateSamples.writeJson(fp, 'Output: ', ...response.clauses);
    }
    if (response.errors && response.errors.length > 0) {
      GenerateSamples.writeJson(fp, 'Errors: ', ...response.errors);
    }
    GenerateSamples.writeRaw(fp, '');
  }

<<<<<<< HEAD
  public stringSample(str: string, fp: fs.WriteStream): void {
=======
  public stringSample(
    str: string, fp: fs.WriteStream
  ): void {
>>>>>>> 0b96fa8b
    GenerateSamples.writeRaw(fp, 'Input: ', str);
    const parser = new StringParser(str);
    const response = parser.parse();
    // GenerateSamples.writeJson(fp, 'Tokens: ', parser.getTokens());
    if (response.clauses && response.clauses.length > 0) {
      GenerateSamples.writeJson(fp, 'Output: ', ...response.clauses);
    }
    if (response.quotes) {
      GenerateSamples.writeJson(fp, 'Quotes: ', ...response.quotes);
    }
    if (response.errors && response.errors.length > 0) {
      GenerateSamples.writeJson(fp, 'Errors: ', ...response.errors);
    }
    GenerateSamples.writeRaw(fp, '');
  }

  public booleanSerialized(str: string, fp: fs.WriteStream): void {
    GenerateSamples.writeRaw(fp, 'Input:  ' + str);
    const response = new BooleanParser(str).parse();
    // this.writeJson('Clause: ', ...response.clauses, '\n');
    if (response.clauses && response.clauses.length > 0) {
      const result = new BooleanSerializer(response.clauses || []).serialize();
      GenerateSamples.writeRaw(fp, 'Output: ' + result);
    }
    if (response.errors && response.errors.length > 0) {
      GenerateSamples.writeJson(fp, 'Errors: ', ...response.errors);
    }
    GenerateSamples.writeRaw(fp, '');
  }

  public dateSerialized(str: string, fp: fs.WriteStream): void {
    GenerateSamples.writeRaw(fp, 'Input:  ' + str);
    const response = new DateParser(str).parse();
    // this.writeJson('Clause: ', ...response.clauses, '\n');
    if (response.clauses && response.clauses.length > 0) {
      const result = new DateSerializer(response.clauses || []).serialize();
      GenerateSamples.writeRaw(fp, 'Output: ' + result);
    }
    if (response.errors && response.errors.length > 0) {
      GenerateSamples.writeJson(fp, 'Errors: ', ...response.errors);
    }
    GenerateSamples.writeRaw(fp, '');
  }

  public numberSerialized(str: string, fp: fs.WriteStream): void {
    GenerateSamples.writeRaw(fp, 'Input:  ' + str);
    const response = new NumberParser(str).parse();
    // this.writeJson('Clause: ', ...response.clauses, '\n');
    if (response.clauses && response.clauses.length > 0) {
      const result = new NumberSerializer(response.clauses || []).serialize();
      GenerateSamples.writeRaw(fp, 'Output: ' + result);
    }
    if (response.errors && response.errors.length > 0) {
      GenerateSamples.writeJson(fp, 'Errors: ', ...response.errors);
    }
    GenerateSamples.writeRaw(fp, '');
  }

  public stringSerialized(str: string, fp: fs.WriteStream): void {
    GenerateSamples.writeRaw(fp, 'Input:  ' + str);
    const response = new StringParser(str).parse();
    // this.writeJson('Clause: ', ...response.clauses, '\n');
    if (response.clauses && response.clauses.length > 0) {
      const result = new StringSerializer(response.clauses || []).serialize();
      GenerateSamples.writeRaw(fp, 'Output: ' + result);
    }
    if (response.errors && response.errors.length > 0) {
      GenerateSamples.writeJson(fp, 'Errors: ', ...response.errors);
    }
    GenerateSamples.writeRaw(fp, '');
  }

<<<<<<< HEAD
  public loop(
    title: string,
    examples: string[],
    func: (str: string, fp: fs.WriteStream) => void,
    fp: fs.WriteStream
  ): void {
    GenerateSamples.writeRaw(
      fp,
=======
  public loop(title: string, examples: string[], func: (str: string, fp: fs.WriteStream) => void, fp: fs.WriteStream): void {
    GenerateSamples.writeRaw(fp,
>>>>>>> 0b96fa8b
      '-------------------------------------------------------------------------'
    );
    GenerateSamples.writeRaw(fp, '## ' + title + '\n');
    GenerateSamples.writeRaw(fp, '```code');
    for (const example of examples) {
      func(example, fp);
    }
    GenerateSamples.writeRaw(fp, '```\n');
  }
}

// Comment or uncomment the following function calls to disable/enable examples.
function generateSamples() {
  try {
    const gen = new GenerateSamples();
<<<<<<< HEAD
    GenerateSamples.writeRaw(
      gen.samplesFile,
      `
=======
    GenerateSamples.writeRaw(gen.samplesFile, `
>>>>>>> 0b96fa8b
# Parsers

Each filter type is handled by a different parser (strings, numbers, dates and times, etc).
Sample outputs from each parser follow...
<<<<<<< HEAD
`
    );

    GenerateSamples.writeRaw(
      gen.serializedFile,
      `
=======
`);

    GenerateSamples.writeRaw(gen.serializedFile, `
>>>>>>> 0b96fa8b
# Serializers

Each parser has a complementary serializer that converts the structured clause list back
to string format.  Below are round-trip samples: \`string\` to \`Clause[]\` back to \`string\`.
Round-trip Examples:

\`\`\`code
    Input  >  parse  >  Clause[]  >  serialize  >  Output
    string                                         string
\`\`\`
<<<<<<< HEAD
`
    );
=======
`);
>>>>>>> 0b96fa8b
    gen.loop('Numbers', numberExamples, gen.numberSample, gen.samplesFile);
    gen.loop('Strings', stringExamples, gen.stringSample, gen.samplesFile);
    gen.loop('Booleans', booleanExamples, gen.booleanSample, gen.samplesFile);
    gen.loop('Dates and Times', dateExamples, gen.dateSample, gen.samplesFile);
<<<<<<< HEAD
    gen.loop(
      'Number Serializer',
      numberExamples,
      gen.numberSerialized,
      gen.serializedFile
    );
    gen.loop(
      'String Serializer',
      stringExamples,
      gen.stringSerialized,
      gen.serializedFile
    );
    gen.loop(
      'Boolean Serializer',
      booleanExamples,
      gen.booleanSerialized,
      gen.serializedFile
    );
    gen.loop(
      'Date Serializer',
      dateExamples,
      gen.dateSerialized,
      gen.serializedFile
    );
=======
    gen.loop('Number Serializer', numberExamples, gen.numberSerialized, gen.serializedFile);
    gen.loop('String Serializer', stringExamples, gen.stringSerialized, gen.serializedFile);
    gen.loop('Boolean Serializer', booleanExamples, gen.booleanSerialized, gen.serializedFile);
    gen.loop('Date Serializer', dateExamples, gen.dateSerialized, gen.serializedFile);
>>>>>>> 0b96fa8b
  } catch (ex: Error | unknown) {
    if (ex instanceof Error) console.error('Thrown Error: ', ex.message);
    else {
      console.error('Thrown Unknown error: ', ex);
    }
  }
}

generateSamples();<|MERGE_RESOLUTION|>--- conflicted
+++ resolved
@@ -1,5 +1,4 @@
 import * as fs from 'fs';
-<<<<<<< HEAD
 import {BooleanParser} from './boolean_parser';
 import {StringParser} from './string_parser';
 import {NumberParser} from './number_parser';
@@ -8,16 +7,7 @@
 import {StringSerializer} from './string_serializer';
 import {NumberSerializer} from './number_serializer';
 import {DateSerializer} from './date_serializer';
-=======
-import { BooleanParser } from './boolean_parser';
-import { StringParser } from './string_parser';
-import { NumberParser } from './number_parser';
-import { DateParser } from './date_parser';
-import { BooleanSerializer } from './boolean_serializer';
-import { StringSerializer } from './string_serializer';
-import { NumberSerializer } from './number_serializer';
-import { DateSerializer } from './date_serializer';
->>>>>>> 0b96fa8b
+
 
 const numberExamples = [
   '5',
@@ -129,15 +119,10 @@
 
 class GenerateSamples {
   public samplesFile: fs.WriteStream = fs.createWriteStream('dist/SAMPLES.md');
-<<<<<<< HEAD
   public serializedFile: fs.WriteStream = fs.createWriteStream(
     'dist/SERIALIZE_SAMPLES.md'
   );
   constructor() {}
-=======
-  public serializedFile: fs.WriteStream = fs.createWriteStream('dist/SERIALIZE_SAMPLES.md');
-  constructor() { }
->>>>>>> 0b96fa8b
 
   private static removeQuotes(word: string) {
     if (word.startsWith('"')) {
@@ -149,7 +134,6 @@
     return word;
   }
 
-<<<<<<< HEAD
   private static writeJson(
     fp: fs.WriteStream,
     title: string,
@@ -159,11 +143,6 @@
     const result2: string[] = result.map(str =>
       GenerateSamples.removeQuotes(str)
     );
-=======
-  private static writeJson(fp: fs.WriteStream, title: string, ...args: any[]): void {
-    const result: string[] = args.map(str => JSON.stringify(str));
-    const result2: string[] = result.map(str => GenerateSamples.removeQuotes(str));
->>>>>>> 0b96fa8b
     fp.write(title + ' ' + result2.join(' ') + '\n');
     console.log(title, ...args);
   }
@@ -173,13 +152,7 @@
     console.log(...args);
   }
 
-<<<<<<< HEAD
   public booleanSample(str: string, fp: fs.WriteStream): void {
-=======
-  public booleanSample(
-    str: string, fp: fs.WriteStream
-  ): void {
->>>>>>> 0b96fa8b
     GenerateSamples.writeRaw(fp, 'Input: ', str);
     const parser = new BooleanParser(str);
     const response = parser.parse();
@@ -193,13 +166,7 @@
     GenerateSamples.writeRaw(fp, '');
   }
 
-<<<<<<< HEAD
   public dateSample(str: string, fp: fs.WriteStream): void {
-=======
-  public dateSample(
-    str: string, fp: fs.WriteStream
-  ): void {
->>>>>>> 0b96fa8b
     GenerateSamples.writeRaw(fp, 'Input: ', str);
     const parser = new DateParser(str);
     const response = parser.parse();
@@ -213,13 +180,7 @@
     GenerateSamples.writeRaw(fp, '');
   }
 
-<<<<<<< HEAD
   public numberSample(str: string, fp: fs.WriteStream): void {
-=======
-  public numberSample(
-    str: string, fp: fs.WriteStream
-  ): void {
->>>>>>> 0b96fa8b
     GenerateSamples.writeRaw(fp, 'Input: ', str);
     const parser = new NumberParser(str);
     const response = parser.parse();
@@ -233,13 +194,7 @@
     GenerateSamples.writeRaw(fp, '');
   }
 
-<<<<<<< HEAD
   public stringSample(str: string, fp: fs.WriteStream): void {
-=======
-  public stringSample(
-    str: string, fp: fs.WriteStream
-  ): void {
->>>>>>> 0b96fa8b
     GenerateSamples.writeRaw(fp, 'Input: ', str);
     const parser = new StringParser(str);
     const response = parser.parse();
@@ -312,7 +267,6 @@
     GenerateSamples.writeRaw(fp, '');
   }
 
-<<<<<<< HEAD
   public loop(
     title: string,
     examples: string[],
@@ -321,10 +275,6 @@
   ): void {
     GenerateSamples.writeRaw(
       fp,
-=======
-  public loop(title: string, examples: string[], func: (str: string, fp: fs.WriteStream) => void, fp: fs.WriteStream): void {
-    GenerateSamples.writeRaw(fp,
->>>>>>> 0b96fa8b
       '-------------------------------------------------------------------------'
     );
     GenerateSamples.writeRaw(fp, '## ' + title + '\n');
@@ -340,29 +290,19 @@
 function generateSamples() {
   try {
     const gen = new GenerateSamples();
-<<<<<<< HEAD
     GenerateSamples.writeRaw(
       gen.samplesFile,
       `
-=======
-    GenerateSamples.writeRaw(gen.samplesFile, `
->>>>>>> 0b96fa8b
 # Parsers
 
 Each filter type is handled by a different parser (strings, numbers, dates and times, etc).
 Sample outputs from each parser follow...
-<<<<<<< HEAD
 `
     );
 
     GenerateSamples.writeRaw(
       gen.serializedFile,
       `
-=======
-`);
-
-    GenerateSamples.writeRaw(gen.serializedFile, `
->>>>>>> 0b96fa8b
 # Serializers
 
 Each parser has a complementary serializer that converts the structured clause list back
@@ -373,17 +313,12 @@
     Input  >  parse  >  Clause[]  >  serialize  >  Output
     string                                         string
 \`\`\`
-<<<<<<< HEAD
 `
     );
-=======
-`);
->>>>>>> 0b96fa8b
     gen.loop('Numbers', numberExamples, gen.numberSample, gen.samplesFile);
     gen.loop('Strings', stringExamples, gen.stringSample, gen.samplesFile);
     gen.loop('Booleans', booleanExamples, gen.booleanSample, gen.samplesFile);
     gen.loop('Dates and Times', dateExamples, gen.dateSample, gen.samplesFile);
-<<<<<<< HEAD
     gen.loop(
       'Number Serializer',
       numberExamples,
@@ -408,12 +343,6 @@
       gen.dateSerialized,
       gen.serializedFile
     );
-=======
-    gen.loop('Number Serializer', numberExamples, gen.numberSerialized, gen.serializedFile);
-    gen.loop('String Serializer', stringExamples, gen.stringSerialized, gen.serializedFile);
-    gen.loop('Boolean Serializer', booleanExamples, gen.booleanSerialized, gen.serializedFile);
-    gen.loop('Date Serializer', dateExamples, gen.dateSerialized, gen.serializedFile);
->>>>>>> 0b96fa8b
   } catch (ex: Error | unknown) {
     if (ex instanceof Error) console.error('Thrown Error: ', ex.message);
     else {
