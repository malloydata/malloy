--- conflicted
+++ resolved
@@ -156,46 +156,9 @@
     for (const fieldName in typeMap) {
       // Remove quotes from field name
       const name = unquoteName(fieldName);
-<<<<<<< HEAD
-      let malloyType = this.dialect.sqlTypeToMalloyType(duckDBType);
-      const arrayMatch = duckDBType.match(/(?<duckDBType>.*)\[\]$/);
-      if (arrayMatch && arrayMatch.groups) {
-        duckDBType = arrayMatch.groups['duckDBType'];
-      }
-      const structMatch = duckDBType.match(/^STRUCT\((?<fields>.*)\)$/);
-      if (structMatch && structMatch.groups) {
-        const newTypeMap = this.stringToTypeMap(structMatch.groups['fields']);
-        let innerStructDef: StructDef;
-        const structhead = {name, dialect: this.dialectName, fields: []};
-        if (arrayMatch) {
-          innerStructDef = {
-            type: 'array',
-            elementTypeDef: {type: 'record_element'},
-            join: 'many',
-            ...structhead,
-          };
-        } else {
-          innerStructDef = {
-            type: 'record',
-            join: 'one',
-            ...structhead,
-          };
-        }
-        this.fillStructDefFromTypeMap(innerStructDef, newTypeMap);
-        structDef.fields.push(innerStructDef);
-      } else {
-        if (arrayMatch) {
-          malloyType = this.dialect.sqlTypeToMalloyType(duckDBType);
-          structDef.fields.push(mkArrayDef(malloyType, name));
-        } else {
-          structDef.fields.push({...malloyType, name});
-        }
-      }
-=======
       const dbType = typeMap[fieldName];
       const malloyType = this.dialect.parseDuckDBType(dbType);
       structDef.fields.push(mkFieldDef(malloyType, name, 'duckdb'));
->>>>>>> f7ba72a1
     }
   }
 
