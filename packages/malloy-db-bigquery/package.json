{
  "name": "@malloydata/db-bigquery",
  "version": "0.0.111",
  "license": "MIT",
  "main": "dist/index.js",
  "types": "dist/index.d.ts",
  "homepage": "https://github.com/malloydata/malloy#readme",
  "repository": {
    "type": "git",
    "url": "https://github.com/malloydata/malloy"
  },
  "engines": {
    "node": ">=16"
  },
  "scripts": {
    "lint": "eslint '**/*.ts{,x}'",
    "lint-fix": "eslint '**/*.ts{,x}' --fix",
    "test": "jest --config=../../jest.config.js",
    "build": "tsc --build",
    "clean": "tsc --build --clean",
    "malloyc": "ts-node ../../scripts/malloy-to-json",
    "prepublishOnly": "npm run build"
  },
  "dependencies": {
<<<<<<< HEAD
    "@google-cloud/bigquery": "^5.5.0",
    "@google-cloud/common": "^3.6.0",
    "@google-cloud/paginator": "^4.0.1",
    "@malloydata/malloy": "^0.0.98",
=======
    "@google-cloud/bigquery": "^7.3.0",
    "@google-cloud/common": "^5.0.1",
    "@google-cloud/paginator": "^5.0.0",
    "@malloydata/malloy": "^0.0.111",
    "@malloydata/malloy-interfaces": "^0.0.111",
>>>>>>> b0fcf85d
    "gaxios": "^4.2.0"
  }
}<|MERGE_RESOLUTION|>--- conflicted
+++ resolved
@@ -22,18 +22,10 @@
     "prepublishOnly": "npm run build"
   },
   "dependencies": {
-<<<<<<< HEAD
-    "@google-cloud/bigquery": "^5.5.0",
-    "@google-cloud/common": "^3.6.0",
-    "@google-cloud/paginator": "^4.0.1",
-    "@malloydata/malloy": "^0.0.98",
-=======
     "@google-cloud/bigquery": "^7.3.0",
     "@google-cloud/common": "^5.0.1",
     "@google-cloud/paginator": "^5.0.0",
     "@malloydata/malloy": "^0.0.111",
-    "@malloydata/malloy-interfaces": "^0.0.111",
->>>>>>> b0fcf85d
     "gaxios": "^4.2.0"
   }
 }