--- conflicted
+++ resolved
@@ -55,20 +55,11 @@
   'integer': 'number',
   'bigint': 'number',
   'double precision': 'number',
-<<<<<<< HEAD
-  oid: 'string',
-  boolean: 'boolean',
-  // ARRAY: "string",
-  'timestamp without time zone': 'timestamp',
-  timestamp: 'timestamp',
-=======
   'timestamp without time zone': 'timestamp', // maybe not
   'oid': 'string',
   'boolean': 'boolean',
   // ARRAY: "string",
-  'timestamp with time zone': 'timestamp',
   'timestamp': 'timestamp',
->>>>>>> 4721a132
   '"char"': 'string',
   'character': 'string',
   'smallint': 'number',
