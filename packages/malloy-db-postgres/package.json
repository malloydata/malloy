--- conflicted
+++ resolved
@@ -1,10 +1,6 @@
 {
   "name": "@malloydata/db-postgres",
-<<<<<<< HEAD
-  "version": "0.0.268",
-=======
   "version": "0.0.269",
->>>>>>> 0cf8965b
   "license": "MIT",
   "main": "dist/index.js",
   "types": "dist/index.d.ts",
@@ -26,11 +22,7 @@
     "prepublishOnly": "npm run build"
   },
   "dependencies": {
-<<<<<<< HEAD
-    "@malloydata/malloy": "^0.0.268",
-=======
     "@malloydata/malloy": "^0.0.269",
->>>>>>> 0cf8965b
     "@types/pg": "^8.6.1",
     "pg": "^8.7.1",
     "pg-query-stream": "4.2.3"
