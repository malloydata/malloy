{
  "name": "malloy-vscode",
  "publisher": "malloydata",
  "displayName": "Malloy",
  "description": "Malloy is an experimental language for describing data relationships and transformations",
  "version": "0.0.1",
  "engines": {
    "vscode": "^1.63.0"
  },
  "scripts": {
    "vscode:prepublish": "yarn licenses generate-disclaimer --prod > third_party_notices.txt && webpack --mode production",
    "webpack": "webpack --mode development",
    "webpack-dev": "webpack --mode development --watch",
    "build": "yarn tsc --build && yarn package",
    "test": "jest --config=../../jest.config.js",
    "package": "yarn vsce package --yarn --githubBranch=main --no-git-tag-version --no-update-package-json"
  },
  "icon": "logo.png",
  "license": "GPL-2.0",
  "categories": [
    "Programming Languages",
    "Data Science",
    "Visualization",
    "Other"
  ],
  "activationEvents": [
    "onCommand:malloy.runQueryFile",
    "onCommand:malloy.showLicenses",
    "onLanguage:malloy"
  ],
  "main": "./dist/extension",
  "configurationDefaults": {
    "malloy": {
      "editor.semanticHighlighting.enabled": true
    }
  },
  "repository": {
    "type": "git",
    "url": "https://github.com/looker-open-source/malloy"
  },
  "contributes": {
    "viewsContainers": {
      "activitybar": [
        {
          "id": "malloy",
          "title": "Malloy",
          "icon": "logo.png"
        }
      ]
    },
    "commands": [
      {
        "command": "malloy.showLicenses",
        "title": "Malloy: Show Licenses"
      },
      {
        "command": "malloy.runQueryFile",
        "title": "Run Malloy Query File"
      },
      {
        "command": "malloy.runQuery",
        "title": "Run Malloy Query"
      },
      {
        "command": "malloy.runNamedQuery",
        "title": "Run Named Malloy Query"
      },
      {
        "command": "malloy.runTurtleFromSchema",
        "title": "Run Turtle From Schema",
        "icon": {
          "light": "src/media/play.svg",
          "dark": "src/media/play.svg"
        }
      },
      {
        "command": "malloy.runTurtleWithFilters",
        "title": "Run Malloy Query With Filters"
      },
      {
        "command": "malloy.copyFieldPath",
        "title": "Copy Field Path"
      },
      {
        "command": "malloy.refreshSchema",
        "title": "Refresh Schema",
        "icon": {
          "light": "src/media/refresh.svg",
          "dark": "src/media/refresh.svg"
        }
      },
      {
        "command": "malloy.showResultJSON",
        "title": "Show Result JSON"
      },
      {
        "command": "malloy.editConnections",
        "title": "Edit Connections"
      }
    ],
    "menus": {
      "view/title": [
        {
          "command": "malloy.refreshSchema",
          "when": "view == malloySchema",
          "group": "navigation"
        },
        {
          "command": "malloy.editConnections",
          "when": "view == malloyConnections",
          "group": "navigation"
        }
      ],
      "view/item/context": [
        {
          "command": "malloy.runTurtleFromSchema",
          "when": "view == malloySchema && viewItem == query",
          "group": "inline"
        }
      ]
    },
    "languages": [
      {
        "id": "malloy",
        "extensions": [
          ".malloy"
        ],
        "aliases": [
          "Malloy",
          "malloy"
        ],
        "filenames": [],
        "configuration": "language.json"
      }
    ],
    "views": {
      "malloy": [
        {
          "id": "malloySchema",
          "name": "Schema"
        },
        {
          "id": "malloyConnections",
          "name": "Connections"
        }
      ]
    },
    "viewsWelcome": [
      {
        "view": "malloyConnections",
        "contents": "No configured connections.\n[Edit Connections](command:malloy.editConnections)"
      }
    ],
    "configuration": {
      "title": "Malloy",
      "properties": {
        "malloy.connections": {
          "type": "array",
          "items": {
            "anyOf": [
              {
                "type": "object",
                "properties": {
                  "backend": {
                    "type": "string",
                    "const": "postgres"
                  },
                  "host": {
                    "type": "string"
                  },
                  "port": {
                    "type": "number"
                  },
                  "username": {
                    "type": "string"
                  },
                  "password": {
                    "type": "string"
                  },
                  "name": {
                    "type": "string"
                  },
                  "id": {
                    "type": "string"
                  },
                  "isDefault": {
                    "type": "boolean"
                  },
                  "databaseName": {
                    "type": "string"
                  }
                }
              },
              {
                "type": "object",
                "properties": {
                  "backend": {
                    "type": "string",
                    "const": "bigquery"
                  },
                  "name": {
                    "type": "string"
                  },
                  "id": {
                    "type": "string"
                  },
                  "isDefault": {
                    "type": "boolean"
                  },
                  "projectName": {
                    "type": "string"
                  },
                  "location": {
                    "type": "string"
                  },
                  "serviceAccountKeyPath": {
                    "type": "string"
                  }
                }
              }
            ]
          },
          "description": "Connections for Malloy to use to access data when compiling and querying."
        }
      }
    }
  },
<<<<<<< HEAD
  "scripts": {
    "vscode:prepublish": "yarn licenses generate-disclaimer --prod > third_party_notices.txt && webpack --mode production",
    "webpack": "webpack --mode development",
    "webpack-dev": "webpack --mode development --watch",
    "build": "yarn tsc --build && yarn package",
    "test": "jest --config=../../jest.config.js",
    "package": "yarn vsce package --yarn --githubBranch=main",
    "publish-prerelease-darwin": "yarn vsce publish --pre-release --target darwin-x64 darwin-arm64",
    "publish-prerelease-linux": "yarn vsce publish --pre-release --target linux-x64 linux-arm64 linux-armhf alpine-x64 alpine-arm64"
  },
=======
>>>>>>> c06bd40c
  "dependencies": {
    "@malloydata/db-bigquery": "*",
    "@malloydata/db-postgres": "*",
    "@malloydata/malloy": "*",
    "@malloydata/render": "*",
    "@microsoft/fast-react-wrapper": "^0.1.21",
    "@observablehq/plot": "^0.1.0",
    "@vscode/webview-ui-toolkit": "^0.8.5",
    "keytar": "^7.7.0",
    "react": "^17.0.2",
    "styled-components": "^5.3.3",
    "us-atlas": "^3.0.0",
    "vega": "5.17.3",
    "vega-lite": "4.17.0",
    "vscode-languageclient": "^7.0.0",
    "vscode-languageserver": "^7.0.0",
    "vscode-languageserver-textdocument": "^1.0.1"
  },
  "devDependencies": {
    "@types/copy-webpack-plugin": "^8.0.1",
    "@types/glob": "^7.1.3",
    "@types/jsdom": "^16.2.11",
    "@types/mocha": "^8.2.2",
    "@types/node": "^12.19.8",
    "@types/react": "^17.0.38",
    "@types/react-dom": "^17.0.11",
    "@types/styled-components": "^5.1.19",
    "@types/uuid": "^8.3.4",
    "@types/vscode": "1.56.0",
    "@types/vscode-webview": "^1.57.0",
    "copy-webpack-plugin": "^9.0.1",
    "file-loader": "^6.2.0",
    "glob": "^7.1.7",
    "mocha": "^9.0.0",
    "node-loader": "^2.0.0",
    "react-dom": "^17.0.2",
    "source-map-loader": "^3.0.0",
    "ts-loader": "^9.2.3",
    "uuid": "^8.3.2",
    "vsce": "^2.6.3",
    "vscode-test": "^1.5.2",
    "vscode-webview": "^1.0.1-beta.1",
    "webpack": "^5.41.1",
    "webpack-cli": "^4.7.2"
  }
}<|MERGE_RESOLUTION|>--- conflicted
+++ resolved
@@ -225,19 +225,6 @@
       }
     }
   },
-<<<<<<< HEAD
-  "scripts": {
-    "vscode:prepublish": "yarn licenses generate-disclaimer --prod > third_party_notices.txt && webpack --mode production",
-    "webpack": "webpack --mode development",
-    "webpack-dev": "webpack --mode development --watch",
-    "build": "yarn tsc --build && yarn package",
-    "test": "jest --config=../../jest.config.js",
-    "package": "yarn vsce package --yarn --githubBranch=main",
-    "publish-prerelease-darwin": "yarn vsce publish --pre-release --target darwin-x64 darwin-arm64",
-    "publish-prerelease-linux": "yarn vsce publish --pre-release --target linux-x64 linux-arm64 linux-armhf alpine-x64 alpine-arm64"
-  },
-=======
->>>>>>> c06bd40c
   "dependencies": {
     "@malloydata/db-bigquery": "*",
     "@malloydata/db-postgres": "*",
