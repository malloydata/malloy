{
  "name": "malloy-vscode",
  "publisher": "malloydata",
  "displayName": "Malloy",
  "description": "Malloy is an experimental language for describing data relationships and transformations",
  "version": "0.0.1",
  "engines": {
    "vscode": "^1.63.0"
  },
  "icon": "logo.png",
  "license": "GPL-2.0",
  "categories": [
    "Programming Languages",
    "Data Science",
    "Visualization",
    "Other"
  ],
  "activationEvents": [
    "onCommand:malloy.runQueryFile",
    "onCommand:malloy.showLicenses",
    "onLanguage:malloy"
  ],
  "main": "./dist/extension",
  "configurationDefaults": {
    "malloy": {
      "editor.semanticHighlighting.enabled": true
    }
  },
  "repository": {
    "type": "git",
    "url": "https://github.com/looker-open-source/malloy"
  },
  "contributes": {
    "viewsContainers": {
      "activitybar": [
        {
          "id": "malloy",
          "title": "Malloy",
          "icon": "logo.png"
        }
      ]
    },
    "commands": [
      {
        "command": "malloy.showLicenses",
        "title": "Malloy: Show Licenses"
      },
      {
        "command": "malloy.runQueryFile",
        "title": "Run Malloy Query File"
      },
      {
        "command": "malloy.runQuery",
        "title": "Run Malloy Query"
      },
      {
        "command": "malloy.runNamedQuery",
        "title": "Run Named Malloy Query"
      },
      {
        "command": "malloy.runTurtleFromSchema",
        "title": "Run Turtle From Schema",
        "icon": {
          "light": "src/media/play.svg",
          "dark": "src/media/play.svg"
        }
      },
      {
        "command": "malloy.runTurtleWithFilters",
        "title": "Run Malloy Query With Filters"
      },
      {
        "command": "malloy.copyFieldPath",
        "title": "Copy Field Path"
      },
      {
        "command": "malloy.refreshSchema",
        "title": "Refresh Schema",
        "icon": {
          "light": "src/media/refresh.svg",
          "dark": "src/media/refresh.svg"
        }
      },
      {
        "command": "malloy.showResultJSON",
        "title": "Show Result JSON"
      },
      {
        "command": "malloy.editConnections",
        "title": "Edit Connections"
      }
    ],
    "menus": {
      "view/title": [
        {
          "command": "malloy.refreshSchema",
          "when": "view == malloySchema",
          "group": "navigation"
        },
        {
          "command": "malloy.editConnections",
          "when": "view == malloyConnections",
          "group": "navigation"
        }
      ],
      "view/item/context": [
        {
          "command": "malloy.runTurtleFromSchema",
          "when": "view == malloySchema && viewItem == query",
          "group": "inline"
        }
      ]
    },
    "languages": [
      {
        "id": "malloy",
        "extensions": [
          ".malloy"
        ],
        "aliases": [
          "Malloy",
          "malloy"
        ],
        "filenames": [],
        "configuration": "language.json"
      }
    ],
    "views": {
      "malloy": [
        {
          "id": "malloySchema",
          "name": "Schema"
        },
        {
          "id": "malloyConnections",
          "name": "Connections"
        }
      ]
    },
    "viewsWelcome": [
      {
        "view": "malloyConnections",
        "contents": "No configured connections.\n[Edit Connections](command:malloy.editConnections)"
      }
    ],
    "configuration": {
      "title": "Malloy",
      "properties": {
        "malloy.connections": {
          "type": "array",
          "items": {
            "anyOf": [
              {
                "type": "object",
                "properties": {
                  "backend": {
                    "type": "string",
                    "const": "postgres"
                  },
                  "host": {
                    "type": "string"
                  },
                  "port": {
                    "type": "number"
                  },
                  "username": {
                    "type": "string"
                  },
                  "password": {
                    "type": "string"
                  },
                  "name": {
                    "type": "string"
                  },
                  "id": {
                    "type": "string"
                  },
                  "isDefault": {
                    "type": "boolean"
                  },
                  "databaseName": {
                    "type": "string"
                  }
                }
              },
              {
                "type": "object",
                "properties": {
                  "backend": {
                    "type": "string",
                    "const": "bigquery"
                  },
                  "name": {
                    "type": "string"
                  },
                  "id": {
                    "type": "string"
                  },
                  "isDefault": {
                    "type": "boolean"
                  },
                  "projectName": {
                    "type": "string"
                  },
                  "location": {
                    "type": "string"
                  },
                  "serviceAccountKeyPath": {
                    "type": "string"
                  }
                }
              }
            ]
          },
          "description": "Connections for Malloy to use to access data when compiling and querying."
        }
      }
    }
  },
  "scripts": {
    "vscode:prepublish": "yarn licenses generate-disclaimer --prod > third_party_notices.txt && webpack --mode production",
    "webpack": "webpack --mode development",
    "webpack-dev": "webpack --mode development --watch",
    "build": "yarn tsc --build && yarn package",
<<<<<<< HEAD
    "test": "echo 'no tests for vscode yet'",
    "package": "yarn vsce package --yarn --githubBranch=main",
    "publish": "yarn vsce publish minor --target linux-x64 linux-arm64 linux-armhf alpine-x64 alpine-arm64 darwin-x64 darwin-arm64",
    "publish-prerelease-darwin": "yarn vsce publish minor --pre-release --target darwin-x64 darwin-arm64",
    "publish-prerelease-linux": "yarn vsce publish minor --pre-release --target linux-x64 linux-arm64 linux-armhf alpine-x64 alpine-arm64 "
=======
    "test": "jest --config=../../jest.config.js",
    "package": "yarn vsce package --yarn --githubBranch=main"
>>>>>>> 22e58592
  },
  "dependencies": {
    "@malloydata/db-bigquery": "*",
    "@malloydata/db-postgres": "*",
    "@malloydata/malloy": "*",
    "@malloydata/render": "*",
    "@microsoft/fast-react-wrapper": "^0.1.21",
    "@observablehq/plot": "^0.1.0",
    "@vscode/webview-ui-toolkit": "^0.8.5",
    "keytar": "^7.7.0",
    "react": "^17.0.2",
    "styled-components": "^5.3.3",
    "us-atlas": "^3.0.0",
    "vega": "5.17.3",
    "vega-lite": "4.17.0",
    "vscode-languageclient": "^7.0.0",
    "vscode-languageserver": "^7.0.0",
    "vscode-languageserver-textdocument": "^1.0.1"
  },
  "devDependencies": {
    "@types/copy-webpack-plugin": "^8.0.1",
    "@types/glob": "^7.1.3",
    "@types/jsdom": "^16.2.11",
    "@types/mocha": "^8.2.2",
    "@types/node": "^12.19.8",
    "@types/react": "^17.0.38",
    "@types/react-dom": "^17.0.11",
    "@types/styled-components": "^5.1.19",
    "@types/uuid": "^8.3.4",
    "@types/vscode": "1.56.0",
    "@types/vscode-webview": "^1.57.0",
    "copy-webpack-plugin": "^9.0.1",
    "file-loader": "^6.2.0",
    "glob": "^7.1.7",
    "mocha": "^9.0.0",
    "node-loader": "^2.0.0",
    "react-dom": "^17.0.2",
    "source-map-loader": "^3.0.0",
    "ts-loader": "^9.2.3",
    "uuid": "^8.3.2",
    "vsce": "^2.6.3",
    "vscode-test": "^1.5.2",
    "vscode-webview": "^1.0.1-beta.1",
    "webpack": "^5.41.1",
    "webpack-cli": "^4.7.2"
  }
}<|MERGE_RESOLUTION|>--- conflicted
+++ resolved
@@ -222,16 +222,10 @@
     "webpack": "webpack --mode development",
     "webpack-dev": "webpack --mode development --watch",
     "build": "yarn tsc --build && yarn package",
-<<<<<<< HEAD
-    "test": "echo 'no tests for vscode yet'",
+    "test": "jest --config=../../jest.config.js",
     "package": "yarn vsce package --yarn --githubBranch=main",
-    "publish": "yarn vsce publish minor --target linux-x64 linux-arm64 linux-armhf alpine-x64 alpine-arm64 darwin-x64 darwin-arm64",
-    "publish-prerelease-darwin": "yarn vsce publish minor --pre-release --target darwin-x64 darwin-arm64",
-    "publish-prerelease-linux": "yarn vsce publish minor --pre-release --target linux-x64 linux-arm64 linux-armhf alpine-x64 alpine-arm64 "
-=======
-    "test": "jest --config=../../jest.config.js",
-    "package": "yarn vsce package --yarn --githubBranch=main"
->>>>>>> 22e58592
+    "publish-prerelease-darwin": "yarn vsce publish --pre-release --target darwin-x64 darwin-arm64",
+    "publish-prerelease-linux": "yarn vsce publish --pre-release --target linux-x64 linux-arm64 linux-armhf alpine-x64 alpine-arm64"
   },
   "dependencies": {
     "@malloydata/db-bigquery": "*",
