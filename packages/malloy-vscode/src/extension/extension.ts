--- conflicted
+++ resolved
@@ -36,13 +36,10 @@
 import { CONNECTION_MANAGER, MALLOY_EXTENSION_STATE } from "./state";
 import { ConnectionsProvider } from "./tree_views/connections_view";
 import { HelpViewProvider } from "./webview_views/help_view";
-<<<<<<< HEAD
+import { WorkerConnection } from "../worker/worker_connection";
+import { MalloyConfig } from "./types";
 import { getNewClientId } from "./utils";
 import { trackModelLoad, trackModelSave } from "./telemetry";
-=======
-import { WorkerConnection } from "../worker/worker_connection";
-import { MalloyConfig } from "./types";
->>>>>>> 9d0fe880
 
 let client: LanguageClient;
 let worker: WorkerConnection;
