--- conflicted
+++ resolved
@@ -23,108 +23,6 @@
   requestServiceAccountKeyPath: () => void;
 }
 
-<<<<<<< HEAD
-export const BigQueryConnectionEditor: React.FC<BigQueryConnectionEditorProps> =
-  ({ config, setConfig, requestServiceAccountKeyPath }) => {
-    return (
-      <table>
-        <tbody>
-          <tr>
-            <LabelCell>
-              <Label>Name:</Label>
-            </LabelCell>
-            <td>
-              <TextField
-                value={config.name}
-                setValue={(name) => {
-                  setConfig({ ...config, name });
-                }}
-              />
-            </td>
-          </tr>
-          <tr>
-            <LabelCell>
-              <Label>Project Name:</Label>
-            </LabelCell>
-            <td>
-              <TextField
-                value={config.projectName || ""}
-                setValue={(projectName) => {
-                  setConfig({ ...config, projectName });
-                }}
-                placeholder="Optional"
-              />
-            </td>
-          </tr>
-          <tr>
-            <LabelCell>
-              <Label>Location:</Label>
-            </LabelCell>
-            <td>
-              <TextField
-                value={config.location || ""}
-                setValue={(location) => {
-                  setConfig({ ...config, location });
-                }}
-                placeholder="Optional (default US)"
-              />
-            </td>
-          </tr>
-          <tr>
-            <LabelCell>
-              <Label>Service Account Key File Path:</Label>
-            </LabelCell>
-            <td>
-              <TextField
-                value={config.serviceAccountKeyPath || ""}
-                setValue={(serviceAccountKeyPath) => {
-                  setConfig({ ...config, serviceAccountKeyPath });
-                }}
-                placeholder="Optional"
-              />
-            </td>
-            <td>
-              <VSCodeButton
-                onClick={requestServiceAccountKeyPath}
-                style={{ height: "25px" }}
-              >
-                Pick File
-              </VSCodeButton>
-            </td>
-          </tr>
-          <tr>
-            <LabelCell>
-              <Label>Maximum Bytes Billed:</Label>
-            </LabelCell>
-            <td>
-              <TextField
-                value={config.maximumBytesBilled || ""}
-                setValue={(maximumBytesBilled) => {
-                  setConfig({ ...config, maximumBytesBilled });
-                }}
-                placeholder="Optional"
-              />
-            </td>
-          </tr>
-          <tr>
-            <LabelCell>
-              <Label>Query Timeout Milliseconds:</Label>
-            </LabelCell>
-            <td>
-              <TextField
-                value={config.timeoutMs || ""}
-                setValue={(timeoutMs) => {
-                  setConfig({ ...config, timeoutMs });
-                }}
-                placeholder="Optional"
-              />
-            </td>
-          </tr>
-        </tbody>
-      </table>
-    );
-  };
-=======
 export const BigQueryConnectionEditor: React.FC<
   BigQueryConnectionEditorProps
 > = ({ config, setConfig, requestServiceAccountKeyPath }) => {
@@ -208,8 +106,21 @@
             />
           </td>
         </tr>
+        <tr>
+          <LabelCell>
+            <Label>Query Timeout Milliseconds:</Label>
+          </LabelCell>
+          <td>
+            <TextField
+              value={config.timeoutMs || ""}
+              setValue={(timeoutMs) => {
+                setConfig({ ...config, timeoutMs });
+              }}
+              placeholder="Optional"
+            />
+          </td>
+        </tr>
       </tbody>
     </table>
   );
-};
->>>>>>> 5e8a12b8
+};