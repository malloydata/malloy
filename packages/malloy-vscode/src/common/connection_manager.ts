--- conflicted
+++ resolved
@@ -57,14 +57,10 @@
           defaultProject: connectionConfig.projectName,
           serviceAccountKeyPath: connectionConfig.serviceAccountKeyPath,
           location: connectionConfig.location,
-<<<<<<< HEAD
           maximumBytesBilled: convertToBytes(
             connectionConfig.maximumBytesBilled || ""
           ),
-=======
-          maximumBytesBilled: connectionConfig.maximumBytesBilled,
           timeoutMs: connectionConfig.timeoutMs,
->>>>>>> 704ae2f7
         }
       );
       if (useCache) {
