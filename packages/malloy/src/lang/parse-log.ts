/*
 * Copyright 2023 Google LLC
 *
 * Permission is hereby granted, free of charge, to any person obtaining
 * a copy of this software and associated documentation files
 * (the "Software"), to deal in the Software without restriction,
 * including without limitation the rights to use, copy, modify, merge,
 * publish, distribute, sublicense, and/or sell copies of the Software,
 * and to permit persons to whom the Software is furnished to do so,
 * subject to the following conditions:
 *
 * The above copyright notice and this permission notice shall be
 * included in all copies or substantial portions of the Software.
 *
 * THE SOFTWARE IS PROVIDED "AS IS", WITHOUT WARRANTY OF ANY KIND,
 * EXPRESS OR IMPLIED, INCLUDING BUT NOT LIMITED TO THE WARRANTIES OF
 * MERCHANTABILITY, FITNESS FOR A PARTICULAR PURPOSE AND NONINFRINGEMENT.
 * IN NO EVENT SHALL THE AUTHORS OR COPYRIGHT HOLDERS BE LIABLE FOR ANY
 * CLAIM, DAMAGES OR OTHER LIABILITY, WHETHER IN AN ACTION OF CONTRACT,
 * TORT OR OTHERWISE, ARISING FROM, OUT OF OR IN CONNECTION WITH THE
 * SOFTWARE OR THE USE OR OTHER DEALINGS IN THE SOFTWARE.
 */

import {
  compositeFieldUsageIsPlural,
  formatCompositeFieldUsages,
} from '../model/composite_source_utils';
import {
  CompositeFieldUsage,
  DocumentLocation,
  ExpressionValueType,
} from '../model/malloy_types';
import {EventStream} from '../runtime_types';

export type LogSeverity = 'error' | 'warn' | 'debug';

/**
 * Default severity is "error"
 */
export interface LogMessage {
  message: string;
  at?: DocumentLocation;
  severity: LogSeverity;
  code: string;
  replacement?: string;
  errorTag?: string;
  // eslint-disable-next-line @typescript-eslint/no-explicit-any
  data?: any;
}

export interface MessageLogger {
  log(logMsg: LogMessage): void;
  reset(): void;
  getLog(): LogMessage[];
  hasErrors(): boolean;
  noErrors(): boolean;
  empty(): boolean;
}

export class BaseMessageLogger implements MessageLogger {
  private rawLog: LogMessage[] = [];

  constructor(private readonly eventStream: EventStream | null) {}

  getLog(): LogMessage[] {
    return this.rawLog;
  }

  /**
   * Add a message to the log.
   */
  log(logMsg: LogMessage): void {
    this.rawLog.push(logMsg);
    this.eventStream?.emit(`translation-${logMsg.severity}`, {
      code: logMsg.code,
      data: logMsg.data,
      message: logMsg.message,
    });
  }

  reset(): void {
    this.rawLog.length = 0;
  }

  noErrors(): boolean {
    return !this.hasErrors();
  }

  hasErrors(): boolean {
    const firstError = this.rawLog.find(l => l.severity !== 'warn');
    return firstError !== undefined;
  }

  empty(): boolean {
    return this.rawLog.length === 0;
  }
}

type MessageParameterTypes = {
  'pick-type-does-not-match': {
    pickType: ExpressionValueType;
    returnType: ExpressionValueType;
  };
  'pick-else-type-does-not-match': {
    elseType: ExpressionValueType;
    returnType: ExpressionValueType;
  };
  'pick-default-type-does-not-match': {
    defaultType: ExpressionValueType;
    returnType: ExpressionValueType;
  };
  'pick-missing-else': {};
  'pick-missing-value': {};
  'pick-illegal-partial': {};
  'pick-when-must-be-boolean': {whenType: ExpressionValueType};
  'pick-non-atomic-type': string;
  'experiment-not-enabled': {experimentId: string};
  'experimental-dialect-not-enabled': {dialect: string};
  'sql-native-not-allowed-in-expression': {
    rawType: string | undefined;
  };
  'ambiguous-view-type': {};
  'failed-to-compute-absolute-import-url': string;
  'import-error': {message: string; url: string};
  'parsed-non-malloy-document': {url: string};
  'parse-exception': {message: string};
  'syntax-error': {message: string};
  'internal-translator-error': {message: string};
  'invalid-timezone': {timezone: string};
  // Old Style
  'aggregate-source-not-found': string;
  'name-conflict-with-global': string;
  'too-many-arguments-for-time-extraction': string;
  'invalid-type-for-time-extraction': string;
  'invalid-types-for-time-measurement': string;
  'invalid-timeframe-for-time-measurement': string;
  'invalid-time-extraction-unit': string;
  'untranslated-parse-node': string;
  'invalid-aggregate-source': string;
  'missing-aggregate-expression': string;
  'aggregate-of-aggregate': string;
  'bad-join-usage': string;
  'aggregate-traverses-join-cross': string;
  'aggregate-traverses-join-many': string;
  'aggregate-traverses-repeated-relationship': string;
  'alternation-as-value': string;
  'invalid-sql-native-type': string;
  'mismatched-coalesce-types': string;
  'function-not-found': string;
  'case-insensitive-function': string;
  'call-of-non-function': string;
  'no-matching-function-overload': string;
  'invalid-function-argument-expression-type': string;
  'invalid-function-argument-evaluation-space': string;
  'literal-null-function-argument': string;
  'non-aggregate-function-with-source': string;
  'aggregate-order-by-experiment-not-enabled': string;
  'function-does-not-support-order-by': string;
  'function-does-not-support-limit': string;
  'partition-by-not-found': string;
  'non-scalar-or-aggregate-partition-by': string;
  'sql-functions-experiment-not-enabled': string;
  'invalid-sql-function-argument': string;
  'unsupported-sql-function-interpolation': string;
  'sql-function-interpolation-not-found': string;
  'function-returns-any': string;
  'unsupported-type-for-time-truncation': string;
  'filter-of-non-aggregate': string;
  'aggregate-filter-expression-not-scalar': string;
  'partition-by-of-non-window-function': string;
  'expression-limit-already-specified': string;
  'limit-of-non-aggregate-function': string;
  'order-by-of-non-aggregate-function': string;
  'unsupported-type-for-time-extraction': string;
  'ungroup-of-non-aggregate': string;
  'ungroup-of-ungrouped-aggregate': string;
  'ungroup-field-not-in-output': string;
  'ungroup-with-non-scalar': string;
  'invalid-duration-quantity': string;
  'range-as-value': string;
  'analytic-order-by-missing-field': string;
  'analytic-order-by-not-output': string;
  'analytic-order-by-not-aggregate-or-output': string;
  'aggregate-order-by-not-scalar': string;
  'aggregate-order-by-expression-not-allowed': string;
  'aggregate-order-by-without-field-or-direction': string;
  'partial-as-value': string;
  'top-by-non-aggregate': string;
  'definition-name-conflict': string;
  'invalid-field-in-index-query': string;
  'invalid-wildcard-source': string;
  'wildcard-source-not-found': string;
  'name-conflict-in-wildcard-expansion': string;
  'invalid-parameter-reference': string;
  'parameter-not-found': string;
  'wildcard-source-not-defined': string;
  'unexpected-index-segment': string;
  'accept-parameter': string;
  'except-parameter': string;
  'field-list-edit-not-found': string;
  'unexpected-element-type': string;
  'field-not-found': string;
  'invalid-composite-source-input': string;
  'invalid-composite-field-usage': {
    newUsage: CompositeFieldUsage;
    allUsage: CompositeFieldUsage;
  };
  'empty-composite-source': string;
  'unnecessary-composite-source': string;
  'composite-source-atomic-fields-only': string;
  'composite-source-connection-mismatch': string;
  'invalid-property-access-in-field-reference': string;
  'parameter-default-does-not-match-declared-type': string;
  'parameter-null-default-without-declared-type': string;
  'parameter-illegal-default-type': string;
  'parameter-missing-default-or-type': string;
  'index-limit-already-specified': string;
  'index-by-already-specified': string;
  'illegal-operation-for-index': string;
  'refinement-of-index-segment': string;
  'incompatible-segment-for-select-refinement': string;
  'illegal-operation-in-select-segment': string;
  'limit-already-specified': string;
  'ordering-already-specified': string;
  'incompatible-segment-for-reduce-refinement': string;
  'query-reference-not-found': string;
  'non-query-used-as-query': string;
  'failed-field-definition': string;
  'null-typed-field-definition': string;
  'invalid-type-for-field-definition': string;
  'circular-reference-in-field-definition': string;
  'output-name-conflict': string;
  'select-of-view': string;
  'select-of-analytic': string;
  'select-of-aggregate': string;
  'aggregate-in-dimension': string;
  'index-of-view': string;
  'index-of-analytic': string;
  'index-of-aggregate': string;
  'analytic-in-dimension': string;
  'scalar-in-measure': string;
  'analytic-in-measure': string;
  'view-in-declare': string;
  'analytic-in-declare': string;
  'calculate-of-view': string;
  'calculate-of-aggregate': string;
  'calculate-of-scalar': string;
  'aggregate-of-view': string;
  'aggregate-of-analytic': string;
  'aggregate-of-scalar': string;
  'group-by-view': string;
  'group-by-analytic': string;
  'group-by-aggregate': string;
  'non-boolean-filter': string;
  'analytic-in-having': string;
  'analytic-in-where': string;
  'aggregate-in-where': string;
  'order-by-not-found-in-output': string;
  'order-by-analytic': string;
  'illegal-index-operation': string;
  'illegal-project-operation': string;
  'illegal-grouping-operation': string;
  'top-by-not-found-in-output': string;
  'top-by-analytic': string;
  'top-by-aggregate': string;
  'top-by-not-in-output': string;
  'source-not-found': string;
  'invalid-source-from-query': string;
  'invalid-source-from-function': string;
  'invalid-source-from-connection': string;
  'invalid-source-source': string;
  'unnamed-source-argument': string;
  'duplicate-source-argument': string;
  'source-parameter-not-found': string;
  'missing-source-argument': string;
  'multiple-field-list-edits': string;
  'multiple-primary-keys': string;
  'unexpected-source-property': string;
  'aggregate-in-source-filter': string;
  'invalid-connection-for-sql-source': string;
  'failed-to-fetch-sql-source-schema': string;
  'invalid-sql-source': string;
  'non-top-level-sql-source': string;
  'failed-to-fetch-table-schema': string;
  'invalid-connection-for-table-source': string;
  'join-on-primary-key-type-mismatch': string;
  'join-primary-key-not-found': string;
  'join-with-without-primary-key': string;
  'non-boolean-join-on': string;
  'invalid-rename-with-same-name': string;
  'failed-rename': string;
  'rename-field-not-found': string;
  'invalid-join-source': string;
  'failed-to-compute-arrow-source': string;
  'failed-to-compute-source-from-query': string;
  'failed-to-compute-source-to-extend': string;
  'cannot-use-as-query': string;
  'source-or-query-not-found': string;
  'illegal-query-argument': string;
  'cannot-use-struct-as-source': string;
  'illegal-refinement-of-source': string;
  'invalid-source-as-query': string;
  'invalid-sql-source-interpolation': string;
  'failed-to-expand-sql-source': string;
  'query-definition-name-conflict': string;
  'query-definition-from-non-query': string;
  'source-definition-name-conflict': string;
  'parameter-name-conflict': string;
  'parameter-shadowing-field': string;
  'invalid-import-url': string;
  'no-translator-for-import': string;
  'name-conflict-on-selective-import': string;
  'selective-import-not-found': string;
  'name-conflict-on-indiscriminate-import': string;
  'failed-import': string;
  'failed-to-compute-output-schema': string;
  'invalid-timeframe-for-time-offset': string;
  'time-comparison-type-mismatch': string;
  'arithmetic-operation-type-mismatch': string;
  'time-offset-type-mismatch': string;
  'unexpected-binary-operator': string;
  'illegal-reference-in-parameter-default': string;
  'aggregate-analytic-in-select': string;
  'refinement-of-raw-query': string;
  'illegal-multistage-refinement-operation': string;
  'illegal-refinement-operation': string;
  'view-not-found': string;
  'refinement-with-joined-view': string;
  'nest-of-joined-view': string;
  'refinement-with-source': string;
  'nest-of-source': string;
  'mismatched-view-types-for-refinement': string;
  'ordering-overridden-in-refinement': string;
  'limit-overridden-in-refinement': string;
  'name-conflict-in-refinement': string;
  'refinement-with-multistage-view': string;
  'foreign-key-in-join-cross': string;
  'expression-type-error': string;
  'unexpected-statement-in-translation': string;
  'illegal-query-interpolation-outside-sql-block': string;
  'percent-terminated-query-interpolation': string;
  'failed-to-parse-time-literal': string;
  'table-function': string;
  'missing-on-in-join-many': string;
  'foreign-key-in-join-many': string;
  'join-statement-in-view': string;
  'unknown-matrix-operation': string;
  'declare': string;
  'query-in-source': string;
  'invalid-reference-only-aggregation': string;
  'project': string;
  'top-by': string;
  'anonymous-query': string;
  'anonymous-nest': string;
  'count-expression-with-locality': string;
  'invalid-symmetric-aggregate': string;
  'invalid-asymmetric-aggregate': string;
  'aggregate-parse-error': string;
  'wildcard-in-aggregate': string;
  'unexpected-malloy-type': string;
  'failed-to-parse-function-name': string;
  'orphaned-object-annotation': string;
  'misplaced-model-annotation': string;
  'unexpected-non-source-query-expression-node': string;
  'sql-not-like': string;
  'sql-like': string;
  'sql-is-not-null': string;
  'sql-is-null': string;
  'illegal-record-property-type': string;
  'record-literal-needs-keys': string;
  'not-yet-implemented': string;
  'sql-case': string;
  'case-then-type-does-not-match': {
    thenType: ExpressionValueType;
    returnType: ExpressionValueType;
  };
  'case-else-type-does-not-match': {
    elseType: ExpressionValueType;
    returnType: ExpressionValueType;
  };
  'case-when-must-be-boolean': {whenType: ExpressionValueType};
  'case-when-type-does-not-match': {
    whenType: ExpressionValueType;
    valueType: ExpressionValueType;
  };
  'or-choices-only': string;
  'sql-in': string;
  'dialect-cast-unsafe-only': string;
  'field-not-accessible': string;
  'cannot-expand-access': string;
  'conflicting-access-modifier': string;
  'accept-except-not-compatible-with-include': string;
  'already-renamed': string;
  'wildcard-except-redundant': string;
  'already-used-star-in-include': string;
  'include-after-exclude': string;
  'duplicate-include': string;
  'exclude-after-include': string;
  'cannot-rename-non-field': string;
  'array-values-incompatible': string;
  'invalid-resolved-type-for-array': string;
  'generic-not-resolved': string;
  'cannot-tag-include-except': string;
  'unsupported-path-in-include': string;
  'wildcard-include-rename': string;
<<<<<<< HEAD
  'filter-expression-type': string;
=======
  'literal-string-newline': string;
>>>>>>> 70083d74
};

export const MESSAGE_FORMATTERS: PartialErrorCodeMessageMap = {
  'pick-type-does-not-match': e => ({
    message: `pick type \`${e.pickType}\` does not match return type \`${e.returnType}\``,
    tag: 'pick-values-must-match',
  }),
  'pick-else-type-does-not-match': e => ({
    message: `else type \`${e.elseType}\` does not match return type \`${e.returnType}\``,
    tag: 'pick-values-must-match',
  }),
  'pick-default-type-does-not-match': e => ({
    message: `default type \`${e.defaultType}\` does not match return type \`${e.returnType}\``,
    tag: 'pick-values-must-match',
  }),
  'experimental-dialect-not-enabled': e =>
    `Requires compiler flag '##! experimental.dialect.${e.dialect}'`,
  'pick-missing-else': "pick incomplete, missing 'else'",
  'pick-missing-value': 'pick with no value can only be used with apply',
  'pick-illegal-partial': 'pick with partial when can only be used with apply',
  'pick-when-must-be-boolean': e =>
    `when expression must be boolean, not ${e.whenType}`,
  'sql-native-not-allowed-in-expression': e => ({
    message: `Unsupported SQL native type '${e.rawType}' not allowed in expression`,
    tag: 'unsupported-sql-native-type-not-allowed-in-expression',
  }),
  'experiment-not-enabled': e =>
    `Experimental flag \`${e.experimentId}\` is not set, feature not available`,
  'ambiguous-view-type':
    "Can't determine view type (`group_by` / `aggregate` / `nest`, `project`, `index`)",
  'import-error': e =>
    e.message.includes(e.url)
      ? `import error: ${e.message}`
      : `import '${e.url}' error: ${e.message}`,
  'parsed-non-malloy-document': e =>
    `'${e.url}' did not parse to malloy document`,
  'parse-exception': e => `Malloy internal parser exception [${e.message}]`,
  'syntax-error': e => e.message,
  'internal-translator-error': e => `Internal Translator Error: ${e.message}`,
  'invalid-timezone': e => `Invalid timezone: ${e.timezone}`,
  'case-then-type-does-not-match': e =>
    `Case then type ${e.thenType} does not match return type ${e.returnType}`,
  'case-else-type-does-not-match': e =>
    `Case else type ${e.elseType} does not match return type ${e.returnType}`,
  'case-when-must-be-boolean': e =>
    `Case when expression must be boolean, not ${e.whenType}`,
  'case-when-type-does-not-match': e =>
    `Case when type ${e.whenType} does not match value type ${e.valueType}`,
  'invalid-composite-field-usage': e => {
    const formattedNewCompositeUsage = formatCompositeFieldUsages(e.newUsage);
    const formattedAllCompositeUsage = formatCompositeFieldUsages(e.allUsage);
    const pluralUse = compositeFieldUsageIsPlural(e.newUsage) ? 's' : '';
    return `This operation uses composite field${pluralUse} ${formattedNewCompositeUsage}, resulting in invalid usage of the composite source, as there is no composite input source which defines all of ${formattedAllCompositeUsage}`;
  },
};

export type MessageCode = keyof MessageParameterTypes;

export type MessageParameterType<T extends MessageCode> =
  MessageParameterTypes[T];

type MessageCodeAndParameters<T extends MessageCode> = {
  code: T;
  parameters: MessageParameterType<T>;
};

export type AnyMessageCodeAndParameters = MessageCodeAndParameters<MessageCode>;

type MessageFormatter<T extends MessageCode> =
  | MessageInfo
  | ((parameters: MessageParameterType<T>) => MessageInfo);

type ErrorCodeMessageMap = {
  [key in keyof MessageParameterTypes]: MessageFormatter<key>;
};

type PartialErrorCodeMessageMap = Partial<ErrorCodeMessageMap>;

type MessageInfo =
  | string
  | {
      message: string;
      severity?: LogSeverity;
      replacement?: string;
      tag?: string;
      // eslint-disable-next-line @typescript-eslint/no-explicit-any
      data?: any;
    };

export interface ALogMessage<T extends MessageCode> {
  code: T;
  message: string;
  at?: DocumentLocation;
  data: MessageParameterType<T>;
  severity: LogSeverity;
  errorTag?: string;
  replacement?: string;
}

export type AnyLogMessage = ALogMessage<MessageCode>;

export interface LogMessageOptions {
  replacement?: string;
  at?: DocumentLocation;
  severity?: LogSeverity;
  tag?: string;
}

export function makeLogMessage<T extends MessageCode>(
  code: T,
  parameters: MessageParameterType<T>,
  options?: LogMessageOptions
): LogMessage {
  const format: MessageFormatter<T> | undefined = MESSAGE_FORMATTERS[code];
  const info = format
    ? format instanceof Function
      ? format(parameters)
      : format
    : typeof parameters === 'string'
    ? parameters
    : undefined;
  if (info === undefined) {
    throw new Error(`No message formatter for error code \`${code}\`.`);
  }
  const template = typeof info === 'string' ? {message: info} : info;
  const data =
    template.data ?? typeof parameters === 'string' ? null : parameters;
  return {
    code,
    data,
    message: template.message,
    severity: options?.severity ?? template.severity ?? 'error',
    errorTag: options?.tag ?? template.tag,
    replacement: options?.replacement ?? template.replacement,
    at: options?.at,
  };
}<|MERGE_RESOLUTION|>--- conflicted
+++ resolved
@@ -403,11 +403,8 @@
   'cannot-tag-include-except': string;
   'unsupported-path-in-include': string;
   'wildcard-include-rename': string;
-<<<<<<< HEAD
+  'literal-string-newline': string;
   'filter-expression-type': string;
-=======
-  'literal-string-newline': string;
->>>>>>> 70083d74
 };
 
 export const MESSAGE_FORMATTERS: PartialErrorCodeMessageMap = {
