/*
 * Copyright 2023 Google LLC
 *
 * Permission is hereby granted, free of charge, to any person obtaining
 * a copy of this software and associated documentation files
 * (the "Software"), to deal in the Software without restriction,
 * including without limitation the rights to use, copy, modify, merge,
 * publish, distribute, sublicense, and/or sell copies of the Software,
 * and to permit persons to whom the Software is furnished to do so,
 * subject to the following conditions:
 *
 * The above copyright notice and this permission notice shall be
 * included in all copies or substantial portions of the Software.
 *
 * THE SOFTWARE IS PROVIDED "AS IS", WITHOUT WARRANTY OF ANY KIND,
 * EXPRESS OR IMPLIED, INCLUDING BUT NOT LIMITED TO THE WARRANTIES OF
 * MERCHANTABILITY, FITNESS FOR A PARTICULAR PURPOSE AND NONINFRINGEMENT.
 * IN NO EVENT SHALL THE AUTHORS OR COPYRIGHT HOLDERS BE LIABLE FOR ANY
 * CLAIM, DAMAGES OR OTHER LIABILITY, WHETHER IN AN ACTION OF CONTRACT,
 * TORT OR OTHERWISE, ARISING FROM, OUT OF OR IN CONNECTION WITH THE
 * SOFTWARE OR THE USE OR OTHER DEALINGS IN THE SOFTWARE.
 */

import {DocumentLocation, FieldValueType} from '../model/malloy_types';
import {EventStream} from '../runtime_types';

export type LogSeverity = 'error' | 'warn' | 'debug';

/**
 * Default severity is "error"
 */
export interface LogMessage {
  message: string;
  at?: DocumentLocation;
  severity: LogSeverity;
  code: string;
  replacement?: string;
  errorTag?: string;
  // eslint-disable-next-line @typescript-eslint/no-explicit-any
  data?: any;
}

export interface MessageLogger {
  log(logMsg: LogMessage): void;
  reset(): void;
  getLog(): LogMessage[];
  hasErrors(): boolean;
  noErrors(): boolean;
  empty(): boolean;
}

export class BaseMessageLogger implements MessageLogger {
  private rawLog: LogMessage[] = [];

  constructor(private readonly eventStream: EventStream | null) {}

  getLog(): LogMessage[] {
    return this.rawLog;
  }

  /**
   * Add a message to the log.
   */
  log(logMsg: LogMessage): void {
    this.rawLog.push(logMsg);
    this.eventStream?.emit(`translation-${logMsg.severity}`, {
      code: logMsg.code,
      data: logMsg.data,
      message: logMsg.message,
    });
  }

  reset(): void {
    this.rawLog.length = 0;
  }

  noErrors(): boolean {
    return !this.hasErrors();
  }

  hasErrors(): boolean {
    const firstError = this.rawLog.find(l => l.severity !== 'warn');
    return firstError !== undefined;
  }

  empty(): boolean {
    return this.rawLog.length === 0;
  }
}

type MessageParameterTypes = {
  'pick-type-does-not-match': {
    pickType: FieldValueType;
    returnType: FieldValueType;
  };
  'pick-else-type-does-not-match': {
    elseType: FieldValueType;
    returnType: FieldValueType;
  };
  'pick-default-type-does-not-match': {
    defaultType: FieldValueType;
    returnType: FieldValueType;
  };
  'pick-missing-else': {};
  'pick-missing-value': {};
  'pick-illegal-partial': {};
  'pick-when-must-be-boolean': {whenType: string};
  'experiment-not-enabled': {experimentId: string};
  'experimental-dialect-not-enabled': {dialect: string};
  'sql-native-not-allowed-in-expression': {
    rawType: string | undefined;
  };
  'ambiguous-view-type': {};
  'failed-to-compute-absolute-import-url': string;
  'import-error': {message: string; url: string};
  'parsed-non-malloy-document': {url: string};
  'parse-exception': {message: string};
  'syntax-error': {message: string};
  'internal-translator-error': {message: string};
  'invalid-timezone': {timezone: string};
  // Old Style
  'aggregate-source-not-found': string;
  'name-conflict-with-global': string;
  'too-many-arguments-for-time-extraction': string;
  'invalid-type-for-time-extraction': string;
  'invalid-types-for-time-measurement': string;
  'invalid-timeframe-for-time-measurement': string;
  'invalid-time-extraction-unit': string;
  'untranslated-parse-node': string;
  'invalid-aggregate-source': string;
  'missing-aggregate-expression': string;
  'aggregate-of-aggregate': string;
  'bad-join-usage': string;
  'aggregate-traverses-join-cross': string;
  'aggregate-traverses-join-many': string;
  'aggregate-traverses-repeated-relationship': string;
  'alternation-as-value': string;
  'invalid-sql-native-type': string;
  'mismatched-coalesce-types': string;
  'function-not-found': string;
  'case-insensitive-function': string;
  'call-of-non-function': string;
  'no-matching-function-overload': string;
  'invalid-function-argument-expression-type': string;
  'invalid-function-argument-evaluation-space': string;
  'literal-null-function-argument': string;
  'non-aggregate-function-with-source': string;
  'aggregate-order-by-experiment-not-enabled': string;
  'function-does-not-support-order-by': string;
  'function-does-not-support-limit': string;
  'partition-by-not-found': string;
  'non-scalar-or-aggregate-partition-by': string;
  'sql-functions-experiment-not-enabled': string;
  'invalid-sql-function-argument': string;
  'unsupported-sql-function-interpolation': string;
  'sql-function-interpolation-not-found': string;
  'function-returns-any': string;
  'unsupported-type-for-time-truncation': string;
  'filter-of-non-aggregate': string;
  'aggregate-filter-expression-not-scalar': string;
  'partition-by-of-non-window-function': string;
  'expression-limit-already-specified': string;
  'limit-of-non-aggregate-function': string;
  'order-by-of-non-aggregate-function': string;
  'unsupported-type-for-time-extraction': string;
  'ungroup-of-non-aggregate': string;
  'ungroup-of-ungrouped-aggregate': string;
  'ungroup-field-not-in-output': string;
  'ungroup-with-non-scalar': string;
  'invalid-duration-quantity': string;
  'range-as-value': string;
  'analytic-order-by-missing-field': string;
  'analytic-order-by-not-output': string;
  'analytic-order-by-not-aggregate-or-output': string;
  'aggregate-order-by-not-scalar': string;
  'aggregate-order-by-expression-not-allowed': string;
  'aggregate-order-by-without-field-or-direction': string;
  'partial-as-value': string;
  'top-by-non-aggregate': string;
  'definition-name-conflict': string;
  'invalid-field-in-index-query': string;
  'invalid-wildcard-source': string;
  'wildcard-source-not-found': string;
  'name-conflict-in-wildcard-expansion': string;
  'invalid-parameter-reference': string;
  'parameter-not-found': string;
  'wildcard-source-not-defined': string;
  'unexpected-index-segment': string;
  'accept-parameter': string;
  'except-parameter': string;
  'field-list-edit-not-found': string;
  'unexpected-element-type': string;
  'field-not-found': string;
  'invalid-property-access-in-field-reference': string;
  'parameter-default-does-not-match-declared-type': string;
  'parameter-null-default-without-declared-type': string;
  'parameter-illegal-default-type': string;
  'parameter-missing-default-or-type': string;
  'index-limit-already-specified': string;
  'index-by-already-specified': string;
  'illegal-operation-for-index': string;
  'refinement-of-index-segment': string;
  'incompatible-segment-for-select-refinement': string;
  'illegal-operation-in-select-segment': string;
  'limit-already-specified': string;
  'ordering-already-specified': string;
  'incompatible-segment-for-reduce-refinement': string;
  'query-reference-not-found': string;
  'non-query-used-as-query': string;
  'failed-field-definition': string;
  'null-typed-field-definition': string;
  'invalid-type-for-field-definition': string;
  'circular-reference-in-field-definition': string;
  'output-name-conflict': string;
  'select-of-view': string;
  'select-of-analytic': string;
  'select-of-aggregate': string;
  'aggregate-in-dimension': string;
  'index-of-view': string;
  'index-of-analytic': string;
  'index-of-aggregate': string;
  'analytic-in-dimension': string;
  'scalar-in-measure': string;
  'analytic-in-measure': string;
  'view-in-declare': string;
  'analytic-in-declare': string;
  'calculate-of-view': string;
  'calculate-of-aggregate': string;
  'calculate-of-scalar': string;
  'aggregate-of-view': string;
  'aggregate-of-analytic': string;
  'aggregate-of-scalar': string;
  'group-by-view': string;
  'group-by-analytic': string;
  'group-by-aggregate': string;
  'non-boolean-filter': string;
  'analytic-in-having': string;
  'analytic-in-where': string;
  'aggregate-in-where': string;
  'order-by-not-found-in-output': string;
  'order-by-analytic': string;
  'illegal-index-operation': string;
  'illegal-project-operation': string;
  'illegal-grouping-operation': string;
  'top-by-not-found-in-output': string;
  'top-by-analytic': string;
  'top-by-aggregate': string;
  'top-by-not-in-output': string;
  'source-not-found': string;
  'invalid-source-from-query': string;
  'invalid-source-from-function': string;
  'invalid-source-from-connection': string;
  'invalid-source-source': string;
  'unnamed-source-argument': string;
  'duplicate-source-argument': string;
  'source-parameter-not-found': string;
  'missing-source-argument': string;
  'multiple-field-list-edits': string;
  'multiple-primary-keys': string;
  'unexpected-source-property': string;
  'aggregate-in-source-filter': string;
  'invalid-connection-for-sql-source': string;
  'failed-to-fetch-sql-source-schema': string;
  'invalid-sql-source': string;
  'non-top-level-sql-source': string;
  'failed-to-fetch-table-schema': string;
  'invalid-connection-for-table-source': string;
  'join-on-primary-key-type-mismatch': string;
  'join-primary-key-not-found': string;
  'join-with-without-primary-key': string;
  'non-boolean-join-on': string;
  'invalid-rename-with-same-name': string;
  'failed-rename': string;
  'rename-field-not-found': string;
  'invalid-join-source': string;
  'failed-to-compute-arrow-source': string;
  'failed-to-compute-source-from-query': string;
  'failed-to-compute-source-to-extend': string;
  'cannot-use-as-query': string;
  'source-or-query-not-found': string;
  'illegal-query-argument': string;
  'cannot-use-struct-as-source': string;
  'illegal-refinement-of-source': string;
  'invalid-source-as-query': string;
  'invalid-sql-source-interpolation': string;
  'failed-to-expand-sql-source': string;
  'query-definition-name-conflict': string;
  'query-definition-from-non-query': string;
  'source-definition-name-conflict': string;
  'parameter-name-conflict': string;
  'parameter-shadowing-field': string;
  'invalid-import-url': string;
  'no-translator-for-import': string;
  'name-conflict-on-selective-import': string;
  'selective-import-not-found': string;
  'name-conflict-on-indiscriminate-import': string;
  'failed-import': string;
  'failed-to-compute-output-schema': string;
  'invalid-timeframe-for-time-offset': string;
  'time-comparison-type-mismatch': string;
  'arithmetic-operation-type-mismatch': string;
  'time-offset-type-mismatch': string;
  'unexpected-binary-operator': string;
  'illegal-reference-in-parameter-default': string;
  'aggregate-analytic-in-select': string;
  'refinement-of-raw-query': string;
  'illegal-multistage-refinement-operation': string;
  'illegal-refinement-operation': string;
  'view-not-found': string;
  'refinement-with-joined-view': string;
  'nest-of-joined-view': string;
  'refinement-with-source': string;
  'nest-of-source': string;
  'mismatched-view-types-for-refinement': string;
  'ordering-overridden-in-refinement': string;
  'limit-overridden-in-refinement': string;
  'name-conflict-in-refinement': string;
  'refinement-with-multistage-view': string;
  'foreign-key-in-join-cross': string;
  'expression-type-error': string;
  'unexpected-statement-in-translation': string;
  'filter-shortcut': string;
  'illegal-query-interpolation-outside-sql-block': string;
  'percent-terminated-query-interpolation': string;
  'failed-to-parse-time-literal': string;
  'table-function': string;
  'missing-on-in-join-many': string;
  'foreign-key-in-join-many': string;
  'join-statement-in-view': string;
  'unknown-matrix-operation': string;
  'declare': string;
  'query-in-source': string;
  'invalid-reference-only-aggregation': string;
  'project': string;
  'top-by': string;
  'anonymous-query': string;
  'anonymous-nest': string;
  'count-expression-with-locality': string;
  'invalid-symmetric-aggregate': string;
  'invalid-asymmetric-aggregate': string;
  'aggregate-parse-error': string;
  'wildcard-in-aggregate': string;
  'unexpected-malloy-type': string;
  'failed-to-parse-function-name': string;
  'orphaned-object-annotation': string;
  'misplaced-model-annotation': string;
  'unexpected-non-source-query-expression-node': string;
  'sql-not-like': string;
  'sql-like': string;
  'sql-is-not-null': string;
  'sql-is-null': string;
  'illegal-record-property-type': string;
<<<<<<< HEAD
  'or-choices-only': string;
  'sql-in': string;
=======
  'dialect-cast-unsafe-only': string;
>>>>>>> 370c1dca
};

export const MESSAGE_FORMATTERS: PartialErrorCodeMessageMap = {
  'pick-type-does-not-match': e => ({
    message: `pick type \`${e.pickType}\` does not match return type \`${e.returnType}\``,
    tag: 'pick-values-must-match',
  }),
  'pick-else-type-does-not-match': e => ({
    message: `else type \`${e.elseType}\` does not match return type \`${e.returnType}\``,
    tag: 'pick-values-must-match',
  }),
  'pick-default-type-does-not-match': e => ({
    message: `default type \`${e.defaultType}\` does not match return type \`${e.returnType}\``,
    tag: 'pick-values-must-match',
  }),
  'experimental-dialect-not-enabled': e =>
    `Requires compiler flag '##! experimental.dialect.${e.dialect}'`,
  'pick-missing-else': "pick incomplete, missing 'else'",
  'pick-missing-value': 'pick with no value can only be used with apply',
  'pick-illegal-partial': 'pick with partial when can only be used with apply',
  'pick-when-must-be-boolean': e =>
    `when expression must be boolean, not ${e.whenType}`,
  'sql-native-not-allowed-in-expression': e => ({
    message: `Unsupported SQL native type '${e.rawType}' not allowed in expression`,
    tag: 'unsupported-sql-native-type-not-allowed-in-expression',
  }),
  'experiment-not-enabled': e =>
    `Experimental flag \`${e.experimentId}\` is not set, feature not available`,
  'ambiguous-view-type':
    "Can't determine view type (`group_by` / `aggregate` / `nest`, `project`, `index`)",
  'import-error': e =>
    e.message.includes(e.url)
      ? `import error: ${e.message}`
      : `import '${e.url}' error: ${e.message}`,
  'parsed-non-malloy-document': e =>
    `'${e.url}' did not parse to malloy document`,
  'parse-exception': e => `Malloy internal parser exception [${e.message}]`,
  'syntax-error': e => e.message,
  'internal-translator-error': e => `Internal Translator Error: ${e.message}`,
  'invalid-timezone': e => `Invalid timezone: ${e.timezone}`,
};

export type MessageCode = keyof MessageParameterTypes;

export type MessageParameterType<T extends MessageCode> =
  MessageParameterTypes[T];

type MessageFormatter<T extends MessageCode> =
  | MessageInfo
  | ((parameters: MessageParameterType<T>) => MessageInfo);

type ErrorCodeMessageMap = {
  [key in keyof MessageParameterTypes]: MessageFormatter<key>;
};

type PartialErrorCodeMessageMap = Partial<ErrorCodeMessageMap>;

type MessageInfo =
  | string
  | {
      message: string;
      severity?: LogSeverity;
      replacement?: string;
      tag?: string;
      // eslint-disable-next-line @typescript-eslint/no-explicit-any
      data?: any;
    };

export interface ALogMessage<T extends MessageCode> {
  code: T;
  message: string;
  at?: DocumentLocation;
  data: MessageParameterType<T>;
  severity: LogSeverity;
  errorTag?: string;
  replacement?: string;
}

export type AnyLogMessage = ALogMessage<MessageCode>;

export interface LogMessageOptions {
  replacement?: string;
  at?: DocumentLocation;
  severity?: LogSeverity;
  tag?: string;
}

export function makeLogMessage<T extends MessageCode>(
  code: T,
  parameters: MessageParameterType<T>,
  options?: LogMessageOptions
): LogMessage {
  const format: MessageFormatter<T> | undefined = MESSAGE_FORMATTERS[code];
  const info = format
    ? format instanceof Function
      ? format(parameters)
      : format
    : typeof parameters === 'string'
    ? parameters
    : undefined;
  if (info === undefined) {
    throw new Error(`No message formatter for error code \`${code}\`.`);
  }
  const template = typeof info === 'string' ? {message: info} : info;
  const data =
    template.data ?? typeof parameters === 'string' ? null : parameters;
  return {
    code,
    data,
    message: template.message,
    severity: options?.severity ?? template.severity ?? 'error',
    errorTag: options?.tag ?? template.tag,
    replacement: options?.replacement ?? template.replacement,
    at: options?.at,
  };
}<|MERGE_RESOLUTION|>--- conflicted
+++ resolved
@@ -350,12 +350,9 @@
   'sql-is-not-null': string;
   'sql-is-null': string;
   'illegal-record-property-type': string;
-<<<<<<< HEAD
   'or-choices-only': string;
   'sql-in': string;
-=======
   'dialect-cast-unsafe-only': string;
->>>>>>> 370c1dca
 };
 
 export const MESSAGE_FORMATTERS: PartialErrorCodeMessageMap = {
