--- conflicted
+++ resolved
@@ -385,7 +385,6 @@
   'or-choices-only': string;
   'sql-in': string;
   'dialect-cast-unsafe-only': string;
-<<<<<<< HEAD
   'field-not-accessible': string;
   'cannot-expand-access': string;
   'conflicting-access-modifier': string;
@@ -397,9 +396,7 @@
   'duplicate-include': string;
   'exclude-after-include': string;
   'cannot-rename-non-field': string;
-=======
   'array-values-incompatible': string;
->>>>>>> 94f98d04
 };
 
 export const MESSAGE_FORMATTERS: PartialErrorCodeMessageMap = {
