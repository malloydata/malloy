--- conflicted
+++ resolved
@@ -350,7 +350,6 @@
   'sql-is-not-null': string;
   'sql-is-null': string;
   'illegal-record-property-type': string;
-<<<<<<< HEAD
   'sql-case': string;
   'case-then-type-does-not-match': {
     thenType: FieldValueType;
@@ -365,9 +364,7 @@
     whenType: FieldValueType;
     valueType: FieldValueType;
   };
-=======
   'dialect-cast-unsafe-only': string;
->>>>>>> 370c1dca
 };
 
 export const MESSAGE_FORMATTERS: PartialErrorCodeMessageMap = {
