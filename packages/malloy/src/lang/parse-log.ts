--- conflicted
+++ resolved
@@ -404,11 +404,8 @@
   'unsupported-path-in-include': string;
   'wildcard-include-rename': string;
   'literal-string-newline': string;
-<<<<<<< HEAD
   'filter-expression-type': string;
-=======
   'invalid-malloy-query-document': string;
->>>>>>> 8d20efc3
 };
 
 export const MESSAGE_FORMATTERS: PartialErrorCodeMessageMap = {
