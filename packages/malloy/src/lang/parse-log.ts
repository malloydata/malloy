/*
 * Copyright 2023 Google LLC
 *
 * Permission is hereby granted, free of charge, to any person obtaining
 * a copy of this software and associated documentation files
 * (the "Software"), to deal in the Software without restriction,
 * including without limitation the rights to use, copy, modify, merge,
 * publish, distribute, sublicense, and/or sell copies of the Software,
 * and to permit persons to whom the Software is furnished to do so,
 * subject to the following conditions:
 *
 * The above copyright notice and this permission notice shall be
 * included in all copies or substantial portions of the Software.
 *
 * THE SOFTWARE IS PROVIDED "AS IS", WITHOUT WARRANTY OF ANY KIND,
 * EXPRESS OR IMPLIED, INCLUDING BUT NOT LIMITED TO THE WARRANTIES OF
 * MERCHANTABILITY, FITNESS FOR A PARTICULAR PURPOSE AND NONINFRINGEMENT.
 * IN NO EVENT SHALL THE AUTHORS OR COPYRIGHT HOLDERS BE LIABLE FOR ANY
 * CLAIM, DAMAGES OR OTHER LIABILITY, WHETHER IN AN ACTION OF CONTRACT,
 * TORT OR OTHERWISE, ARISING FROM, OUT OF OR IN CONNECTION WITH THE
 * SOFTWARE OR THE USE OR OTHER DEALINGS IN THE SOFTWARE.
 */

<<<<<<< HEAD
import {DocumentLocation} from '../model/malloy_types';
import {EventStream} from './events';
=======
import {DocumentLocation, FieldValueType} from '../model/malloy_types';
>>>>>>> 113ad92d

export type LogSeverity = 'error' | 'warn' | 'debug';

/**
 * Default severity is "error"
 */
export interface LogMessage {
  message: string;
  at?: DocumentLocation;
  severity: LogSeverity;
  code: string;
  replacement?: string;
  errorTag?: string;
  // eslint-disable-next-line @typescript-eslint/no-explicit-any
  data?: any;
}

export interface MessageLogger {
  log(logMsg: LogMessage): void;
  reset(): void;
  getLog(): LogMessage[];
  hasErrors(): boolean;
  noErrors(): boolean;
  empty(): boolean;
}

export class BaseMessageLogger implements MessageLogger {
  private rawLog: LogMessage[] = [];

  constructor(private readonly eventStream: EventStream | null) {}

  getLog(): LogMessage[] {
    return this.rawLog;
  }

  /**
   * Add a message to the log.
   */
  log(logMsg: LogMessage): void {
    this.rawLog.push(logMsg);
    this.eventStream?.emit({
      id: `translation-${logMsg.severity}`,
      data: {code: logMsg.errorTag, data: null, message: logMsg.message}, // TODO change to code
    });
  }

  reset(): void {
    this.rawLog.length = 0;
  }

  noErrors(): boolean {
    return !this.hasErrors();
  }

  hasErrors(): boolean {
    const firstError = this.rawLog.find(l => l.severity !== 'warn');
    return firstError !== undefined;
  }

  empty(): boolean {
    return this.rawLog.length === 0;
  }
}

type MessageParameterTypes = {
  'pick-type-does-not-match': {
    pickType: FieldValueType;
    returnType: FieldValueType;
  };
  'pick-else-type-does-not-match': {
    elseType: FieldValueType;
    returnType: FieldValueType;
  };
  'pick-default-type-does-not-match': {
    defaultType: FieldValueType;
    returnType: FieldValueType;
  };
  'pick-missing-else': {};
  'pick-missing-value': {};
  'pick-illegal-partial': {};
  'pick-when-must-be-boolean': {whenType: string};
  'experiment-not-enabled': {experimentId: string};
  'experimental-dialect-not-enabled': {dialect: string};
  'sql-native-not-allowed-in-expression': {
    rawType: string | undefined;
  };
  'ambiguous-view-type': {};
  'failed-to-compute-absolute-import-url': string;
  'import-error': {message: string; url: string};
  'parsed-non-malloy-document': {url: string};
  'parse-exception': {message: string};
  'syntax-error': {message: string};
  'internal-translator-error': {message: string};
  'invalid-timezone': {timezone: string};
  // Old Style
  'aggregate-source-not-found': string;
  'name-conflict-with-global': string;
  'too-many-arguments-for-time-extraction': string;
  'invalid-type-for-time-extraction': string;
  'invalid-types-for-time-measurement': string;
  'invalid-timeframe-for-time-measurement': string;
  'invalid-time-extraction-unit': string;
  'untranslated-parse-node': string;
  'invalid-aggregate-source': string;
  'missing-aggregate-expression': string;
  'aggregate-of-aggregate': string;
  'bad-join-usage': string;
  'aggregate-traverses-join-cross': string;
  'aggregate-traverses-join-many': string;
  'aggregate-traverses-repeated-relationship': string;
  'alternation-as-value': string;
  'invalid-sql-native-type': string;
  'mismatched-coalesce-types': string;
  'function-not-found': string;
  'case-insensitive-function': string;
  'struct-not-callable': string;
  'connection-not-callable': string;
  'query-not-callable': string;
  'no-matching-function-overload': string;
  'invalid-function-argument-expression-type': string;
  'invalid-function-argument-evaluation-space': string;
  'literal-null-function-argument': string;
  'non-aggregate-function-with-source': string;
  'aggregate-order-by-experiment-not-enabled': string;
  'function-does-not-support-order-by': string;
  'function-does-not-support-limit': string;
  'partition-by-not-found': string;
  'non-scalar-or-aggregate-partition-by': string;
  'sql-functions-experiment-not-enabled': string;
  'invalid-sql-function-argument': string;
  'unsupported-sql-function-interpolation': string;
  'sql-function-interpolation-not-found': string;
  'function-returns-any': string;
  'unsupported-type-for-time-truncation': string;
  'filter-of-non-aggregate': string;
  'aggregate-filter-expression-not-scalar': string;
  'partition-by-of-non-window-function': string;
  'expression-limit-already-specified': string;
  'limit-of-non-aggregate-function': string;
  'order-by-of-non-aggregate-function': string;
  'unsupported-type-for-time-extraction': string;
  'ungroup-of-non-aggregate': string;
  'ungroup-of-ungrouped-aggregate': string;
  'ungroup-field-not-in-output': string;
  'ungroup-with-non-scalar': string;
  'invalid-duration-quantity': string;
  'range-as-value': string;
  'analytic-order-by-missing-field': string;
  'analytic-order-by-not-output': string;
  'analytic-order-by-not-aggregate-or-output': string;
  'aggregate-order-by-not-scalar': string;
  'aggregate-order-by-expression-not-allowed': string;
  'aggregate-order-by-without-field-or-direction': string;
  'partial-as-value': string;
  'top-by-non-aggregate': string;
  'definition-name-conflict': string;
  'invalid-field-in-index-query': string;
  'invalid-wildcard-source': string;
  'wildcard-source-not-found': string;
  'name-conflict-in-wildcard-expansion': string;
  'invalid-parameter-reference': string;
  'parameter-not-found': string;
  'wildcard-source-not-defined': string;
  'unexpected-index-segment': string;
  'accept-parameter': string;
  'except-parameter': string;
  'field-list-edit-not-found': string;
  'unexpected-element-type': string;
  'field-not-found': string;
  'invalid-property-access-in-field-reference': string;
  'parameter-default-does-not-match-declared-type': string;
  'parameter-null-default-without-declared-type': string;
  'parameter-illegal-default-type': string;
  'parameter-missing-default-or-type': string;
  'index-limit-already-specified': string;
  'index-by-already-specified': string;
  'illegal-operation-for-index': string;
  'refinement-of-index-segment': string;
  'incompatible-segment-for-select-refinement': string;
  'illegal-operation-in-select-segment': string;
  'limit-already-specified': string;
  'ordering-already-specified': string;
  'incompatible-segment-for-reduce-refinement': string;
  'query-reference-not-found': string;
  'non-query-used-as-query': string;
  'failed-field-definition': string;
  'null-typed-field-definition': string;
  'invalid-type-for-field-definition': string;
  'circular-reference-in-field-definition': string;
  'output-name-conflict': string;
  'select-of-view': string;
  'select-of-analytic': string;
  'select-of-aggregate': string;
  'aggregate-in-dimension': string;
  'index-of-view': string;
  'index-of-analytic': string;
  'index-of-aggregate': string;
  'analytic-in-dimension': string;
  'scalar-in-measure': string;
  'analytic-in-measure': string;
  'view-in-declare': string;
  'analytic-in-declare': string;
  'calculate-of-view': string;
  'calculate-of-aggregate': string;
  'calculate-of-scalar': string;
  'aggregate-of-view': string;
  'aggregate-of-analytic': string;
  'aggregate-of-scalar': string;
  'group-by-view': string;
  'group-by-analytic': string;
  'group-by-aggregate': string;
  'non-boolean-filter': string;
  'analytic-in-having': string;
  'analytic-in-where': string;
  'aggregate-in-where': string;
  'order-by-not-found-in-output': string;
  'order-by-analytic': string;
  'illegal-index-operation': string;
  'illegal-project-operation': string;
  'illegal-grouping-operation': string;
  'top-by-not-found-in-output': string;
  'top-by-analytic': string;
  'top-by-aggregate': string;
  'top-by-not-in-output': string;
  'source-not-found': string;
  'invalid-source-from-query': string;
  'invalid-source-from-function': string;
  'invalid-source-from-connection': string;
  'invalid-source-from-sql-block': string;
  'unnamed-source-argument': string;
  'duplicate-source-argument': string;
  'source-parameter-not-found': string;
  'missing-source-argument': string;
  'multiple-field-list-edits': string;
  'multiple-primary-keys': string;
  'unexpected-source-property': string;
  'aggregate-in-source-filter': string;
  'invalid-connection-for-sql-source': string;
  'failed-to-fetch-sql-source-schema': string;
  'invalid-sql-source': string;
  'non-top-level-sql-source': string;
  'failed-to-fetch-table-schema': string;
  'invalid-connection-for-table-source': string;
  'join-on-primary-key-type-mismatch': string;
  'join-primary-key-not-found': string;
  'join-with-without-primary-key': string;
  'non-boolean-join-on': string;
  'invalid-rename-with-same-name': string;
  'failed-rename': string;
  'rename-field-not-found': string;
  'invalid-join-source': string;
  'failed-to-compute-arrow-source': string;
  'failed-to-compute-source-from-query': string;
  'failed-to-compute-source-to-extend': string;
  'cannot-use-function-as-query': string;
  'cannot-use-struct-as-query': string;
  'cannot-use-connection-as-query': string;
  'source-or-query-not-found': string;
  'illegal-query-argument': string;
  'cannot-use-function-as-source': string;
  'cannot-use-connection-as-source': string;
  'illegal-refinement-of-source': string;
  'invalid-source-as-query': string;
  'invalid-sql-source-interpolation': string;
  'failed-to-expand-sql-source': string;
  'query-definition-name-conflict': string;
  'query-definition-from-non-query': string;
  'source-definition-name-conflict': string;
  'parameter-name-conflict': string;
  'parameter-shadowing-field': string;
  'invalid-import-url': string;
  'no-translator-for-import': string;
  'name-conflict-on-selective-import': string;
  'selective-import-not-found': string;
  'name-conflict-on-indiscriminate-import': string;
  'failed-import': string;
  'failed-to-compute-output-schema': string;
  'invalid-timeframe-for-time-offset': string;
  'time-comparison-type-mismatch': string;
  'arithmetic-operation-type-mismatch': string;
  'time-offset-type-mismatch': string;
  'unexpected-binary-operator': string;
  'illegal-reference-in-parameter-default': string;
  'aggregate-analytic-in-select': string;
  'refinement-of-raw-query': string;
  'illegal-multistage-refinement-operation': string;
  'illegal-refinement-operation': string;
  'view-not-found': string;
  'refinement-with-joined-view': string;
  'nest-of-joined-view': string;
  'refinement-with-source': string;
  'nest-of-source': string;
  'mismatched-view-types-for-refinement': string;
  'ordering-overridden-in-refinement': string;
  'limit-overridden-in-refinement': string;
  'name-conflict-in-refinement': string;
  'refinement-with-multistage-view': string;
  'foreign-key-in-join-cross': string;
  'expression-type-error': string;
  'unexpected-statement-in-translation': string;
  'filter-shortcut': string;
  'illegal-query-interpolation-outside-sql-block': string;
  'percent-terminated-query-interpolation': string;
  'failed-to-parse-time-literal': string;
  'table-function': string;
  'missing-on-in-join-many': string;
  'foreign-key-in-join-many': string;
  'join-statement-in-view': string;
  'unknown-matrix-operation': string;
  'declare': string;
  'query-in-source': string;
  'invalid-reference-only-aggregation': string;
  'project': string;
  'top-by': string;
  'anonymous-query': string;
  'anonymous-nest': string;
  'count-expression-with-locality': string;
  'invalid-symmetric-aggregate': string;
  'invalid-asymmetric-aggregate': string;
  'aggregate-parse-error': string;
  'wildcard-in-aggregate': string;
  'unexpected-malloy-type': string;
  'failed-to-parse-function-name': string;
  'orphaned-object-annotation': string;
  'misplaced-model-annotation': string;
  'unexpected-non-source-query-expression-node': string;
  'sql-not-like': string;
  'sql-like': string;
  'sql-is-not-null': string;
  'sql-is-null': string;
};

export const MESSAGE_FORMATTERS: PartialErrorCodeMessageMap = {
  'pick-type-does-not-match': e => ({
    message: `pick type \`${e.pickType}\` does not match return type \`${e.returnType}\``,
    tag: 'pick-values-must-match',
  }),
  'pick-else-type-does-not-match': e => ({
    message: `else type \`${e.elseType}\` does not match return type \`${e.returnType}\``,
    tag: 'pick-values-must-match',
  }),
  'pick-default-type-does-not-match': e => ({
    message: `default type \`${e.defaultType}\` does not match return type \`${e.returnType}\``,
    tag: 'pick-values-must-match',
  }),
  'experimental-dialect-not-enabled': e =>
    `Requires compiler flag '##! experimental.dialect.${e.dialect}'`,
  'pick-missing-else': "pick incomplete, missing 'else'",
  'pick-missing-value': 'pick with no value can only be used with apply',
  'pick-illegal-partial': 'pick with partial when can only be used with apply',
  'pick-when-must-be-boolean': e =>
    `when expression must be boolean, not ${e.whenType}`,
  'sql-native-not-allowed-in-expression': e => ({
    message: `Unsupported SQL native type '${e.rawType}' not allowed in expression`,
    tag: 'unsupported-sql-native-type-not-allowed-in-expression',
  }),
  'experiment-not-enabled': e =>
    `Experimental flag \`${e.experimentId}\` is not set, feature not available`,
  'ambiguous-view-type':
    "Can't determine view type (`group_by` / `aggregate` / `nest`, `project`, `index`)",
  'import-error': e =>
    e.message.includes(e.url)
      ? `import error: ${e.message}`
      : `import '${e.url}' error: ${e.message}`,
  'parsed-non-malloy-document': e =>
    `'${e.url}' did not parse to malloy document`,
  'parse-exception': e => `Malloy internal parser exception [${e.message}]`,
  'syntax-error': e => e.message,
  'internal-translator-error': e => `Internal Translator Error: ${e.message}`,
  'invalid-timezone': e => `Invalid timezone: ${e.timezone}`,
};

export type MessageCode = keyof MessageParameterTypes;

export type MessageParameterType<T extends MessageCode> =
  MessageParameterTypes[T];

type MessageFormatter<T extends MessageCode> =
  | MessageInfo
  | ((parameters: MessageParameterType<T>) => MessageInfo);

type ErrorCodeMessageMap = {
  [key in keyof MessageParameterTypes]: MessageFormatter<key>;
};

type PartialErrorCodeMessageMap = Partial<ErrorCodeMessageMap>;

type MessageInfo =
  | string
  | {
      message: string;
      severity?: LogSeverity;
      replacement?: string;
      tag?: string;
      // eslint-disable-next-line @typescript-eslint/no-explicit-any
      data?: any;
    };

export interface ALogMessage<T extends MessageCode> {
  code: T;
  message: string;
  at?: DocumentLocation;
  data: MessageParameterType<T>;
  severity: LogSeverity;
  errorTag?: string;
  replacement?: string;
}

export type AnyLogMessage = ALogMessage<MessageCode>;

export interface LogMessageOptions {
  replacement?: string;
  at?: DocumentLocation;
  severity?: LogSeverity;
  tag?: string;
}

export function makeLogMessage<T extends MessageCode>(
  code: T,
  parameters: MessageParameterType<T>,
  options?: LogMessageOptions
): LogMessage {
  const format: MessageFormatter<T> | undefined = MESSAGE_FORMATTERS[code];
  const info = format
    ? format instanceof Function
      ? format(parameters)
      : format
    : typeof parameters === 'string'
    ? parameters
    : undefined;
  if (info === undefined) {
    throw new Error(`No message formatter for error code \`${code}\`.`);
  }
  const template = typeof info === 'string' ? {message: info} : info;
  const data =
    template.data ?? typeof parameters === 'string' ? null : parameters;
  return {
    code,
    data,
    message: template.message,
    severity: options?.severity ?? template.severity ?? 'error',
    errorTag: options?.tag ?? template.tag,
    replacement: options?.replacement ?? template.replacement,
    at: options?.at,
  };
}<|MERGE_RESOLUTION|>--- conflicted
+++ resolved
@@ -21,12 +21,8 @@
  * SOFTWARE OR THE USE OR OTHER DEALINGS IN THE SOFTWARE.
  */
 
-<<<<<<< HEAD
-import {DocumentLocation} from '../model/malloy_types';
+import {DocumentLocation, FieldValueType} from '../model/malloy_types';
 import {EventStream} from './events';
-=======
-import {DocumentLocation, FieldValueType} from '../model/malloy_types';
->>>>>>> 113ad92d
 
 export type LogSeverity = 'error' | 'warn' | 'debug';
 
