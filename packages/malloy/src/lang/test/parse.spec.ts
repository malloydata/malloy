--- conflicted
+++ resolved
@@ -461,41 +461,21 @@
           expect(`query: a1 is a -> {
             group_by: c is 1
             aggregate: c2 is all(all(sum(ai)))
-<<<<<<< HEAD
-          }`).compileToFailWith(
+          }`).translationToFailWith(
             'all() expression must not already be ungrouped'
-=======
-          }`).translationToFailWith(
-            'all() expression must not already be ungrouped',
-            "Cannot define 'c2', value has unknown type"
->>>>>>> f6c267b4
           );
         });
         test('cannot aggregate an ungrouped', () => {
           expect(`query: a1 is a -> {
             group_by: c is 1
             aggregate: c2 is sum(all(sum(ai)))
-<<<<<<< HEAD
-          }`).compileToFailWith('Aggregate expression cannot be aggregate');
-=======
-          }`).translationToFailWith(
-            'Aggregate expression cannot be aggregate',
-            "Cannot define 'c2', value has unknown type"
-          );
->>>>>>> f6c267b4
+          }`).translationToFailWith('Aggregate expression cannot be aggregate');
         });
         test('cannot aggregate an aggregate', () => {
           expect(`query: a1 is a -> {
             group_by: c is 1
             aggregate: c2 is sum(sum(ai))
-<<<<<<< HEAD
-          }`).compileToFailWith('Aggregate expression cannot be aggregate');
-=======
-          }`).translationToFailWith(
-            'Aggregate expression cannot be aggregate',
-            "Cannot define 'c2', value has unknown type"
-          );
->>>>>>> f6c267b4
+          }`).translationToFailWith('Aggregate expression cannot be aggregate');
         });
         test('can use field def in group_by, preserved over refinement', () => {
           expect(`query: a1 is a -> {
@@ -524,27 +504,15 @@
       test('function no matching overload', () => {
         expect(`query: a -> {
           group_by: s is floor('a', 'b')
-<<<<<<< HEAD
-        }`).compileToFailWith(
+        }`).translationToFailWith(
           'No matching overload for function floor(string, string)'
-=======
-        }`).translationToFailWith(
-          'No matching overload for function floor(string, string)',
-          "Cannot define 's', value has unknown type"
->>>>>>> f6c267b4
         );
       });
       test('unknown function', () => {
         expect(`query: a -> {
           group_by: s is asdfasdf()
-<<<<<<< HEAD
-        }`).compileToFailWith(
+        }`).translationToFailWith(
           "Unknown function 'asdfasdf'. Use 'asdfasdf!(...)' to call a SQL function directly."
-=======
-        }`).translationToFailWith(
-          "Unknown function 'asdfasdf'. Use 'asdfasdf!(...)' to call a SQL function directly.",
-          "Cannot define 's', value has unknown type"
->>>>>>> f6c267b4
         );
       });
       test('can select different overload', () => {
@@ -567,14 +535,9 @@
       test('function return type incorrect', () => {
         expect(`query: a -> {
             group_by: s is floor(1.2) + 'a'
-<<<<<<< HEAD
-        }`).compileToFailWith("Non numeric('number,string') value with '+'");
-=======
         }`).translationToFailWith(
-          "Non numeric('number,string') value with '+'",
-          "Cannot define 's', value has unknown type"
+          "Non numeric('number,string') value with '+'"
         );
->>>>>>> f6c267b4
       });
       test('can use output value in calculate', () => {
         expect(`query: a -> {
@@ -586,14 +549,7 @@
         expect(`query: a -> {
           group_by: x is 1
           group_by: y is x
-<<<<<<< HEAD
-        }`).compileToFailWith("'x' is not defined");
-=======
-        }`).translationToFailWith(
-          "'x' is not defined",
-          "Cannot define 'y', value has unknown type"
-        );
->>>>>>> f6c267b4
+        }`).translationToFailWith("'x' is not defined");
       });
       test('lag can check that other args are constant', () => {
         expect(`query: a -> {
@@ -663,14 +619,9 @@
             group_by: b
             calculate: foo is lag(b)
           }`
-<<<<<<< HEAD
-        ).compileToFailWith('No matching overload for function lag(struct)');
-=======
         ).translationToFailWith(
-          'No matching overload for function lag(struct)',
-          "Cannot define 'foo', value has unknown type"
+          'No matching overload for function lag(struct)'
         );
->>>>>>> f6c267b4
       });
       // TODO this doesn't work today, we're not rigorous enough with integer
       // subtypes. But we should probably make this typecheck properly.
@@ -685,14 +636,7 @@
       test('cannot use stddev with no arguments', () => {
         expect(`query: a -> {
           aggregate: x is stddev()
-<<<<<<< HEAD
-        }`).compileToFailWith('No matching overload for function stddev()');
-=======
-        }`).translationToFailWith(
-          'No matching overload for function stddev()',
-          "Cannot define 'x', value has unknown type"
-        );
->>>>>>> f6c267b4
+        }`).translationToFailWith('No matching overload for function stddev()');
       });
       test('can use stddev with postfix syntax', () => {
         expect(`query: a -> {
@@ -1426,88 +1370,67 @@
   });
 
   describe('operators', () => {
-<<<<<<< HEAD
-    test('addition', exprOK('42 + 7'));
-    test('subtraction', exprOK('42 - 7'));
-    test('multiplication', exprOK('42 * 7'));
-    test('mod', exprOK('42 % 7'));
-    test('division', exprOK('42 / 7'));
-    test('unary negation', exprOK('- ai'));
-    test('equal', exprOK('42 = 7'));
-    test('not equal', exprOK('42 != 7'));
-    test('greater than', exprOK('42 > 7'));
-    test('greater than or equal', exprOK('42 >= 7'));
-    test('less than or equal', exprOK('42 <= 7'));
-    test('less than', exprOK('42 < 7'));
-    test('match', exprOK("'forty-two' ~ 'fifty-four'"));
-    test('not match', exprOK("'forty-two' !~ 'fifty-four'"));
-    test('apply', exprOK("'forty-two' ? 'fifty-four'"));
-    test('not', exprOK('not true'));
-    test('and', exprOK('true and false'));
-    test('or', exprOK('true or false'));
-    test('null-check (??)', exprOK('ai ?? 7'));
+    test('addition', () => {
+      expect(expr`42 + 7`).toTranslate();
+    });
+    test('subtraction', () => {
+      expect(expr`42 - 7`).toTranslate();
+    });
+    test('multiplication', () => {
+      expect(expr`42 * 7`).toTranslate();
+    });
+    test('mod', () => {
+      expect(expr`42 % 7`).toTranslate();
+    });
+    test('division', () => {
+      expect(expr`42 / 7`).toTranslate();
+    });
+    test('unary negation', () => {
+      expect(expr`- ai`).toTranslate();
+    });
+    test('equal', () => {
+      expect(expr`42 = 7`).toTranslate();
+    });
+    test('not equal', () => {
+      expect(expr`42 != 7`).toTranslate();
+    });
+    test('greater than', () => {
+      expect(expr`42 > 7`).toTranslate();
+    });
+    test('greater than or equal', () => {
+      expect(expr`42 >= 7`).toTranslate();
+    });
+    test('less than or equal', () => {
+      expect(expr`42 <= 7`).toTranslate();
+    });
+    test('less than', () => {
+      expect(expr`42 < 7`).toTranslate();
+    });
+    test('match', () => {
+      expect(expr`'forty-two' ~ 'fifty-four'`).toTranslate();
+    });
+    test('not match', () => {
+      expect(expr`'forty-two' !~ 'fifty-four'`).toTranslate();
+    });
+    test('apply', () => {
+      expect(expr`'forty-two' ? 'fifty-four'`).toTranslate();
+    });
+    test('not', () => {
+      expect(expr`not true`).toTranslate();
+    });
+    test('and', () => {
+      expect(expr`true and false`).toTranslate();
+    });
+    test('or', () => {
+      expect(expr`true or false`).toTranslate();
+    });
+    test('null-check (??)', () => {
+      expect(expr`ai ?? 7`).toTranslate();
+    });
     test('coalesce type mismatch', () => {
-      expect(new BetaExpression('ai ?? @2003')).compileToFailWith(
+      expect(new BetaExpression('ai ?? @2003')).translationToFailWith(
         'Mismatched types for coalesce (number, date)'
       );
-=======
-    test('addition', () => {
-      expect(expr`42 + 7`).toTranslate();
-    });
-    test('subtraction', () => {
-      expect(expr`42 - 7`).toTranslate();
-    });
-    test('multiplication', () => {
-      expect(expr`42 * 7`).toTranslate();
-    });
-    test('mod', () => {
-      expect(expr`42 % 7`).toTranslate();
-    });
-    test('division', () => {
-      expect(expr`42 / 7`).toTranslate();
-    });
-    test('unary negation', () => {
-      expect(expr`- ai`).toTranslate();
-    });
-    test('equal', () => {
-      expect(expr`42 = 7`).toTranslate();
-    });
-    test('not equal', () => {
-      expect(expr`42 != 7`).toTranslate();
-    });
-    test('greater than', () => {
-      expect(expr`42 > 7`).toTranslate();
-    });
-    test('greater than or equal', () => {
-      expect(expr`42 >= 7`).toTranslate();
-    });
-    test('less than or equal', () => {
-      expect(expr`42 <= 7`).toTranslate();
-    });
-    test('less than', () => {
-      expect(expr`42 < 7`).toTranslate();
-    });
-    test('match', () => {
-      expect(expr`'forty-two' ~ 'fifty-four'`).toTranslate();
-    });
-    test('not match', () => {
-      expect(expr`'forty-two' !~ 'fifty-four'`).toTranslate();
-    });
-    test('apply', () => {
-      expect(expr`'forty-two' ? 'fifty-four'`).toTranslate();
-    });
-    test('not', () => {
-      expect(expr`not true`).toTranslate();
-    });
-    test('and', () => {
-      expect(expr`true and false`).toTranslate();
-    });
-    test('or', () => {
-      expect(expr`true or false`).toTranslate();
-    });
-    test('null-check (??)', () => {
-      expect(expr`ai ?? 7`).toTranslate();
->>>>>>> f6c267b4
     });
     test('disallow date OP number', () => {
       expect(new BetaExpression('@2001 = 7')).translationToFailWith(
@@ -1653,14 +1576,7 @@
         source: na is a + { dimension: d is
           pick 7 when true and true
         }
-<<<<<<< HEAD
-      `).compileToFailWith("pick incomplete, missing 'else'");
-=======
-      `).translationToFailWith(
-        "pick incomplete, missing 'else'",
-        "Cannot define 'd', value has unknown type"
-      );
->>>>>>> f6c267b4
+      `).translationToFailWith("pick incomplete, missing 'else'");
     });
     test('n-ary with mismatch when clauses', () => {
       expect(markSource`
@@ -1669,14 +1585,7 @@
           pick '7' when true or true
           else 7
         }
-<<<<<<< HEAD
-      `).compileToFailWith("pick type 'string', expected 'number'");
-=======
-      `).translationToFailWith(
-        "pick type 'string', expected 'number'",
-        "Cannot define 'd', value has unknown type"
-      );
->>>>>>> f6c267b4
+      `).translationToFailWith("pick type 'string', expected 'number'");
     });
     test('n-ary with mismatched else clause', () => {
       expect(markSource`
@@ -1684,56 +1593,28 @@
           pick 7 when true and true
           else '7'
         }
-<<<<<<< HEAD
-      `).compileToFailWith("else type 'string', expected 'number'");
-=======
-      `).translationToFailWith(
-        "else type 'string', expected 'number'",
-        "Cannot define 'd', value has unknown type"
-      );
->>>>>>> f6c267b4
+      `).translationToFailWith("else type 'string', expected 'number'");
     });
     test('applied else mismatch', () => {
       expect(markSource`
         source: na is a + { dimension: d is
           7 ? pick 7 when 7 else 'not seven'
         }
-<<<<<<< HEAD
-      `).compileToFailWith("else type 'string', expected 'number'");
-=======
-      `).translationToFailWith(
-        "else type 'string', expected 'number'",
-        "Cannot define 'd', value has unknown type"
-      );
->>>>>>> f6c267b4
+      `).translationToFailWith("else type 'string', expected 'number'");
     });
     test('applied default mismatch', () => {
       expect(markSource`
         source: na is a + { dimension: d is
           7 ? pick 'seven' when 7
         }
-<<<<<<< HEAD
-      `).compileToFailWith("pick default type 'number', expected 'string'");
-=======
-      `).translationToFailWith(
-        "pick default type 'number', expected 'string'",
-        "Cannot define 'd', value has unknown type"
-      );
->>>>>>> f6c267b4
+      `).translationToFailWith("pick default type 'number', expected 'string'");
     });
     test('applied when mismatch', () => {
       expect(markSource`
         source: na is a + { dimension: d is
           7 ? pick 'seven' when 7 pick 6 when 6
         }
-<<<<<<< HEAD
-      `).compileToFailWith("pick type 'number', expected 'string'");
-=======
-      `).translationToFailWith(
-        "pick type 'number', expected 'string'",
-        "Cannot define 'd', value has unknown type"
-      );
->>>>>>> f6c267b4
+      `).translationToFailWith("pick type 'number', expected 'string'");
     });
   });
   test('paren and applied div', () => {
@@ -2820,7 +2701,7 @@
         source: a1 is a { dimension: ${'x is count()'} }
         source: a2 is a { dimension: ${'x is count()'} }
       `
-    ).compileToFailWith(
+    ).translationToFailWith(
       'Cannot use an aggregate field in a dimension declaration, did you mean to use a measure declaration instead?',
       'Cannot use an aggregate field in a dimension declaration, did you mean to use a measure declaration instead?'
     );
@@ -2908,7 +2789,7 @@
               .join('\n            ')}
         }
       `
-    ).compileToFailWith(
+    ).translationToFailWith(
       "Cannot define 'err', unexpected type: null",
       "'foo' is not defined"
     );
@@ -2923,7 +2804,7 @@
               dim is length(${scalar}, 1)
           }
         `;
-      expect(source).compileToFailWith(
+      expect(source).translationToFailWith(
         "Cannot define 'err', unexpected type: null",
         `No matching overload for function length(${typedScalars[scalar]}, number)`
       );
@@ -2950,7 +2831,151 @@
               .join('\n            ')}
         }
       `
-    ).compileToFailWith(
+    ).translationToFailWith(
+      "Cannot define 'err', unexpected type: null",
+      "'foo' is not defined"
+    );
+  });
+});
+
+describe('error cascading', () => {
+  test('errors can appear in multiple top level objects', () => {
+    expect(
+      markSource`
+        source: a1 is a { dimension: ${'x is count()'} }
+        source: a2 is a { dimension: ${'x is count()'} }
+      `
+    ).translationToFailWith(
+      'Cannot use an aggregate field in a dimension declaration, did you mean to use a measure declaration instead?',
+      'Cannot use an aggregate field in a dimension declaration, did you mean to use a measure declaration instead?'
+    );
+  });
+
+  const typedScalars = {
+    'err': 'error',
+    '@2003 ~ @2003 for err hours': 'boolean',
+    'err.hour': 'timestamp',
+    'err.month': 'date',
+    'day_of_week(err)': 'number',
+    'err::string': 'string',
+    '-err': 'number',
+    'err * 1': 'number',
+    '1 * err': 'number',
+    'err / 1': 'number',
+    '1 / err': 'number',
+    'err % 1': 'number',
+    '1 % err': 'number',
+    'err + 1': 'number',
+    '1 + err': 'number',
+    'err - 1': 'number',
+    '1 - err': 'number',
+    '@2003 ? err for 1 minute': 'boolean',
+    '@2003 ? @2003 for err minutes': 'boolean',
+    '3 ? > err & > 3': 'boolean',
+    '3 ? > 3 & > err': 'boolean',
+    '3 ? > err | > 3': 'boolean',
+    '3 ? > 3 | > err': 'boolean',
+    'err ? > 3': 'boolean',
+    '3 ? > err': 'boolean',
+    '1 > err': 'boolean',
+    'err > 1': 'boolean',
+    '1 >= err': 'boolean',
+    'err >= 1': 'boolean',
+    '1 < err': 'boolean',
+    'err < 1': 'boolean',
+    '1 <= err': 'boolean',
+    'err <= 1': 'boolean',
+    '1 = err': 'boolean',
+    'err = 1': 'boolean',
+    '1 != err': 'boolean',
+    'err != 1': 'boolean',
+    '1 ~ err': 'boolean',
+    'err ~ 1': 'boolean',
+    '1 !~ err': 'boolean',
+    'err !~ 1': 'boolean',
+    'not err': 'boolean',
+    'err and true': 'boolean',
+    'true and err': 'boolean',
+    'err or true': 'boolean',
+    'true or err': 'boolean',
+    'err ?? 1': 'number',
+    '1 ?? err': 'number',
+    'cast(err as number)': 'number',
+    '(err)': 'error',
+    'length(err)': 'number',
+    'pick err when true else false': 'boolean',
+    'pick true when err else false': 'boolean',
+    'pick true when true else err': 'boolean',
+    'days(err to @2003)': 'number',
+    'days(@2003 to err)': 'number',
+  };
+  const scalars = Object.keys(typedScalars);
+  const aggregates = [
+    'measure_err { where: true }',
+    'count(distinct err)',
+    'b.sum(err)',
+    'b.stddev(err)',
+  ];
+  const ungroupedAggregates = ['all(measure_err)'];
+
+  test('dependent errors do not cascade', () => {
+    expect(
+      `
+        source: a1 is a {
+          join_one: b with astr
+          dimension:
+            ${'err is null'}
+            ${scalars.map((d, i) => `e${i} is ${d}`).join('\n            ')}
+          measure:
+            measure_err is count(distinct foo),
+            ${[...aggregates, ...ungroupedAggregates]
+              .map((m, i) => `e${i + scalars.length} is ${m}`)
+              .join('\n            ')}
+        }
+      `
+    ).translationToFailWith(
+      "Cannot define 'err', unexpected type: null",
+      "'foo' is not defined"
+    );
+  });
+
+  test('error type inference is good', () => {
+    for (const scalar of scalars) {
+      const source = `
+          source: a1 is a {
+            dimension:
+              ${'err is null'}
+              dim is length(${scalar}, 1)
+          }
+        `;
+      expect(source).translationToFailWith(
+        "Cannot define 'err', unexpected type: null",
+        `No matching overload for function length(${typedScalars[scalar]}, number)`
+      );
+    }
+  });
+
+  test('eval space of errors is preserved', () => {
+    expect(
+      `
+        source: a1 is a {
+          join_one: b with astr
+        }
+        query: a1 -> {
+          group_by:
+            ${'err is null'}
+          aggregate:
+            measure_err is count(distinct foo)
+          calculate:
+            ${scalars
+              .map((d, i) => `e${i} is lag(${d})`)
+              .join('\n            ')}
+            ${aggregates
+              .map((m, i) => `e${i + scalars.length} is lag(${m})`)
+              .join('\n            ')}
+        }
+      `
+    ).translationToFailWith(
       "Cannot define 'err', unexpected type: null",
       "'foo' is not defined"
     );
