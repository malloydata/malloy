/* eslint-disable no-console */
/*
 * Copyright 2023 Google LLC
 *
 * Permission is hereby granted, free of charge, to any person obtaining
 * a copy of this software and associated documentation files
 * (the "Software"), to deal in the Software without restriction,
 * including without limitation the rights to use, copy, modify, merge,
 * publish, distribute, sublicense, and/or sell copies of the Software,
 * and to permit persons to whom the Software is furnished to do so,
 * subject to the following conditions:
 *
 * The above copyright notice and this permission notice shall be
 * included in all copies or substantial portions of the Software.
 *
 * THE SOFTWARE IS PROVIDED "AS IS", WITHOUT WARRANTY OF ANY KIND,
 * EXPRESS OR IMPLIED, INCLUDING BUT NOT LIMITED TO THE WARRANTIES OF
 * MERCHANTABILITY, FITNESS FOR A PARTICULAR PURPOSE AND NONINFRINGEMENT.
 * IN NO EVENT SHALL THE AUTHORS OR COPYRIGHT HOLDERS BE LIABLE FOR ANY
 * CLAIM, DAMAGES OR OTHER LIABILITY, WHETHER IN AN ACTION OF CONTRACT,
 * TORT OR OTHERWISE, ARISING FROM, OUT OF OR IN CONNECTION WITH THE
 * SOFTWARE OR THE USE OR OTHER DEALINGS IN THE SOFTWARE.
 */

import {
  DocumentLocation,
  DocumentPosition,
  SQLBlockSource,
  SQLBlockStructDef,
  expressionIsCalculation,
  isFieldTypeDef,
  isFilteredAliasedName,
  isSQLFragment,
} from '../../model';
import {
  model,
  expr,
  TestTranslator,
  getExplore,
  getFieldDef,
  getJoinField,
  getModelQuery,
  getQueryField,
  markSource,
  BetaExpression,
} from './test-translator';
import {isGranularResult} from '../ast/types/granular-result';
import './parse-expects';

describe('model statements', () => {
  describe('source:', () => {
    test('table', () => {
      expect("source: testA is table('aTable')").toTranslate();
    });
    test('shorcut fitlered table', () => {
      expect("source: xA is table('aTable') {? astr ~ 'a%' }").toTranslate();
    });
    test('fitlered table', () => {
      expect(
        "source: testA is table('aTable') { where: astr ~ 'a%' }"
      ).toTranslate();
    });
    test('ref source with no refinement', () => {
      expect('source: testA is a').toTranslate();
    });
    test('from(query)', () => {
      expect('source: testA is from(a->{group_by: astr})').toTranslate();
    });
    test('refine source', () => {
      expect('source: aa is a { dimension: a is astr }').toTranslate();
    });
    test('source refinement preserves original', () => {
      const x = new TestTranslator('source: na is a + { dimension: one is 1 }');
      expect(x).toTranslate();
      const a = x.getSourceDef('a');
      if (a) {
        const aFields = a.fields.map(f => f.as || f.name);
        expect(aFields).toContain('astr');
        expect(aFields).not.toContain('one');
      }
    });
  });
  describe('query:', () => {
    test('anonymous query', () => {
      expect("query: table('aTable') -> { group_by: astr }").toTranslate();
    });
    test('query', () => {
      expect(
        "query: name is table('aTable') -> { group_by: astr }"
      ).toTranslate();
    });
    test('query from query', () => {
      expect(
        `
          query: q1 is ab->{ group_by: astr limit: 10 }
          query: q2 is ->q1
        `
      ).toTranslate();
    });
    test('query with refinements from query', () => {
      expect(
        `
          query: q1 is ab->{ group_by: astr limit: 10 }
          query: q2 is ->q1 { aggregate: acount }
        `
      ).toTranslate();
    });
    test('chained query operations', () => {
      expect(`
        query: ab
          -> { group_by: astr; aggregate: acount }
          -> { top: 5; where: astr ~ 'a%' group_by: astr }
      `).toTranslate();
    });
    test('from(query) refined into query', () => {
      expect(
        'query: from(ab -> {group_by: astr}) { dimension: bigstr is UPPER(astr) } -> { group_by: bigstr }'
      ).toTranslate();
    });
    test('query with shortcut filtered turtle', () => {
      expect("query: allA is ab->aturtle {? astr ~ 'a%' }").toTranslate();
    });
    test('query with filtered turtle', () => {
      expect("query: allA is ab->aturtle { where: astr ~ 'a%' }").toTranslate();
    });
    test('nest: in group_by:', () => {
      expect(`
        query: ab -> {
          group_by: astr;
          nest: nested_count is {
            aggregate: acount
          }
        }
      `).toTranslate();
    });
    test('reduce pipe project', () => {
      expect(`
        query: a -> { aggregate: f is count() } -> { project: f2 is f + 1 }
      `).toTranslate();
    });
    test('refine and extend query', () => {
      expect(`
        query: a_by_str is a -> { group_by: astr }
        query: -> a_by_str { aggregate: str_count is count() }
      `).toTranslate();
    });
    test('query refinement preserves original', () => {
      const x = new TestTranslator(`
        query: q is a -> { aggregate: acount is count() }
        query: nq is -> q + { group_by: astr }
      `);
      expect(x).toTranslate();
      const q = x.getQuery('q');
      expect(q).toBeDefined();
      if (q) {
        const qFields = q.pipeline[0].fields;
        expect(qFields.length).toBe(1);
      }
    });
    test('query composition preserves original', () => {
      const x = new TestTranslator(`
        query: q is ab -> { aggregate: acount }
        query: nq is -> q -> { project: * }
      `);
      expect(x).toTranslate();
      const q = x.getQuery('q');
      expect(q).toBeDefined();
      if (q) {
        expect(q.pipeline.length).toBe(1);
      }
    });
    test('all ungroup with args', () => {
      expect(`
        query: a -> {
          group_by: astr
          nest: by_int is {
            group_by: ai
            aggregate: bi_count is all(count(), ai)
          }
        }
      `).toTranslate();
    });
    test('all ungroup checks args', () => {
      expect(`
      query: a -> {
        group_by: astr
        nest: by_int is {
          group_by: ai
          aggregate: bi_count is all(count(), afloat)
        }
      }
    `).translationToFailWith("all() 'afloat' is missing from query output");
    });
    test('exclude ungroup with args', () => {
      expect(`
        query: a -> {
          group_by: aa is 'a'
          nest: by_b is {
            group_by: bb is 'b'
            nest: by_c is {
              group_by: cc is 'c'
              aggregate: bb_count is exclude(count(), aa, cc)
            }
          }
        }
      `).toTranslate();
    });
    test('exclude ungroup checks args', () => {
      expect(`
        query: a -> {
          group_by: aa is 'a'
          nest: by_b is {
            group_by: bb is 'b'
            nest: by_c is {
              group_by: cc is 'c'
              aggregate: bb_count is exclude(count(), aaa, cc)
            }
          }
        }
      `).translationToFailWith("exclude() 'aaa' is missing from query output");
    });
    test('exclude problem revealed by production models', () => {
      expect(`
        source: carriers is table('malloytest.carriers') {
          primary_key: code
        }
        source: flights is table('malloytest.flights') {
          primary_key: id2
          join_one: carriers with carrier

          query: carrier_overview is {
            group_by: carrier_name is carriers.nickname
            nest: top_destinations is {
              group_by: destination
              aggregate:
                flights_to_dest is exclude(count(), carrier_name)*100
            }
          }
        }
      `).toTranslate();
    });
    describe('query operation typechecking', () => {
      describe('field declarations', () => {
        test('cannot use aggregate in group_by', () => {
          expect('query: a -> { group_by: s is count()}').translationToFailWith(
            'Cannot use an aggregate field in a group_by operation, did you mean to use an aggregate operation instead?'
          );
        });
        test('cannot use ungrouped_aggregate in group_by', () => {
          expect(
            'query: a -> { group_by: s is all(count())}'
          ).translationToFailWith(
            'Cannot use an aggregate field in a group_by operation, did you mean to use an aggregate operation instead?'
          );
        });
        test('cannot use analytic in group_by', () => {
          expect(
            'query: a -> { group_by: s is row_number()}'
          ).translationToFailWith(
            'Cannot use an analytic field in a group_by operation, did you mean to use a calculate operation instead?'
          );
        });
        test('cannot use aggregate in dimension', () => {
          expect(
            'source: a1 is a { dimension: s is count()}'
          ).translationToFailWith(
            'Cannot use an aggregate field in a dimension declaration, did you mean to use a measure declaration instead?'
          );
        });
        test('cannot use ungrouped_aggregate in dimension', () => {
          expect(
            'source: a1 is a { dimension: s is all(count())}'
          ).translationToFailWith(
            'Cannot use an aggregate field in a dimension declaration, did you mean to use a measure declaration instead?'
          );
        });
        test('cannot use analytic in dimension', () => {
          expect(
            'source: a1 is a { dimension: s is row_number()}'
          ).translationToFailWith(
            'Cannot use an analytic field in a dimension declaration'
          );
        });
        test('cannot use scalar in measure', () => {
          expect('source: a1 is a { measure: s is 1}').translationToFailWith(
            'Cannot use a scalar field in a measure declaration, did you mean to use a dimension declaration instead?'
          );
        });
        test('cannot use analytic in measure', () => {
          expect(
            'source: a1 is a { measure: s is lag(count())}'
          ).translationToFailWith(
            'Cannot use an analytic field in a measure declaration'
          );
        });
        test('cannot use scalar in aggregate', () => {
          expect('query: a -> { aggregate: s is 1}').translationToFailWith(
            'Cannot use a scalar field in an aggregate operation, did you mean to use a group_by or project operation instead?'
          );
        });
        test('cannot use analytic in aggregate', () => {
          expect(
            'query: a -> { aggregate: s is lag(count())}'
          ).translationToFailWith(
            'Cannot use an analytic field in an aggregate operation, did you mean to use a calculate operation instead?'
          );
        });
        test('cannot use scalar in calculate', () => {
          expect(
            'query: a -> { group_by: a is 1; calculate: s is 1 }'
          ).translationToFailWith(
            'Cannot use a scalar field in a calculate operation, did you mean to use a group_by or project operation instead?'
          );
        });
        test('cannot use aggregate in calculate', () => {
          expect(
            'query: a -> { group_by: a is 1; calculate: s is count() }'
          ).translationToFailWith(
            'Cannot use an aggregate field in a calculate operation, did you mean to use an aggregate operation instead?'
          );
        });
        test('cannot use aggregate in project', () => {
          expect('query: a -> { project: s is count() }').translationToFailWith(
            'Cannot use an aggregate field in a project operation, did you mean to use an aggregate operation instead?'
          );
        });
        test('cannot use analytic in project', () => {
          expect(
            'query: a -> { project: s is row_number() }'
          ).translationToFailWith(
            'Cannot use an analytic field in a project operation, did you mean to use a calculate operation instead?'
          );
        });
        test('cannot use analytic in declare', () => {
          expect(
            'query: a -> { group_by: a is 1; declare: s is row_number() }'
          ).translationToFailWith(
            'Analytic expressions can not be used in a declare block'
          );
        });
        test('cannot use aggregate in index', () => {
          expect(
            'query: a { measure: acount is count() } -> { index: acount }'
          ).translationToFailWith(
            'Cannot use an aggregate field in an index operation'
          );
        });
        test('can use aggregate in except', () => {
          expect(`
            source: b1 is a { measure: acount is count() }
            source: c1 is b1 { except: acount }
          `).toTranslate();
        });
      });
      describe('field references', () => {
        test('cannot use aggregate in group_by', () => {
          expect(
            'query: a -> { declare: acount is count(); group_by: acount }'
          ).translationToFailWith(
            'Cannot use an aggregate field in a group_by operation, did you mean to use an aggregate operation instead?'
          );
        });
        test('cannot use query in group_by', () => {
          expect(
            'query: a { query: q is { group_by: x is 1 } } -> { group_by: q }'
          ).translationToFailWith(
            'Cannot use a query field in a group_by operation, did you mean to use a nest operation instead?'
          );
        });
        test('cannot use scalar in aggregate', () => {
          expect(
            'query: a -> { declare: aconst is 1; aggregate: aconst }'
          ).translationToFailWith(
            'Cannot use a scalar field in an aggregate operation, did you mean to use a group_by or project operation instead?'
          );
        });
        test('cannot use scalar in calculate', () => {
          expect(
            'query: a -> { declare: aconst is 1; group_by: x is 1; calculate: aconst }'
          ).translationToFailWith(
            'Cannot use a scalar field in a calculate operation, did you mean to use a group_by or project operation instead?'
          );
        });
        test('cannot use aggregate in calculate', () => {
          expect(
            'query: a -> { declare: acount is count(); group_by: x is 1; calculate: acount }'
          ).translationToFailWith(
            'Cannot use an aggregate field in a calculate operation, did you mean to use an aggregate operation instead?'
          );
        });
        test('cannot use query in project', () => {
          expect(
            'query: a { query: q is { group_by: x is 1 } } -> { project: q }'
          ).translationToFailWith(
            'Cannot use a query field in a project operation, did you mean to use a nest operation instead?'
          );
        });
        test('cannot use query in index', () => {
          expect(
            'query: a { query: q is { group_by: x is 1 } } -> { index: q }'
          ).translationToFailWith(
            'Cannot use a query field in an index operation'
          );
        });
        test('cannot use query in calculate', () => {
          expect(
            'query: a { query: q is { group_by: x is 1 } } -> { group_by: x is 1; calculate: q }'
          ).translationToFailWith(
            'Cannot use a query field in a calculate operation, did you mean to use a nest operation instead?'
          );
        });
        test('cannot use query in aggregate', () => {
          expect(
            'query: a { query: q is { group_by: x is 1 } } -> { aggregate: q }'
          ).translationToFailWith(
            'Cannot use a query field in an aggregate operation, did you mean to use a nest operation instead?'
          );
        });
        test('cannot use aggregate in calculate, preserved over refinement', () => {
          expect(`query: a1 is a -> {
            aggregate: c is count()
          }
          query: -> a1 {
            calculate: b is c
          }`).translationToFailWith(
            'Cannot use an aggregate field in a calculate operation, did you mean to use an aggregate operation instead?'
          );
        });
        test('cannot use scalar in calculate, preserved over refinement', () => {
          expect(`query: a1 is a -> {
            group_by: c is 1
          }
          query: -> a1 {
            calculate: b is c
          }`).translationToFailWith(
            'Cannot use a scalar field in a calculate operation, did you mean to use a group_by or project operation instead?'
          );
        });
        test('cannot use analytic in group_by, preserved over refinement', () => {
          expect(`query: a1 is a -> {
            group_by: c is 1
            calculate: c2 is lag(c)
          }
          query: -> a1 {
            group_by: b is c2
          }`).translationToFailWith(
            // c2 is not defined because group_by doesn't know to look in the output space
            "'c2' is not defined",
            "Cannot define 'b', value has unknown type"
          );
        });
        test('cannot use analytic in order_by, preserved over refinement', () => {
          expect(`query: a1 is a -> {
            group_by: c is 1
            calculate: c2 is lag(c)
          }
          query: -> a1 {
            order_by: c2
          }`).translationToFailWith('Illegal order by of analytic field c2');
        });
        test('cannot ungroup an ungrouped', () => {
          expect(`query: a1 is a -> {
            group_by: c is 1
            aggregate: c2 is all(all(sum(ai)))
          }`).translationToFailWith(
            'all() expression must not already be ungrouped',
            "Cannot define 'c2', value has unknown type"
          );
        });
        test('cannot aggregate an ungrouped', () => {
          expect(`query: a1 is a -> {
            group_by: c is 1
            aggregate: c2 is sum(all(sum(ai)))
          }`).translationToFailWith(
            'Aggregate expression cannot be aggregate',
            "Cannot define 'c2', value has unknown type"
          );
        });
        test('cannot aggregate an aggregate', () => {
          expect(`query: a1 is a -> {
            group_by: c is 1
            aggregate: c2 is sum(sum(ai))
          }`).translationToFailWith(
            'Aggregate expression cannot be aggregate',
            "Cannot define 'c2', value has unknown type"
          );
        });
        test('can use field def in group_by, preserved over refinement', () => {
          expect(`query: a1 is a -> {
            group_by: c is 1
          }
          query: -> a1 {
            order_by: c
          }`).toTranslate();
        });
        test('can use field ref in group_by, preserved over refinement', () => {
          expect(`query: a1 is a -> {
            group_by: c is astr
          }
          query: -> a1 {
            order_by: c
          }`).toTranslate();
        });
      });
    });
    describe('function typechecking', () => {
      test('use function correctly', () => {
        expect(`query: a -> {
          group_by: s is concat('a', 'b')
        }`).toTranslate();
      });
      test('function no matching overload', () => {
        expect(`query: a -> {
          group_by: s is floor('a', 'b')
        }`).translationToFailWith(
          'No matching overload for function floor(string, string)',
          "Cannot define 's', value has unknown type"
        );
      });
      test('unknown function', () => {
        expect(`query: a -> {
          group_by: s is asdfasdf()
        }`).translationToFailWith(
          "Unknown function 'asdfasdf'. Use 'asdfasdf!(...)' to call a SQL function directly.",
          "Cannot define 's', value has unknown type"
        );
      });
      test('can select different overload', () => {
        expect('query: a -> { group_by: s is concat() }').toTranslate();
      });
      test('can pass different expression types', () => {
        expect(`query: a -> {
          group_by: f1 is sqrt(1)
          aggregate: f2 is sqrt(count())
          aggregate: f3 is sqrt(all(count()))
          calculate: f4 is sqrt(lag(f1))
          calculate: f5 is sqrt(lag(count()))
        }`).toTranslate();
      });
      test('function return type correct', () => {
        expect(`query: a -> {
          group_by: s is floor(1.2) + 1
        }`).toTranslate();
      });
      test('function return type incorrect', () => {
        expect(`query: a -> {
            group_by: s is floor(1.2) + 'a'
        }`).translationToFailWith(
          "Non numeric('number,string') value with '+'",
          "Cannot define 's', value has unknown type"
        );
      });
      test('can use output value in calculate', () => {
        expect(`query: a -> {
          group_by: x is 1
          calculate: s is lag(x)
        }`).toTranslate();
      });
      test('cannot use output value in group_by', () => {
        expect(`query: a -> {
          group_by: x is 1
          group_by: y is x
        }`).translationToFailWith(
          "'x' is not defined",
          "Cannot define 'y', value has unknown type"
        );
      });
      test('lag can check that other args are constant', () => {
        expect(`query: a -> {
          group_by: x is 1
          calculate: s is lag(x, 1, x)
        }`).translationToFailWith(
          // TODO improve this error message
          "Parameter 3 ('default') of lag must be literal or constant, but received output"
        );
      });
      test('lag can check that other args are literal', () => {
        expect(`query: a -> {
          group_by: x is 1
          calculate: s is lag(x, 1 + 1)
        }`).translationToFailWith(
          // TODO improve this error message
          "Parameter 2 ('offset') of lag must be literal, but received constant"
        );
      });
      test('lag can check that other args are nonnull', () => {
        expect(`query: a -> {
          group_by: x is 1
          calculate: s is lag(x, null)
        }`).translationToFailWith(
          "Parameter 2 ('offset') of lag must not be a literal null"
        );
      });
      test('lag can use constant values for other args', () => {
        expect(`query: a -> {
          group_by: x is 1
          calculate: s is lag(x, 2)
        }`).toTranslate();
      });
      test('cannot name top level objects same as functions', () => {
        expect(
          markSource`query: ${'concat is a -> { group_by: x is 1 }'}`
        ).translationToFailWith(
          // TODO improve this error message
          "'concat' is already defined, cannot redefine"
        );
      });
      test('`now` is considered constant`', () => {
        expect(`query: a -> {
          group_by: n is now
          calculate: l is lag(n, 1, now)
        }`).toTranslate();
      });
      // TODO it might be nice to reference a field which is a constant, and be able to
      // use that as a constant param. Same with a literal.
      test('cannot use a field which is a constant in a constant param', () => {
        expect(
          `query: a -> {
            group_by: ai, pi is pi()
            calculate: l is lag(ai, 1, pi)
          }`
        ).translationToFailWith(
          "Parameter 3 ('default') of lag must be literal or constant, but received output"
        );
      });
      // TODO we don't handle referencing a join as a field correctly in all cases today.
      // For now, it at least is considered type `struct` and therefore fails to parse
      // as a function argument.
      // We add <join_name>_id to the query, but it's not included in the output space
      test('cannot use struct in function arg', () => {
        expect(
          `query: a {join_one: b with astr } -> {
            group_by: b
            calculate: foo is lag(b)
          }`
        ).translationToFailWith(
          'No matching overload for function lag(struct)',
          "Cannot define 'foo', value has unknown type"
        );
      });
      // TODO this doesn't work today, we're not rigorous enough with integer
      // subtypes. But we should probably make this typecheck properly.
      test.skip('cannot use float in round precision', () => {
        expect(`query: a -> {
          group_by: x is round(1.5, 1.6)
        }`).translationToFailWith(
          // TODO improve this error message
          "Parameter 2 ('precision') for round must be integer, received float"
        );
      });
      test('cannot use stddev with no arguments', () => {
        expect(`query: a -> {
          aggregate: x is stddev()
        }`).translationToFailWith(
          'No matching overload for function stddev()',
          "Cannot define 'x', value has unknown type"
        );
      });
      test('can use stddev with postfix syntax', () => {
        expect(`query: a -> {
          declare: y is 1
          aggregate: x is y.stddev()
        }`).toTranslate();
      });
      test('can use stddev with postfix syntax on join', () => {
        expect(`query: a -> {
          join_one: b with astr
          aggregate: x is b.ai.stddev()
        }`).toTranslate();
      });
      test('can use calculate with a measure', () => {
        expect(`query: a { measure: c is count() } -> {
          group_by: y is 1
          calculate: x is lag(c)
        }`).toTranslate();
      });
      test('cannot use calculate with input fields', () => {
        expect(`query: a -> {
          group_by: y is 1
          calculate: x is lag(ai)
        }`).translationToFailWith(
          // TODO improve this error message:
          // Parameter 1 ('value') of 'lag' must be a constant, an aggregate, or an expression using
          // only fields that appear in the query output. Received an expression which uses a field
          // that is not in the query output.
          "Parameter 1 ('value') of lag must be literal, constant or output, but received input"
        );
      });
      test('can use calculate with aggregate field which is not in query', () => {
        expect(`query: a { measure: acount is count() } -> {
          group_by: astr
          calculate: pc is lag(acount)
        }`).toTranslate();
      });
      test('cannot use agregate as argument to agg function', () => {
        expect(`query: a -> {
          aggregate: x is stddev(count())
        }`).translationToFailWith(
          "Parameter 1 ('value') of stddev must be scalar, but received aggregate"
        );
      });
      test('cannot use calculate with no other fields', () => {
        expect(`query: a -> {
          calculate: x is row_number()
        }`).translationToFailWith(
          "Can't determine query type (group_by/aggregate/nest,project,index)"
        );
      });
      // TODO someday make it so we can order by an analytic function
      test('today: cannot order by analytic function', () => {
        expect(`query: a -> {
          group_by: astr
          calculate: row_num is row_number()
          order_by: row_num desc
        }`).translationToFailWith('Illegal order by of analytic field row_num');
      });
      test('cannot use analytic in calculate -- and preserved over refinement', () => {
        expect(`query: a1 is a -> {
          group_by: astr
          calculate: p is lag(astr)
        }
        query: -> a1 {
          calculate: p1 is lag(p)
        }`).translationToFailWith(
          "Parameter 1 ('value') of lag must be scalar or aggregate, but received scalar_analytic"
        );
      });
      test('cannot use aggregate analytic in project', () => {
        expect(`query: a -> {
          project: astr
          calculate: p is lag(count())
        }`).translationToFailWith('Cannot add aggregate analyics to project');
      });
      test('reference field in join', () => {
        expect(`query: a -> {
          join_one: b with astr
          group_by: b.ai
        }`).toTranslate();
      });
      // TODO decide whether this syntax should be legal, really...
      test('reference join name in group_by', () => {
        expect(`query: a -> {
          join_one: b with astr
          group_by: b
        }`).toTranslate();
      });
      test('can reference project: inline join.* field in calculate', () => {
        expect(`query: a -> {
          join_one: b with astr
          project: b.*
          calculate: s is lag(ai)
        }`).toTranslate();
      });
      test('can reference project: join.* field in calculate', () => {
        expect(`query: a { join_one: b with astr } -> {
          project: b.*
          calculate: s is lag(ai)
        }`).toTranslate();
      });
    });
  });
  test('errors on redefinition of query', () => {
    expect(
      'query: q1 is a -> { project: * }, q1 is a -> { project: * }'
    ).translationToFailWith("'q1' is already defined, cannot redefine");
  });
});

describe('source properties', () => {
  test('single dimension', () => {
    expect('source: aa is a { dimension: x is 1 }').toTranslate();
  });
  test('multiple dimensions', () => {
    expect(`
      source: aa is a {
        dimension:
          x is 1
          y is 2
      }
    `).toTranslate();
  });
  test('single declare', () => {
    expect('source: aa is a { declare: x is 1 }').toTranslate();
  });
  test('multiple declare', () => {
    expect(`
      source: aa is a {
        declare:
          x is 1
          y is 2
      }
    `).toTranslate();
  });
  test('single measure', () => {
    expect('source: aa is a { measure: x is count() }').toTranslate();
  });
  test('multiple measures', () => {
    expect(`
      source: aa is a {
        measure:
          x is count()
          y is x * x
      }
    `).toTranslate();
  });
  test('single where', () => {
    expect('source: aa is a { where: ai > 10 }').toTranslate();
  });
  test('multiple where', () => {
    expect(`
      source: aa is a {
        where:
          ai > 10,
          af < 1000
      }
    `).toTranslate();
  });
  test('where clause can use the join namespace in source refined query', () => {
    expect(`
    source: flights is table('malloytest.flights') + {
      query: boo is {
        join_one: carriers is table('malloytest.carriers') on carrier = carriers.code
        where: carriers.code = 'WN' | 'AA'
        group_by: carriers.nickname
        aggregate: flight_count is count()
      }
    }`).toTranslate();
  });
  describe('joins', () => {
    test('with', () => {
      expect('source: x is a { join_one: b with astr }').toTranslate();
    });
    test('with', () => {
      expect(
        model`source: x is a { join_one: y is b with astr }`
      ).toTranslate();
    });
    test('with dotted ref', () => {
      expect(
        model`source: x is ab { join_one: xz is a with b.astr }`
      ).toTranslate();
    });
    test('one on', () => {
      expect(
        model`source: x is a { join_one: b on astr = b.astr }`
      ).toTranslate();
    });
    test('one is on', () => {
      expect(
        'source: x is a { join_one: y is b on astr = y.astr }'
      ).toTranslate();
    });
    test('many on', () => {
      expect(
        'source: nab is a { join_many: b on astr = b.astr }'
      ).toTranslate();
    });
    test('many is on', () => {
      expect(
        'source: y is a { join_many: x is b on astr = x.astr }'
      ).toTranslate();
    });
    test('cross', () => {
      expect('source: nab is a { join_cross: b }').toTranslate();
    });
    test('cross is', () => {
      expect('source: nab is a { join_cross: xb is b }').toTranslate();
    });
    test('cross on', () => {
      expect('source: nab is a { join_cross: b on true}').toTranslate();
    });
    test('multiple joins', () => {
      expect(`
        source: nab is a {
          join_one:
            b with astr,
            br is b with astr
        }
      `).toTranslate();
    });
    test('with requires primary key', () => {
      expect(
        markSource`
          source: nb is b {
            join_one: ${"bb is table('aTable') with astr"}
          }
        `
      ).translationToFailWith(
        'join_one: Cannot use with unless source has a primary key'
      );
    });
  });
  test('primary_key', () => {
    expect('source: c is a { primary_key: ai }').toTranslate();
  });
  test('rename', () => {
    expect('source: c is a { rename: nn is ai }').toTranslate();
  });
  test('accept single', () => {
    const onlyAstr = new TestTranslator('source: c is a { accept: astr }');
    expect(onlyAstr).toTranslate();
    const c = onlyAstr.getSourceDef('c');
    if (c) {
      expect(c.fields.length).toBe(1);
    }
  });
  test('accept multi', () => {
    expect('source: c is a { accept: astr, af }').toTranslate();
  });
  test('except single', () => {
    const noAstr = new TestTranslator('source: c is a { except: astr }');
    expect(noAstr).toTranslate();
    const c = noAstr.getSourceDef('c');
    if (c) {
      const foundAstr = c.fields.find(f => f.name === 'astr');
      expect(foundAstr).toBeUndefined();
    }
  });
  test('except multi', () => {
    expect('source: c is a { except: astr, af }').toTranslate();
  });
  test('explore-query', () => {
    expect('source: c is a {query: q is { group_by: astr } }').toTranslate();
  });
  test('refined explore-query', () => {
    expect(`
      source: abNew is ab {
        query: for1 is aturtle {? ai = 1 }
      }
    `).toTranslate();
  });
  test('chained explore-query', () => {
    expect(`
      source: c is a {
        query: chain is {
          group_by: astr
        } -> {
          top: 10; order_by: astr
          project: *
        }
      }
    `).toTranslate();
  });
  test('multiple explore-query', () => {
    expect(`
      source: abNew is ab {
        query:
          q1 is { group_by: astr },
          q2 is { group_by: ai }
      }
    `).toTranslate();
  });
});

describe('qops', () => {
  test('group by single', () => {
    expect('query: a->{ group_by: astr }').toTranslate();
  });
  test("group_by x is x'", () => {
    expect('query: a->{ group_by: ai is ai/2 }').toTranslate();
  });
  test('group by multiple', () => {
    expect('query: a->{ group_by: astr,ai }').toTranslate();
  });
  test('aggregate single', () => {
    expect('query: a->{ aggregate: num is count() }').toTranslate();
  });
  test('aggregate multiple', () => {
    expect(`
      query: a->{
        aggregate: num is count(), total is sum(ai)
      }
    `).toTranslate();
  });
  test('project ref', () => {
    expect('query:ab->{ project: b.astr }').toTranslate();
  });
  test('project *', () => {
    expect('query:ab->{ project: * }').toTranslate();
  });
  test('project def', () => {
    expect('query:ab->{ project: one is 1 }').toTranslate();
  });
  test('project multiple', () => {
    expect(`
      query: a->{
        project: one is 1, astr
      }
    `).toTranslate();
  });
  test('index single', () => {
    expect('query:a->{index: astr}').toTranslate();
  });
  test('index path', () => {
    expect('query:ab->{index: ab.astr}').toTranslate();
  });
  test('index unique on path', () => {
    expect('query:ab->{index: b.astr, ab.astr}').toTranslate();
  });
  test('index join.*', () => {
    expect('query:ab->{index: ab.*}').toTranslate();
  });
  test('index multiple', () => {
    const model = new TestTranslator('query:a->{index: af, astr}');
    expect(model).toTranslate();
    const q = model.getQuery(0);
    expect(q).toBeDefined();
    if (q) {
      const index = q.pipeline[0];
      expect(index.type).toBe('index');
      expect(index.fields).toEqual(['af', 'astr']);
    }
  });
  test('index star', () => {
    const model = new TestTranslator('query:a->{index: *, astr}');
    expect(model).toTranslate();
    const q = model.getQuery(0);
    expect(q).toBeDefined();
    if (q) {
      const index = q.pipeline[0];
      expect(index.type).toBe('index');
      expect(index.fields).toEqual(['*', 'astr']);
    }
  });
  test('index by', () => {
    expect('query:a->{index: * by ai}').toTranslate();
  });
  test('index sampled', () => {
    expect('query:a->{index: *; sample: true}').toTranslate();
  });
  test('index unsampled', () => {
    expect('query:a->{index: *; sample: false}').toTranslate();
  });
  test('index sample-percent', () => {
    const model = new TestTranslator('query:a->{index: *; sample: 42%}');
    expect(model).toTranslate();
    const q = model.getQuery(0);
    expect(q).toBeDefined();
    if (q) {
      const index = q.pipeline[0];
      expect(index.type).toBe('index');
      if (index.type === 'index') {
        expect(index.sample).toEqual({percent: 42});
      }
    }
  });
  test('index sample-rows', () => {
    expect('query:a->{index: *; sample: 100000}').toTranslate();
  });
  test('top N', () => {
    expect('query: a->{ top: 5; group_by: astr }').toTranslate();
  });
  test('top N by field', () => {
    expect('query: a->{top: 5 by astr; group_by: astr}').toTranslate();
  });
  test('top N by expression', () => {
    expect('query: ab->{top: 5 by ai + 1; group_by: ai}').toTranslate();
  });
  test('top N by field must be in the output space', () =>
    expect('query: a->{top: 5 by af; group_by: astr}').translationToFailWith(
      'Unknown field af in output space'
    ));
  test('limit N', () => {
    expect('query: a->{ limit: 5; group_by: astr }').toTranslate();
  });
  test('order by', () => {
    expect('query: a->{ order_by: astr; group_by: astr }').toTranslate();
  });
  test('order by preserved over refinement', () => {
    expect(`
      query: a1 is a -> { group_by: astr }
      query: -> a1 { order_by: astr }
    `).toTranslate();
  });
  test('order by must be in the output space', () =>
    expect(
      'query: a -> { order_by: af; group_by: astr }'
    ).translationToFailWith('Unknown field af in output space'));
  test('order by asc', () => {
    expect('query: a->{ order_by: astr asc; group_by: astr }').toTranslate();
  });
  test('order by desc', () => {
    expect('query: a->{ order_by: astr desc; group_by: astr }').toTranslate();
  });
  test('order by N', () => {
    expect('query: a->{ order_by: 1 asc; group_by: astr }').toTranslate();
  });
  test('order by multiple', () => {
    expect(`
      query: a->{
        order_by: 1 asc, af desc
        group_by: astr, af
      }
    `).toTranslate();
  });
  test('where single', () => {
    expect('query:a->{ group_by: astr; where: af > 10 }').toTranslate();
  });
  test('having single', () => {
    expect(
      'query:ab->{ aggregate: acount; group_by: astr; having: acount > 10 }'
    ).toTranslate();
  });
  test('compound having still works', () => {
    expect(
      'query:ab->{ aggregate: acount; having: acount > 10 and acount < 100 }'
    ).toTranslate();
  });
  test('compound aggregate still works', () => {
    expect(
      'query:ab->{ aggregate: thing is acount > 10 and acount < 100 }'
    ).toTranslate();
  });
  test('where multiple', () => {
    expect(
      "query:a->{ group_by: astr; where: af > 10,astr~'a%' }"
    ).toTranslate();
  });
  test('filters preserve source formatting in code:', () => {
    const model = new TestTranslator(
      "source: notb is a + { where: astr  !=  'b' }"
    );
    expect(model).toTranslate();
    const notb = model.getSourceDef('notb');
    expect(notb).toBeDefined();
    if (notb) {
      const f = notb.filterList;
      expect(f).toBeDefined();
      if (f) {
        expect(f[0].code).toBe("astr  !=  'b'");
      }
    }
  });
  test('field expressions preserve source formatting in code:', () => {
    const model = new TestTranslator(
      'source: notb is a + { dimension: d is 1 +   2 }'
    );
    expect(model).toTranslate();
    const notb = model.getSourceDef('notb');
    expect(notb).toBeDefined();
    if (notb) {
      const d = notb.fields.find(f => f.as || f.name === 'd');
      expect(d).toBeDefined();
      expect(d?.type).toBe('number');
      if (d?.type === 'number') {
        expect(d.code).toBe('1 +   2');
      }
    }
  });
  test('nest single', () => {
    expect(`
      query: a->{
        group_by: ai
        nest: nestbystr is { group_by: astr; aggregate: N is count() }
      }
    `).toTranslate();
  });
  test('nest multiple', () => {
    expect(`
      query: a->{
        group_by: ai
        nest:
          nestbystr is { group_by: astr; aggregate: N is count() },
          renest is { group_by: astr; aggregate: N is count() }
      }
    `).toTranslate();
  });
  test('nest ref', () => {
    expect('query: ab->{group_by: ai; nest: aturtle}').toTranslate();
  });
  test('refine query with extended source', () => {
    const m = new TestTranslator(`
      source: nab is ab {
        query: xturtle is aturtle + {
          declare: aratio is ai / acount
        }
      }
      query: nab -> xturtle + { aggregate: aratio }
    `);
    expect(m).toTranslate();
    const t = m.translate();
    if (t.translated) {
      const q = t.translated.queryList[0].pipeline[0];
      if (q.type === 'reduce' && q.extendSource) {
        expect(q.extendSource.length).toBe(1);
        const f = q.extendSource[0];
        expect(f.type).toBe('number');
        if (f.type === 'number') {
          expect(expressionIsCalculation(f.expressionType)).toBeTruthy();
        }
      } else {
        fail('Did not generate extendSource');
      }
    }
  });
  test('refine query source with field', () => {
    const m = new TestTranslator(`
      query: ab -> aturtle + {
        declare: aratio is ai / acount
        aggregate: aratio
      }
    `);
    expect(m).toTranslate();
    const t = m.translate();
    if (t.translated) {
      const q = t.translated.queryList[0].pipeline[0];
      if (q.type === 'reduce' && q.extendSource) {
        expect(q.extendSource.length).toBe(1);
        const f = q.extendSource[0];
        expect(f.type).toBe('number');
        if (f.type === 'number') {
          expect(expressionIsCalculation(f.expressionType)).toBeTruthy();
        }
      } else {
        fail('Did not generate extendSource');
      }
    }
  });
  test('refine query source with join', () => {
    const m = new TestTranslator(`
      query: ab -> aturtle + {
        join_one: bb is b on bb.astr = astr
        group_by: foo is bb.astr
      }
    `);
    expect(m).toTranslate();
    const t = m.translate();
    if (t.translated) {
      const q = t.translated.queryList[0].pipeline[0];
      if (q.type === 'reduce' && q.extendSource) {
        expect(q.extendSource.length).toBe(1);
        expect(q.extendSource[0].type).toBe('struct');
      } else {
        fail('Did not generate extendSource');
      }
    }
  });
});

describe('literals', () => {
  test('integer', () => {
    expect(expr`42`).toTranslate();
  });
  test('string', () => {
    expect(expr`'fortywo-two'`).toTranslate();
  });
  test('string with quoted quote', () => {
    const str = "'Isn" + '\\' + "'t this nice'";
    expect(new BetaExpression(str)).toTranslate();
  });
  test('string with quoted backslash', () => {
    const str = "'Is " + '\\' + '\\' + " nice'";
    expect(new BetaExpression(str)).toTranslate();
  });
  const literalTimes: [string, string, string | undefined, unknown][] = [
    ['@1960', 'date', 'year', {literal: '1960-01-01'}],
    ['@1960-Q2', 'date', 'quarter', {literal: '1960-04-01'}],
    ['@1960-06', 'date', 'month', {literal: '1960-06-01'}],
    ['@1960-06-26-WK', 'date', 'week', {literal: '1960-06-26'}],
    ['@1960-06-30', 'date', 'day', {literal: '1960-06-30'}],
    ['@1960-06-30 10', 'timestamp', 'hour', {literal: '1960-06-30 10:00:00'}],
    [
      '@1960-06-30 10:30',
      'timestamp',
      'minute',
      {literal: '1960-06-30 10:30:00'},
    ],
    [
      '@1960-06-30 10:30:00',
      'timestamp',
      undefined,
      {literal: '1960-06-30 10:30:00'},
    ],
    [
      '@1960-06-30 10:30:00.123',
      'timestamp',
      undefined,
      {literal: '1960-06-30 10:30:00.123'},
    ],
    [
      '@1960-06-30T10:30:00',
      'timestamp',
      undefined,
      {literal: '1960-06-30 10:30:00'},
    ],
    [
      '@1960-06-30 10:30:00[America/Los_Angeles]',
      'timestamp',
      undefined,
      {
        literal: '1960-06-30 10:30:00',
        timezone: 'America/Los_Angeles',
      },
    ],
  ];
  test.each(literalTimes)('%s', (expr, timeType, timeframe, result) => {
    const exprModel = new BetaExpression(expr);
    expect(exprModel).toTranslate();
    const ir = exprModel.generated();
    expect(ir.dataType).toEqual(timeType);
    if (timeframe) {
      expect(isGranularResult(ir)).toBeTruthy();
      if (isGranularResult(ir)) {
        expect(ir.timeframe).toEqual(timeframe);
      }
    } else {
      expect(isGranularResult(ir)).toBeFalsy();
    }
    expect(ir.value[0]).toEqual(expect.objectContaining(result));
  });
  const morphicLiterals: [string, string | undefined][] = [
    ['@1960', '1960-01-01 00:00:00'],
    ['@1960-Q2', '1960-04-01 00:00:00'],
    ['@1960-06', '1960-06-01 00:00:00'],
    ['@1960-06-26-Wk', '1960-06-26 00:00:00'],
    ['@1960-06-30', '1960-06-30 00:00:00'],
    ['@1960-06-30 00:00', undefined],
  ];
  test.each(morphicLiterals)('morphic value for %s is %s', (expr, morphic) => {
    const exprModel = new BetaExpression(expr);
    expect(exprModel).toTranslate();
    const ir = exprModel.generated();
    const morphTo = ir.morphic && ir.morphic['timestamp'];
    if (morphic) {
      expect(morphTo).toBeDefined();
      if (morphTo) {
        expect(morphTo[0]).toEqual(expect.objectContaining({literal: morphic}));
      }
    } else {
      expect(morphTo).toBeUndefined();
    }
  });
  test('minute+locale', () => {
    expect(expr`@1960-06-30 10:30[America/Los_Angeles]`).toTranslate();
  });
  test('second 8601', () => {
    expect(expr`@1960-06-30T10:30:31`).toTranslate();
  });
  test('null', () => {
    expect(expr`null`).toTranslate();
  });
  test('now', () => {
    expect(expr`now`).toTranslate();
  });
  test('true', () => {
    expect(expr`true`).toTranslate();
  });
  test('false', () => {
    expect(expr`false`).toTranslate();
  });
  test('regex', () => {
    expect(expr`r'RegularExpression'`).toTranslate();
  });
});

describe('expressions', () => {
  describe('timeframes', () => {
    const timeframes = [
      'second',
      'minute',
      'hour',
      'day',
      'week',
      'month',
      'quarter',
      'year',
    ];

    test.each(timeframes.map(x => [x]))('truncate %s', unit => {
      expect(new BetaExpression(`ats.${unit}`)).toParse();
    });

    // mtoy todo units missing: implement, or document
    const diffable = ['second', 'minute', 'hour', 'day'];
    test.each(diffable.map(x => [x]))('timestamp difference - %s', unit => {
      expect(new BetaExpression(`${unit}(@2021 to ats)`)).toParse();
    });
    test.each(diffable.map(x => [x]))('timestamp difference - %s', unit => {
      expect(new BetaExpression(`${unit}(ats to @2030)`)).toParse();
    });
  });

  test('field name', () => {
    expect(expr`astr`).toTranslate();
  });
  test('function call', () => {
    expect(expr`concat('foo')`).toTranslate();
  });

  describe('operators', () => {
    test('addition', () => {
      expect(expr`42 + 7`).toTranslate();
    });
    test('subtraction', () => {
      expect(expr`42 - 7`).toTranslate();
    });
    test('multiplication', () => {
      expect(expr`42 * 7`).toTranslate();
    });
    test('mod', () => {
      expect(expr`42 % 7`).toTranslate();
    });
    test('division', () => {
      expect(expr`42 / 7`).toTranslate();
    });
    test('unary negation', () => {
      expect(expr`- ai`).toTranslate();
    });
    test('equal', () => {
      expect(expr`42 = 7`).toTranslate();
    });
    test('not equal', () => {
      expect(expr`42 != 7`).toTranslate();
    });
    test('greater than', () => {
      expect(expr`42 > 7`).toTranslate();
    });
    test('greater than or equal', () => {
      expect(expr`42 >= 7`).toTranslate();
    });
    test('less than or equal', () => {
      expect(expr`42 <= 7`).toTranslate();
    });
    test('less than', () => {
      expect(expr`42 < 7`).toTranslate();
    });
    test('match', () => {
      expect(expr`'forty-two' ~ 'fifty-four'`).toTranslate();
    });
    test('not match', () => {
      expect(expr`'forty-two' !~ 'fifty-four'`).toTranslate();
    });
    test('apply', () => {
      expect(expr`'forty-two' ? 'fifty-four'`).toTranslate();
    });
    test('not', () => {
      expect(expr`not true`).toTranslate();
    });
    test('and', () => {
      expect(expr`true and false`).toTranslate();
    });
    test('or', () => {
      expect(expr`true or false`).toTranslate();
    });
    test('null-check (??)', () => {
      expect(expr`ai ?? 7`).toTranslate();
    });
    test('disallow date OP number', () => {
      expect(new BetaExpression('@2001 = 7')).translationToFailWith(
        'Cannot compare a date to a number'
      );
    });
    test('disallow date OP timestamp', () => {
      expect(new BetaExpression('ad = ats')).translationToFailWith(
        'Cannot compare a date to a timestamp'
      );
    });
    test('disallow interval from date to timestamp', () => {
      expect(new BetaExpression('days(ad to ats)')).translationToFailWith(
        'Cannot measure from date to timestamp'
      );
    });
    test('comparison promotes date literal to timestamp', () => {
      expect(expr`@2001 = ats`).toTranslate();
    });
    test('can apply range to date', () => {
      expect(expr`ad ? @2001 for 1 day`).toTranslate();
    });
    const noOffset = ['second', 'minute', 'hour'];

    test.each(noOffset.map(x => [x]))('disallow date delta %s', unit => {
      expect(new BetaExpression(`ad + 10 ${unit}s`)).translationToFailWith(
        `Cannot offset date by ${unit}`
      );
    });
  });

  test('filtered measure', () => {
    expect(expr`acount {? astr = 'why?' }`).toTranslate();
  });
  test('filtered ungrouped aggregate', () => {
    expect(`
        query: a -> {
          group_by: ai
          aggregate: x is all(avg(ai)) { where: true }
        }
      `).toTranslate();
  });
  test('correctly flags filtered scalar', () => {
    const e = new BetaExpression('ai { where: true }');
    expect(e).translationToFailWith(
      'Filtered expression requires an aggregate computation'
    );
  });
  test('correctly flags filtered analytic', () => {
    expect(markSource`
        query: a -> {
          group_by: ai
          calculate: l is lag(ai) { where: true }
        }
      `).translationToFailWith(
      'Filtered expression requires an aggregate computation'
    );
  });

  describe('aggregate forms', () => {
    test('count', () => {
      expect(expr`count()`).toTranslate();
    });
    test('count distinct', () => {
      expect(expr`count(distinct astr)`).toTranslate();
    });
    test('join.count()', () => {
      expect(expr`b.count()`).toTranslate();
    });
    for (const f of ['sum', 'min', 'max', 'avg']) {
      const fOfT = `${f}(af)`;
      test(fOfT, () => {
        expect(new BetaExpression(fOfT)).toTranslate();
      });
      if (f !== 'min' && f !== 'max') {
        const joinDot = `b.af.${f}()`;
        test(joinDot, () => {
          expect(new BetaExpression(joinDot)).toTranslate();
        });
        const joinAgg = `b.${f}(af)`;
        test(joinAgg, () => {
          expect(new BetaExpression(joinAgg)).toTranslate();
        });
      }
    }
  });

  describe('pick statements', () => {
    test('full', () => {
      expect(expr`
        pick 'the answer' when ai = 42
        pick 'the questionable answer' when ai = 54
        else 'random'
    `).toTranslate();
    });
    test('applied', () => {
      expect(expr`
        astr ?
          pick 'the answer' when = '42'
          pick 'the questionable answer' when = '54'
          else 'random'
    `).toTranslate();
    });
    test('filtering', () => {
      expect(expr`astr ? pick 'missing value' when NULL`).toTranslate();
    });
    test('null branch with else', () => {
      expect("astr ? pick null when = '42' else 3").toReturnType('number');
    });
    test('null branch no else', () => {
      expect("astr ? pick null when = '42'").toReturnType('string');
    });
    test('null branch no apply', () => {
      expect('pick null when 1 = 1 else 3').toReturnType('number');
    });
    test('tiering', () => {
      expect(expr`
      ai ?
        pick 1 when < 10
        pick 10 when < 100
        pick 100 when < 1000
        else 10000
  `).toTranslate();
    });
    test('transforming', () => {
      expect(expr`
        ai ?
          pick 'small' when < 10
          pick 'medium' when < 100
          else 'large'
    `).toTranslate();
    });

    test('when single values', () => {
      expect(expr`
        ai ?
          pick 'one' when 1
          else 'a lot'
      `).toTranslate();
    });
    test('n-ary without else', () => {
      expect(`
        source: na is a + { dimension: d is
          pick 7 when true and true
        }
      `).translationToFailWith(
        "pick incomplete, missing 'else'",
        "Cannot define 'd', value has unknown type"
      );
    });
    test('n-ary with mismatch when clauses', () => {
      expect(markSource`
        source: na is a + { dimension: d is
          pick 7 when true and true
          pick '7' when true or true
          else 7
        }
      `).translationToFailWith(
        "pick type 'string', expected 'number'",
        "Cannot define 'd', value has unknown type"
      );
    });
    test('n-ary with mismatched else clause', () => {
      expect(markSource`
        source: na is a + { dimension: d is
          pick 7 when true and true
          else '7'
        }
      `).translationToFailWith(
        "else type 'string', expected 'number'",
        "Cannot define 'd', value has unknown type"
      );
    });
    test('applied else mismatch', () => {
      expect(markSource`
        source: na is a + { dimension: d is
          7 ? pick 7 when 7 else 'not seven'
        }
      `).translationToFailWith(
        "else type 'string', expected 'number'",
        "Cannot define 'd', value has unknown type"
      );
    });
    test('applied default mismatch', () => {
      expect(markSource`
        source: na is a + { dimension: d is
          7 ? pick 'seven' when 7
        }
      `).translationToFailWith(
        "pick default type 'number', expected 'string'",
        "Cannot define 'd', value has unknown type"
      );
    });
    test('applied when mismatch', () => {
      expect(markSource`
        source: na is a + { dimension: d is
          7 ? pick 'seven' when 7 pick 6 when 6
        }
      `).translationToFailWith(
        "pick type 'number', expected 'string'",
        "Cannot define 'd', value has unknown type"
      );
    });
  });
  test('paren and applied div', () => {
    const modelSrc = 'query: z is a -> { group_by: x is 1+(3/4) }';
    const m = new TestTranslator(modelSrc);
    expect(m).toTranslate();
    const queryDef = m.translate()?.translated?.modelDef.contents['z'];
    expect(queryDef).toBeDefined();
    expect(queryDef?.type).toBe('query');
    if (queryDef && queryDef.type === 'query') {
      const x = queryDef.pipeline[0].fields[0];
      if (
        typeof x !== 'string' &&
        !isFilteredAliasedName(x) &&
        isFieldTypeDef(x) &&
        x.type === 'number' &&
        x.e
      ) {
        expect(x).toMatchObject({
          'e': [
            {
              'function': 'numberLiteral',
              'literal': '1',
              'type': 'dialect',
            },
            // TODO not sure why there are TWO sets of parentheses... A previous version of this test
            // just checked that there were ANY parens, so that went under the radar. Not fixing now.
            '+((',
            {
              'denominator': [
                {
                  'function': 'numberLiteral',
                  'literal': '4',
                  'type': 'dialect',
                },
              ],
              'function': 'div',
              'numerator': [
                {
                  'function': 'numberLiteral',
                  'literal': '3',
                  'type': 'dialect',
                },
              ],
              'type': 'dialect',
            },
            '))',
          ],
        });
      } else {
        fail('expression with parens compiled oddly');
      }
    }
  });
  test.each([
    ['ats', 'timestamp'],
    ['ad', 'date'],
    ['ai', 'number'],
    ['astr', 'string'],
    ['abool', 'boolean'],
  ])('Can compare field %s (type %s) to NULL', (name, _datatype) => {
    expect(expr`${name} = NULL`).toTranslate();
  });
});
describe('unspported fields in schema', () => {
  test('unsupported reference in result allowed', () => {
    const uModel = new TestTranslator('query: a->{ group_by: aun }');
    expect(uModel).toTranslate();
  });
  test('unsupported reference can be compared to NULL', () => {
    const uModel = new TestTranslator(
      'query: a->{ where: aun != NULL; project: * }'
    );
    expect(uModel).toTranslate();
  });
  test('flag unsupported equality', () => {
    // because we don't know if the two unsupported types are comparable
    const uModel = new TestTranslator(
      'query: ab->{ where: aun = b.aun  project: * }'
    );
    expect(uModel).translationToFailWith(
      'Unsupported type not allowed in expression'
    );
  });
  test('flag unsupported compare', () => {
    // because we don't know if the two unsupported types are comparable
    const uModel = new TestTranslator(
      'query: ab->{ where: aun > b.aun  project: * }'
    );
    expect(uModel).translationToFailWith(
      'Unsupported type not allowed in expression'
    );
  });
  test('allow unsupported equality when raw types match', () => {
    const uModel = new TestTranslator(
      'query: ab->{ where: aweird = b.aweird  project: * }'
    );
    expect(uModel).toTranslate();
  });
  test('flag not applied to unsupported', () => {
    const uModel = new TestTranslator(
      'source: x is a { dimension: notUn is not aun }'
    );
    expect(uModel).translationToFailWith("'not' Can't use type unsupported");
  });
  test('allow unsupported to be cast', () => {
    const uModel = new TestTranslator(
      'source: x is a { dimension: notUn is aun::string }'
    );
    expect(uModel).toTranslate();
  });
});

describe('error handling', () => {
  test('field and query with same name does not overflow', () => {
    expect(`
      source: flights is table('malloytest.flights') {
        query: carrier is { group_by: carrier }
      }
    `).translationToFailWith("Cannot redefine 'carrier'");
  });
  test('redefine source', () => {
    expect(markSource`
      source: airports is table('malloytest.airports') + {
        primary_key: code
      }
      source: airports is table('malloytest.airports') + {
        primary_key: code
      }
    `).translationToFailWith("Cannot redefine 'airports'");
  });
  test('query from undefined source', () => {
    expect(markSource`query: ${'x'}->{ project: y }`).translationToFailWith(
      "Undefined source 'x'"
    );
  });
  test('query with expression from undefined source', () => {
    // Regression check: Once upon a time this died with an exception even
    // when "query: x->{ group_by: y}" (above) generated the correct error.
    expect(
      markSource`query: ${'x'}->{ project: y is z / 2 }`
    ).translationToFailWith("Undefined source 'x'");
  });
  test('join reference before definition', () => {
    expect(
      markSource`
        source: newAB is a { join_one: newB is ${'bb'} on astring }
        source: newB is b
      `
    ).translationToFailWith("Undefined source 'bb'");
  });
  test('non-rename rename', () => {
    expect('source: na is a { rename: astr is astr }').translationToFailWith(
      "Can't rename field to itself"
    );
  });
  test('reference to field in its definition', () => {
    expect(
      'source: na is a { dimension: ustr is UPPER(ustr) } '
    ).translationToFailWith("Circular reference to 'ustr' in definition");
  });
  test('empty model', () => {
    expect('').toTranslate();
  });
  test('one line model ', () => {
    expect('\n').toTranslate();
  });
  test('query without fields', () => {
    expect('query: a -> { top: 5 }').translationToFailWith(
      "Can't determine query type (group_by/aggregate/nest,project,index)"
    );
  });
  test("refine can't change query type", () => {
    expect('query: ab -> aturtle { project: astr }').translationToFailWith(
      'project: not legal in grouping query'
    );
  });
  test('undefined field ref in query', () => {
    expect('query: ab -> { aggregate: xyzzy }').translationToFailWith(
      "'xyzzy' is not defined"
    );
  });
  test('query on source with errors', () => {
    expect(markSource`
        source: na is a { join_one: ${'n'} on astr }
      `).translationToFailWith("Undefined source 'n'");
  });
  test('detect duplicate output field names', () => {
    expect(
      markSource`query: ab -> { group_by: astr, ${'astr'} }`
    ).translationToFailWith("Output already has a field named 'astr'");
  });
  test('detect join tail overlap existing ref', () => {
    expect(
      markSource`query: ab -> { group_by: astr, ${'b.astr'} }`
    ).translationToFailWith("Output already has a field named 'astr'");
  });
  test('undefined in expression with regex compare', () => {
    expect(
      `
        source: c is a {
          dimension: d is meaning_of_life ~ r'(forty two|fifty four)'
        }
      `
    ).translationToFailWith("'meaning_of_life' is not defined");
  });
  test('detect output collision on join references', () => {
    expect(`
      query: ab -> {
        group_by: astr, b.astr
      }
    `).translationToFailWith("Output already has a field named 'astr'");
  });
  test('rejoin a query is renamed', () => {
    expect(`
      source: querySrc is from(
        table('malloytest.flights')->{
          group_by: origin
          nest: nested is { group_by: destination }
        }
      )

    source: refineQuerySrc is querySrc {
      join_one: rejoin is querySrc on 7=8
      query: broken is {
        group_by: rejoin.nested.destination
      }
    }
    `).toTranslate();
  });
  test('popping out of embedding when not embedded', () => {
<<<<<<< HEAD
    expect('}%').compileToFailWith(/^extraneous input '}%'/);
  });

  test('bad sql in sql block', () => {
    const badModel = new TestTranslator('sql: noWorky is { select: """)""" }');
    expect(badModel).modelParsed();
=======
    expect('}%').translationToFailWith(/extraneous input '}%' expecting/);
  });

  test('bad sql in sql block', () => {
    const badModel = new TestTranslator('sql: { select: """)""" }');
    expect(badModel).toParse();
>>>>>>> f6c267b4
    const needSchema = badModel.translate();
    expect(needSchema.compileSQL).toBeDefined();
    if (needSchema.compileSQL) {
      badModel.update({
        errors: {
          compileSQL: {
            [needSchema.compileSQL.name]: 'ZZZZ',
          },
        },
      });
    }
    expect(badModel).translationToFailWith('Invalid SQL, ZZZZ');
  });
});

function getSelectOneStruct(sqlBlock: SQLBlockSource): SQLBlockStructDef {
  const selectThis = sqlBlock.select[0];
  if (!isSQLFragment(selectThis)) {
    throw new Error('weird test support error sorry');
  }
  return {
    type: 'struct',
    name: sqlBlock.name,
    dialect: 'bigquery',
    structSource: {
      type: 'sql',
      method: 'subquery',
      sqlBlock: {
        type: 'sqlBlock',
        name: sqlBlock.name,
        selectStr: selectThis.sql,
      },
    },
    structRelationship: {type: 'basetable', connectionName: 'bigquery'},
    fields: [{type: 'number', name: 'one'}],
  };
}

describe('source locations', () => {
  test('renamed source location', () => {
    const source = markSource`source: ${'na is a'}`;
    const m = new TestTranslator(source.code);
    expect(m).toParse();
    expect(getExplore(m.modelDef, 'na').location).toMatchObject(
      source.locations[0]
    );
  });

  test('refined source location', () => {
    const source = markSource`source: ${'na is a {}'}`;
    const m = new TestTranslator(source.code);
    expect(m).toParse();
    expect(getExplore(m.modelDef, 'na').location).toMatchObject(
      source.locations[0]
    );
  });

  test('location of defined dimension', () => {
    const source = markSource`source: na is a { dimension: ${'x is 1'} }`;
    const m = new TestTranslator(source.code);
    expect(m).toTranslate();
    const na = getExplore(m.modelDef, 'na');
    const x = getFieldDef(na, 'x');
    expect(x.location).toMatchObject(source.locations[0]);
  });

  test('location of defined measure', () => {
    const source = markSource`source: na is a { measure: ${'x is count()'} }`;
    const m = new TestTranslator(source.code);
    expect(m).toTranslate();
    const na = getExplore(m.modelDef, 'na');
    const x = getFieldDef(na, 'x');
    expect(x.location).toMatchObject(source.locations[0]);
  });

  test('location of defined query', () => {
    const source = markSource`source: na is a { query: ${'x is { group_by: y is 1 }'} }`;
    const m = new TestTranslator(source.code);
    expect(m).toTranslate();
    const na = getExplore(m.modelDef, 'na');
    const x = getFieldDef(na, 'x');
    expect(x.location).toMatchObject(source.locations[0]);
  });

  test('location of defined field inside a query', () => {
    const source = markSource`
      source: na is a {
        query: x is {
          group_by: ${'y is 1'}
        }
      }`;

    const m = new TestTranslator(source.code);
    expect(m).toTranslate();
    const na = getExplore(m.modelDef, 'na');
    const x = getQueryField(na, 'x');
    const y = getFieldDef(x.pipeline[0], 'y');
    expect(y.location).toMatchObject(source.locations[0]);
  });

  test('location of filtered field inside a query', () => {
    const source = markSource`
      source: na is a {
        measure: y is count()
        query: x is {
          aggregate: ${'z is y { where: true }'}
        }
      }`;

    const m = new TestTranslator(source.code);
    expect(m).toTranslate();
    const na = getExplore(m.modelDef, 'na');
    const x = getQueryField(na, 'x');
    const z = getFieldDef(x.pipeline[0], 'z');
    expect(z.location).toMatchObject(source.locations[0]);
  });

  test('location of field inherited from table', () => {
    const source = markSource`source: na is ${"table('aTable')"}`;
    const m = new TestTranslator(source.code);
    expect(m).toTranslate();
    const na = getExplore(m.modelDef, 'na');
    const abool = getFieldDef(na, 'abool');
    expect(abool.location).toMatchObject(source.locations[0]);
  });

  test('location of field inherited from sql block', () => {
    const source = markSource`--- comment
      sql: s is { select: ${'"""SELECT 1 as one """'} }
      source: na is from_sql(s)
    `;
    const m = new TestTranslator(source.code);
    expect(m).toParse();
    const compileSql = m.translate().compileSQL;
    expect(compileSql).toBeDefined();
    if (compileSql) {
      m.update({
        compileSQL: {[compileSql.name]: getSelectOneStruct(compileSql)},
      });
      expect(m).toTranslate();
      const na = getExplore(m.modelDef, 'na');
      const one = getFieldDef(na, 'one');
      expect(one.location).isLocationIn(source.locations[0], source.code);
    }
  });

  test('location of fields inherited from a query', () => {
    const source = markSource`
      source: na is from(
        ${"table('aTable')"} -> {
          group_by:
            abool
            ${'y is 1'}
        }
      )
    `;
    const m = new TestTranslator(source.code);
    expect(m).toTranslate();
    const na = getExplore(m.modelDef, 'na');
    const abool = getFieldDef(na, 'abool');
    expect(abool.location).toMatchObject(source.locations[0]);
    const y = getFieldDef(na, 'y');
    expect(y.location).toMatchObject(source.locations[1]);
  });

  test('location of named query', () => {
    const source = markSource`query: ${'q is a -> { project: * }'}`;
    const m = new TestTranslator(source.code);
    expect(m).toTranslate();
    const q = getExplore(m.modelDef, 'q');
    expect(q.location).toMatchObject(source.locations[0]);
  });

  test('location of field in named query', () => {
    const source = markSource`query: q is a -> { group_by: ${'b is 1'} }`;
    const m = new TestTranslator(source.code);
    expect(m).toTranslate();
    const q = getModelQuery(m.modelDef, 'q');
    const a = getFieldDef(q.pipeline[0], 'b');
    expect(a.location).toMatchObject(source.locations[0]);
  });

  test('location of named SQL block', () => {
    const source = markSource`${'sql: s is { select: """SELECT 1 as one""" }'}`;
    const m = new TestTranslator(source.code);
    expect(m).toParse();
    const compileSql = m.translate().compileSQL;
    expect(compileSql).toBeDefined();
    if (compileSql) {
      m.update({
        compileSQL: {[compileSql.name]: getSelectOneStruct(compileSql)},
      });
      expect(m).toTranslate();
      const s = m.sqlBlocks[0];
      expect(s.location).isLocationIn(source.locations[0], source.code);
    }
  });

  test('location of renamed field', () => {
    const source = markSource`
      source: na is a {
        rename: ${'bbool is abool'}
      }
    `;
    const m = new TestTranslator(source.code);
    expect(m).toTranslate();
    const na = getExplore(m.modelDef, 'na');
    const bbool = getFieldDef(na, 'bbool');
    expect(bbool.location).toMatchObject(source.locations[0]);
  });

  test('location of join on', () => {
    const source = markSource`
      source: na is a {
        join_one: ${'x is a { primary_key: abool } on abool'}
      }
    `;
    const m = new TestTranslator(source.code);
    expect(m).toTranslate();
    const na = getExplore(m.modelDef, 'na');
    const x = getFieldDef(na, 'x');
    expect(x.location).toMatchObject(source.locations[0]);
  });

  test('location of join with', () => {
    const source = markSource`
      source: na is a {
        join_one: ${'x is a { primary_key: astr } with astr'}
      }
    `;
    const m = new TestTranslator(source.code);
    expect(m).toTranslate();
    const na = getExplore(m.modelDef, 'na');
    const x = getFieldDef(na, 'x');
    expect(x.location).toMatchObject(source.locations[0]);
  });

  test('location of field in join', () => {
    const source = markSource`
      source: na is a {
        join_one: x is a {
          primary_key: abool
          dimension: ${'y is 1'}
        } on abool
      }
    `;
    const m = new TestTranslator(source.code);
    expect(m).toTranslate();
    const na = getExplore(m.modelDef, 'na');
    const x = getJoinField(na, 'x');
    const y = getFieldDef(x, 'y');
    expect(y.location).toMatchObject(source.locations[0]);
  });

  // Since """ strings are not single tokens, I don't know how to do this.
  // test("multi line sql block token span is correct", () => {
  //   const sqlSource = `sql: { select: """// line 0\n//line 1\n// line 2""" }`;
  //   const m = new TestTranslator(sqlSource);
  //   expect(m).not.toParse();
  //   const errList = m.errors().errors;
  //   expect(errList[0].at?.range.end).toEqual({ line: 2, character: 11 });
  // });

  test('undefined query location', () => {
    expect(model`query: ${'-> xyz'}`).translationToFailWith(
      "Reference to undefined query 'xyz'"
    );
  });
  test('undefined field reference', () => {
    expect(model`query: a -> { group_by: ${'xyz'} }`).translationToFailWith(
      "'xyz' is not defined"
    );
  });
  test('bad query', () => {
    expect(
      model`query: a -> { group_by: astr; ${'project: *'} }`
    ).translationToFailWith('project: not legal in grouping query');
  });

  test.skip('undefined field reference in top', () => {
    expect(
      model`query: a -> { group_by: one is 1; top: 1 by ${'xyz'} }`
    ).translationToFailWith("'xyz' is not defined");
  });

  test.skip('undefined field reference in order_by', () => {
    expect(
      model`query: a -> { group_by: one is 1; order_by: ${'xyz'} }`
    ).translationToFailWith("'xyz' is not defined");
  });
});

describe('source references', () => {
  test('reference to explore', () => {
    const source = markSource`
      source: ${'na is a'}
      query: ${'na'} -> { project: * }
    `;
    const m = new TestTranslator(source.code);
    expect(m).toTranslate();
    expect(m.referenceAt(pos(source.locations[1]))).toMatchObject({
      location: source.locations[1],
      type: 'exploreReference',
      text: 'na',
      definition: {
        location: source.locations[0],
      },
    });
  });

  test('reference to query in query', () => {
    const source = markSource`
      source: t is a {
        query: ${'q is { project: * }'}
      }
      query: t -> ${'q'}
    `;
    const m = new TestTranslator(source.code);
    expect(m).toTranslate();
    expect(m.referenceAt(pos(source.locations[1]))).toMatchObject({
      location: source.locations[1],
      type: 'fieldReference',
      text: 'q',
      definition: {
        location: source.locations[0],
      },
    });
  });

  test('reference to query in query (version 2)', () => {
    const source = markSource`
      source: na is a { query: ${'x is { group_by: y is 1 }'} }
      query: na -> ${'x'}
    `;
    const m = new TestTranslator(source.code);
    expect(m).toTranslate();
    expect(m.referenceAt(pos(source.locations[1]))).toMatchObject({
      location: source.locations[1],
      type: 'fieldReference',
      text: 'x',
      definition: {
        location: source.locations[0],
      },
    });
  });

  test('reference to sql block', () => {
    const source = markSource`
      ${'sql: s is {select:"""SELECT 1 as one"""}'}
      source: na is from_sql(${'s'})
    `;
    const m = new TestTranslator(source.code);
    expect(m).toParse();
    const compileSql = m.translate().compileSQL;
    expect(compileSql).toBeDefined();
    if (compileSql) {
      m.update({
        compileSQL: {[compileSql.name]: getSelectOneStruct(compileSql)},
      });
      expect(m).toTranslate();
      const ref = m.referenceAt(pos(source.locations[1]));
      expect(ref).toMatchObject({
        location: source.locations[1],
        type: 'sqlBlockReference',
        text: 's',
        definition: {
          ...getSelectOneStruct(compileSql),
          location: source.locations[0],
        },
      });
    }
  });

  test('reference to query in from', () => {
    const source = markSource`
      query: ${'q is a -> { project: * }'}
      source: na is from(-> ${'q'})
    `;
    const m = new TestTranslator(source.code);
    expect(m).toTranslate();
    expect(m.referenceAt(pos(source.locations[1]))).toMatchObject({
      location: source.locations[1],
      type: 'queryReference',
      text: 'q',
      definition: {
        location: source.locations[0],
      },
    });
  });

  test('reference to query in query head', () => {
    const source = markSource`
      query: ${'q is a -> { project: * }'}
      query: q2 is -> ${'q'} -> { project: * }
    `;
    const m = new TestTranslator(source.code);
    expect(m).toTranslate();
    expect(m.referenceAt(pos(source.locations[1]))).toMatchObject({
      location: source.locations[1],
      type: 'queryReference',
      text: 'q',
      definition: {
        location: source.locations[0],
      },
    });
  });

  test('reference to query in refined query', () => {
    const source = markSource`
      query: ${'q is a -> { project: * }'}
      query: q2 is -> ${'q'} { limit: 10 }
    `;
    const m = new TestTranslator(source.code);
    expect(m).toTranslate();
    expect(m.referenceAt(pos(source.locations[1]))).toMatchObject({
      location: source.locations[1],
      type: 'queryReference',
      text: 'q',
      definition: {
        location: source.locations[0],
      },
    });
  });

  test('reference to field in expression', () => {
    const source = markSource`
      source: na is ${"table('aTable')"}
      query: na -> { project: bbool is not ${'abool'} }
    `;
    const m = new TestTranslator(source.code);
    expect(m).toTranslate();
    expect(m.referenceAt(pos(source.locations[1]))).toMatchObject({
      location: source.locations[1],
      type: 'fieldReference',
      text: 'abool',
      definition: {
        location: source.locations[0],
      },
    });
  });

  test('reference to quoted field in expression', () => {
    const source = markSource`
      source: na is a {
        dimension: ${"`name` is 'name'"}
      }
      query: na -> { project: ${'`name`'} }
    `;
    const m = new TestTranslator(source.code);
    expect(m).toTranslate();
    expect(m.referenceAt(pos(source.locations[1]))).toMatchObject({
      location: source.locations[1],
      type: 'fieldReference',
      text: 'name',
      definition: {
        location: source.locations[0],
      },
    });
  });

  test('reference to joined field in expression', () => {
    const source = markSource`
      source: na is a {
        join_one: self is ${"table('aTable')"}
          on astr = self.astr
      }
      query: na -> { project: bstr is self.${'astr'} }
    `;
    const m = new TestTranslator(source.code);
    expect(m).toTranslate();
    expect(m.referenceAt(pos(source.locations[1]))).toMatchObject({
      location: source.locations[1],
      type: 'fieldReference',
      text: 'astr',
      definition: {
        location: source.locations[0],
      },
    });
  });

  test('reference to joined join in expression', () => {
    const source = markSource`
      source: na is a {
        join_one: ${'self is a on astr = self.astr'}
      }
      query: na -> { project: bstr is ${'self'}.astr }
    `;
    const m = new TestTranslator(source.code);
    expect(m).toTranslate();
    expect(m.referenceAt(pos(source.locations[1]))).toMatchObject({
      location: source.locations[1],
      type: 'joinReference',
      text: 'self',
      definition: {
        location: source.locations[0],
      },
    });
  });

  test('reference to field not in expression (group by)', () => {
    const source = markSource`
      query: ${"table('aTable')"} -> { group_by: ${'abool'} }
    `;
    const m = new TestTranslator(source.code);
    expect(m).toTranslate();
    expect(m.referenceAt(pos(source.locations[1]))).toMatchObject({
      location: source.locations[1],
      type: 'fieldReference',
      text: 'abool',
      definition: {
        location: source.locations[0],
      },
    });
  });

  test('reference to field not in expression (project)', () => {
    const source = markSource`
      source: na is ${"table('aTable')"}
      query: na -> { project: ${'abool'} }
    `;
    const m = new TestTranslator(source.code);
    expect(m).toTranslate();
    expect(m.referenceAt(pos(source.locations[1]))).toMatchObject({
      location: source.locations[1],
      type: 'fieldReference',
      text: 'abool',
      definition: {
        location: source.locations[0],
      },
    });
  });

  test.skip('reference to field in order by', () => {
    const source = markSource`
      query: ${"table('aTable')"} -> {
        group_by: abool
        order_by: ${'abool'}
      }
    `;
    const m = new TestTranslator(source.code);
    expect(m).toTranslate();
    expect(m.referenceAt(pos(source.locations[1]))).toMatchObject({
      location: source.locations[1],
      type: 'fieldReference',
      text: 'abool',
      definition: {
        location: source.locations[0],
      },
    });
  });

  test.skip('reference to field in order by (output space)', () => {
    const source = markSource`
      query: a -> {
        group_by: ${'one is 1'}
        order_by: ${'one'}
      }
    `;
    const m = new TestTranslator(source.code);
    expect(m).toTranslate();
    expect(m.referenceAt(pos(source.locations[1]))).toMatchObject({
      location: source.locations[1],
      type: 'fieldReference',
      text: 'abool',
      definition: {
        location: source.locations[0],
      },
    });
  });

  test('reference to field in aggregate', () => {
    const source = markSource`
      query: a { measure: ${'c is count()'} } -> {
        group_by: abool
        aggregate: ${'c'}
      }
    `;
    const m = new TestTranslator(source.code);
    expect(m).toTranslate();
    expect(m.referenceAt(pos(source.locations[1]))).toMatchObject({
      location: source.locations[1],
      type: 'fieldReference',
      text: 'c',
      definition: {
        location: source.locations[0],
      },
    });
  });

  test('reference to field in measure', () => {
    const source = markSource`
      source: e is a {
        measure: ${'c is count()'}
        measure: c2 is ${'c'}
      }
    `;
    const m = new TestTranslator(source.code);
    expect(m).toTranslate();
    expect(m.referenceAt(pos(source.locations[1]))).toMatchObject({
      location: source.locations[1],
      type: 'fieldReference',
      text: 'c',
      definition: {
        location: source.locations[0],
      },
    });
  });

  test.skip('reference to field in top', () => {
    const source = markSource`
      query: ${"table('aTable')"} -> {
        group_by: abool
        top: 10 by ${'abool'}
      }
    `;
    const m = new TestTranslator(source.code);
    expect(m).toTranslate();
    expect(m.referenceAt(pos(source.locations[1]))).toMatchObject({
      location: source.locations[1],
      type: 'fieldReference',
      text: 'abool',
      definition: {
        location: source.locations[0],
      },
    });
  });

  test.skip('reference to field in top (output space)', () => {
    const source = markSource`
      query: a -> {
        group_by: ${'one is 1'}
        top: 10 by ${'one'}
      }
    `;
    const m = new TestTranslator(source.code);
    expect(m).toTranslate();
    expect(m.referenceAt(pos(source.locations[1]))).toMatchObject({
      location: source.locations[1],
      type: 'fieldReference',
      text: 'abool',
      definition: {
        location: source.locations[0],
      },
    });
  });

  test('reference to field in filter', () => {
    const source = markSource`
      query: ${"table('aTable')"} -> {
        group_by: abool
        where: ${'abool'}
      }
    `;
    const m = new TestTranslator(source.code);
    expect(m).toTranslate();
    expect(m.referenceAt(pos(source.locations[1]))).toMatchObject({
      location: source.locations[1],
      type: 'fieldReference',
      text: 'abool',
      definition: {
        location: source.locations[0],
      },
    });
  });

  test('reference to field in aggregate source', () => {
    const source = markSource`
      source: na is ${"table('aTable')"}
      query: na -> { aggregate: ai_sum is ${'ai'}.sum() }
    `;
    const m = new TestTranslator(source.code);
    expect(m).toTranslate();
    expect(m.referenceAt(pos(source.locations[1]))).toMatchObject({
      location: source.locations[1],
      type: 'fieldReference',
      text: 'ai',
      definition: {
        location: source.locations[0],
      },
    });
  });

  function pos(location: DocumentLocation): DocumentPosition {
    return location.range.start;
  }

  test('reference to join in aggregate source', () => {
    const source = markSource`
      source: na is a {
        join_one: ${'self is a on astr = self.astr'}
      }
      query: na -> { aggregate: ai_sum is ${'self'}.sum(self.ai) }
    `;
    const m = new TestTranslator(source.code);
    expect(m).toTranslate();
    expect(m.referenceAt(pos(source.locations[1]))).toMatchObject({
      location: source.locations[1],
      type: 'joinReference',
      text: 'self',
      definition: {
        location: source.locations[0],
      },
    });
  });

  test('reference to join in aggregate in expr', () => {
    const source = markSource`
      source: na is a {
        join_one: ${'self is a on astr = self.astr'}
      }
      query: na -> { aggregate: ai_sum is self.sum(${'self'}.ai) }
    `;
    const m = new TestTranslator(source.code);
    expect(m).toTranslate();
    expect(m.referenceAt(pos(source.locations[1]))).toMatchObject({
      location: source.locations[1],
      type: 'joinReference',
      text: 'self',
      definition: {
        location: source.locations[0],
      },
    });
  });

  test('reference to sourcein join', () => {
    const source = markSource`
      source: ${'exp1 is a'}
      source: exp2 is a {
        join_one: ${'exp1'} on astr = exp1.astr
      }
    `;
    const m = new TestTranslator(source.code);
    expect(m).toTranslate();
    expect(m.referenceAt(pos(source.locations[1]))).toMatchObject({
      location: source.locations[1],
      type: 'exploreReference',
      text: 'exp1',
      definition: {
        location: source.locations[0],
      },
    });
  });

  test('reference to field in aggregate (in expr)', () => {
    const source = markSource`
      source: na is ${"table('aTable')"}
      query: na -> { aggregate: ai_sum is sum(${'ai'}) }
    `;
    const m = new TestTranslator(source.code);
    expect(m).toTranslate();
    expect(m.referenceAt(pos(source.locations[1]))).toMatchObject({
      location: source.locations[1],
      type: 'fieldReference',
      text: 'ai',
      definition: {
        location: source.locations[0],
      },
    });
  });

  test('reference to field in rename', () => {
    const source = markSource`
      source: na is ${"table('aTable')"} {
        rename: bbool is ${'abool'}
      }
    `;
    const m = new TestTranslator(source.code);
    expect(m).toTranslate();
    expect(m.referenceAt(pos(source.locations[1]))).toMatchObject({
      location: source.locations[1],
      type: 'fieldReference',
      text: 'abool',
      definition: {
        location: source.locations[0],
      },
    });
  });

  test('reference to field in join with', () => {
    const source = markSource`
      source: exp1 is a { primary_key: astr }
      source: exp2 is ${"table('aTable')"} {
        join_one: exp1 with ${'astr'}
      }
    `;
    const m = new TestTranslator(source.code);
    expect(m).toTranslate();
    expect(m.referenceAt(pos(source.locations[1]))).toMatchObject({
      location: source.locations[1],
      type: 'fieldReference',
      text: 'astr',
      definition: {
        location: source.locations[0],
      },
    });
  });
});

describe('translation need error locations', () => {
  test('import error location', () => {
    const source = model`import ${'"badfile"'}`;
    const m = source.translator;
    const result = m.translate();
    m.update({
      errors: {urls: {[(result.urls || [])[0]]: 'Bad file!'}},
    });
    expect(source).translationToFailWith(/Bad file!/);
    return undefined;
  });

  test('sql struct error location', () => {
    const source = markSource`
      sql: bad_sql is {select: ${'"""BAD_SQL"""'}}
      query: from_sql(bad_sql) -> { project: * }
    `;
    const m = new TestTranslator(source.code);
    expect(m).toParse();
    const req = m.translate().compileSQL;
    expect(req).toBeDefined();
    if (req) {
      m.update({errors: {compileSQL: {[req.name]: 'Bad SQL!'}}});
    }
    expect(m).not.toTranslate();
    const errList = m.errors().errors;
    expect(errList[0].at).isLocationIn(source.locations[0], source.code);
  });

  test('table struct error location', () => {
    const source = model`
      source: bad_explore is ${"table('malloy-data.bad.table')"}
    `;
    const m = source.translator;
    const result = m.translate();
    m.update({
      errors: {
        tables: {[(result.tables || [])[0]]: 'Bad table!'},
      },
    });
    expect(m).translationToFailWith(/Bad table!/);
  });
});

describe('pipeline comprehension', () => {
  test('second query gets namespace from first', () => {
    expect(`
      source: aq is a {
        query: t1 is {
          group_by: t1int is ai, t1str is astr
        } -> {
          project: t1str, t1int
        }
      }
    `).toTranslate();
  });
  test("second query doesn't have access to original fields", () => {
    expect(
      model`
        source: aq is a {
          query: t1 is {
            group_by: t1int is ai, t1str is astr
          } -> {
            project: ${'ai'}
          }
        }
      `
    ).translationToFailWith("'ai' is not defined");
  });
  test('new query can append ops to existing query', () => {
    expect(`
      source: aq is a {
        query: t0 is {
          group_by: t1int is ai, t1str is astr
        }
        query: t1 is t0 -> {
          project: t1str, t1int
        }
      }
    `).toTranslate();
  });
  test('new query can refine and append to exisiting query', () => {
    expect(`
      source: aq is table('aTable') {
        query: by_region is { group_by: astr }
        query: by_region2 is by_region {
          nest: dateNest is { group_by: ad }
        } -> {
          project: astr, dateNest.ad
        }
      }
    `).toTranslate();
  });
  test('reference to a query can include a refinement', () => {
    expect(`
      query: ab -> {
        group_by: ai
        nest: aturtle { limit: 1 }
      }
    `).toTranslate();
  });
  test('Querying an sourcebased on a query', () => {
    expect(`
      query: q is a -> { group_by: astr; aggregate: strsum is ai.sum() }
      source: aq is a {
        join_one: aq is from(->q) on astr = aq.astr
      }
      query: aqf is aq -> { project: * }
    `).toTranslate();
  });
  test('new query appends to existing query', () => {
    const src = `
      query: s1 is table('malloytest.flights') -> {
        group_by: origin, destination
      }
      query: s2 is ->s1 ->{
        group_by: destination
      }
    `;
    const m = new TestTranslator(src);
    expect(m).toTranslate();
    const s2 = m.getQuery('s2');
    expect(s2?.pipeline.length).toBe(2);
  });
});

describe('raw function call with type specified', () => {
  test('timestamp_seconds', () => {
    expect('timestamp_seconds!timestamp(0)').toReturnType('timestamp');
  });
});<|MERGE_RESOLUTION|>--- conflicted
+++ resolved
@@ -1877,21 +1877,12 @@
     `).toTranslate();
   });
   test('popping out of embedding when not embedded', () => {
-<<<<<<< HEAD
-    expect('}%').compileToFailWith(/^extraneous input '}%'/);
-  });
-
-  test('bad sql in sql block', () => {
-    const badModel = new TestTranslator('sql: noWorky is { select: """)""" }');
-    expect(badModel).modelParsed();
-=======
     expect('}%').translationToFailWith(/extraneous input '}%' expecting/);
   });
 
   test('bad sql in sql block', () => {
     const badModel = new TestTranslator('sql: { select: """)""" }');
     expect(badModel).toParse();
->>>>>>> f6c267b4
     const needSchema = badModel.translate();
     expect(needSchema.compileSQL).toBeDefined();
     if (needSchema.compileSQL) {
