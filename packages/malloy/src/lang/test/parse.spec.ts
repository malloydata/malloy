--- conflicted
+++ resolved
@@ -1041,7 +1041,16 @@
   test('aggregate single', () => {
     expect('query: a->{ aggregate: num is count() }').toTranslate();
   });
-<<<<<<< HEAD
+  test('calculate in reduce', () => {
+    expect(
+      'query: a->{ group_by: astr, ai calculate: num is lag(ai) }'
+    ).toTranslate();
+  });
+  test('calculate in project', () => {
+    expect(
+      'query: a->{ project: astr, ai calculate: num is lag(ai) }'
+    ).toTranslate();
+  });
   test('aggregate reference', () => {
     const doc = model`query: a->{ aggregate: ai.sum() }`;
     expect(doc).toTranslate();
@@ -1061,17 +1070,6 @@
     expect(q).toBeDefined();
     const ats = q?.pipeline[0]?.fields[0];
     expect(ats).toMatchObject({name: 'ats', type: 'timestamp'});
-=======
-  test('calculate in reduce', () => {
-    expect(
-      'query: a->{ group_by: astr, ai calculate: num is lag(ai) }'
-    ).toTranslate();
-  });
-  test('calculate in project', () => {
-    expect(
-      'query: a->{ project: astr, ai calculate: num is lag(ai) }'
-    ).toTranslate();
->>>>>>> dc268ec2
   });
   test('aggregate multiple', () => {
     expect(`
