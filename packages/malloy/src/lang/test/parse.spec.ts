--- conflicted
+++ resolved
@@ -1162,7 +1162,7 @@
       }
     `).toTranslate();
   });
-  test('nest multiple', () => {
+  test('nest multiple', () =>
     expect(`
       query: a->{
         group_by: ai
@@ -1170,45 +1170,44 @@
           nestbystr is { group_by: astr; aggregate: N is count() },
           renest is { group_by: astr; aggregate: N is count() }
       }
-<<<<<<< HEAD
-    `)
-  );
-  test('nest ref', modelOK('query: ab->{group_by: ai; nest: aturtle}'));
+    `).toTranslate());
+  test('nest ref', () =>
+    expect('query: ab->{group_by: ai; nest: aturtle}').toTranslate());
   describe('extend block', () => {
     test('works with dimension', () => {
       expect(
         'query: a -> { extend: { dimension: x is 1 }; group_by: x }'
-      ).toCompile();
+      ).toTranslate();
     });
     test('works with measure', () => {
       expect(
         'query: a -> { extend: { measure: x is count() }; aggregate: x }'
-      ).toCompile();
+      ).toTranslate();
     });
     test('works with join_one', () => {
       expect(
         'query: a -> { extend: { join_one: bb is b on bb.astr = astr }; group_by: bb.astr }'
-      ).toCompile();
+      ).toTranslate();
     });
     test('works with join_many', () => {
       expect(
         'query: a -> { extend: { join_many: b on astr = b.astr }; group_by: b.astr }'
-      ).toCompile();
+      ).toTranslate();
     });
     test('works with join_cross', () => {
       expect(
         'query: a -> { extend: { join_cross: b on true }; group_by: b.astr }'
-      ).toCompile();
+      ).toTranslate();
     });
     test('works with multiple in one block', () => {
       expect(
         'query: a -> { extend: { dimension: x is 1, y is 2 }; group_by: x, y }'
-      ).toCompile();
+      ).toTranslate();
     });
     test('works with multiple blocks', () => {
       expect(
         'query: a -> { extend: { dimension: x is 1; dimension: y is 2; measure: c is count() }; group_by: x, y; aggregate: c }'
-      ).toCompile();
+      ).toTranslate();
     });
   });
   // TODO ENABLE_M4_WARNINGS: unskip when we have an M4 warning flag
@@ -1216,32 +1215,26 @@
     test('declare warning in query', () => {
       expect(
         markSource`query: a -> { declare: ${'x is 1'}; group_by: x, y }`
-      ).toCompileWithWarnings(
+      ).toTranslateWithWarnings(
         '`declare:` is deprecated; use `dimension:` or `measure:` inside a source or `extend:` block'
       );
     });
     test('declare warning in source', () => {
       expect(
         markSource`source: a2 is a { declare: ${'x is 1'} }`
-      ).toCompileWithWarnings(
+      ).toTranslateWithWarnings(
         '`declare:` is deprecated; use `dimension:` or `measure:` inside a source or `extend:` block'
       );
     });
     test('joins in query', () => {
       expect(
         markSource`query: a -> { ${'join_one: b on true'}; ${'join_many: c is b on true'}; ${'join_cross: d is b on true'}; group_by: b.astr }`
-      ).toCompileWithWarnings(
+      ).toTranslateWithWarnings(
         'Joins in queries are deprecated, move into an `extend:` block.',
         'Joins in queries are deprecated, move into an `extend:` block.',
         'Joins in queries are deprecated, move into an `extend:` block.'
       );
     });
-=======
-    `).toTranslate();
-  });
-  test('nest ref', () => {
-    expect('query: ab->{group_by: ai; nest: aturtle}').toTranslate();
->>>>>>> 0c256584
   });
   test('refine query with extended source', () => {
     const m = new TestTranslator(`
