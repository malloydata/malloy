--- conflicted
+++ resolved
@@ -867,13 +867,8 @@
   test(
     'multiple measures',
     modelOK(`
-<<<<<<< HEAD
-      explore: aa is a {
+      source: aa is a {
         measure:
-=======
-      source: aa is a {
-        dimension:
->>>>>>> a777f7ab
           x is count()
           y is x * x
       }
