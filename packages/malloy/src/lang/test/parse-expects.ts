--- conflicted
+++ resolved
@@ -227,78 +227,6 @@
     } $[returnType`;
     return {pass, message: () => msg};
   },
-<<<<<<< HEAD
-  translationToFailWith: function (s: TestSource, ...msgs: ErrorSpec[]) {
-    let emsg = 'Compile Error expectation not met\nExpected message';
-    const qmsgs = msgs.map(s => `error '${s}'`);
-    if (msgs.length === 1) {
-      emsg += ` ${qmsgs[0]}`;
-    } else {
-      emsg += `s [\n${qmsgs.join('\n')}\n]`;
-    }
-    const m = xlator(s);
-    const src = m.testSrc;
-    emsg += `\nSource:\n${src}`;
-    m.compile();
-    const t = m.translate();
-    if (t.translated) {
-      return {pass: false, message: () => emsg};
-    } else if (t.errors === undefined) {
-      return {
-        pass: false,
-        message: () =>
-          'TEST ERROR, not all objects resolved in source\n' +
-          pretty(t) +
-          '\n' +
-          emsg,
-      };
-    } else {
-      const explain: string[] = [];
-      const errList = m.errors().errors;
-      let i = 0;
-      for (; i < msgs.length && errList[i]; i += 1) {
-        const msg = msgs[i];
-        const err = errList[i];
-        const matched =
-          typeof msg === 'string'
-            ? msg === err.message
-            : err.message.match(msg);
-        if (!matched) {
-          explain.push(`Expected: ${msg}\nGot: ${err.message}`);
-        } else {
-          if (isMarkedSource(s) && s.locations[i]) {
-            const have = err.at?.range;
-            const want = s.locations[i].range;
-            if (!this.equals(have, want)) {
-              explain.push(
-                `Expected '${msg}' at location: ${inspect(want)}\n` +
-                  `Actual location: ${inspect(have)}`
-              );
-            }
-          }
-        }
-      }
-      if (i !== msgs.length) {
-        explain.push(...msgs.slice(i).map(m => `Missing: ${m}`));
-      }
-      if (i !== errList.length) {
-        explain.push(
-          ...errList.slice(i).map(m => `Unexpected Error: ${m.message}`)
-        );
-      }
-      if (explain.length === 0) {
-        return {
-          pass: true,
-          message: () => `All expected errors found: ${pretty(msgs)}`,
-        };
-      }
-      return {
-        pass: false,
-        message: () =>
-          `Compiler did not generated expected errors\n${explain.join('\n')}`,
-      };
-    }
-=======
   translationToFailWith: function (s: TestSource, ...msgs: ProblemSpec[]) {
     return checkForProblems(this, false, s, 'error', ...msgs);
   },
@@ -307,7 +235,6 @@
     ...msgs: SimpleProblemSpec[]
   ) {
     return checkForProblems(this, true, s, 'warn', ...msgs);
->>>>>>> d0882bdf
   },
   isLocationIn: function (
     checkAt: DocumentLocation,
