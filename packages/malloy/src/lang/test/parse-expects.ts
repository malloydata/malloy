/* eslint-disable no-console */
/*
 * Copyright 2023 Google LLC
 *
 * Permission is hereby granted, free of charge, to any person obtaining
 * a copy of this software and associated documentation files
 * (the "Software"), to deal in the Software without restriction,
 * including without limitation the rights to use, copy, modify, merge,
 * publish, distribute, sublicense, and/or sell copies of the Software,
 * and to permit persons to whom the Software is furnished to do so,
 * subject to the following conditions:
 *
 * The above copyright notice and this permission notice shall be
 * included in all copies or substantial portions of the Software.
 *
 * THE SOFTWARE IS PROVIDED "AS IS", WITHOUT WARRANTY OF ANY KIND,
 * EXPRESS OR IMPLIED, INCLUDING BUT NOT LIMITED TO THE WARRANTIES OF
 * MERCHANTABILITY, FITNESS FOR A PARTICULAR PURPOSE AND NONINFRINGEMENT.
 * IN NO EVENT SHALL THE AUTHORS OR COPYRIGHT HOLDERS BE LIABLE FOR ANY
 * CLAIM, DAMAGES OR OTHER LIABILITY, WHETHER IN AN ACTION OF CONTRACT,
 * TORT OR OTHERWISE, ARISING FROM, OUT OF OR IN CONNECTION WITH THE
 * SOFTWARE OR THE USE OR OTHER DEALINGS IN THE SOFTWARE.
 */

import {MalloyTranslator, TranslateResponse} from '..';
import {DocumentLocation} from '../../model';
import {
  BetaExpression,
  MarkedSource,
  pretty,
  TestTranslator,
} from './test-translator';
import {inspect} from 'util';
import {LogSeverity} from '../parse-log';

type SimpleProblemSpec = string | RegExp;
type ComplexProblemSpec = {severity: LogSeverity; message: SimpleProblemSpec};
type ProblemSpec = SimpleProblemSpec | ComplexProblemSpec;
declare global {
  // eslint-disable-next-line @typescript-eslint/no-namespace
  namespace jest {
    interface Matchers<R> {
<<<<<<< HEAD
      modelParsed(): R;
      toBeErrorless(): R;
      toCompile(): R;
      modelCompiled(): R;
      modelCompiledWithWarnings(...expectedWarnings: SimpleProblemSpec[]): R;
      expressionCompiled(): R;
      toReturnType(tp: string): R;
      compileToFailWith(...expectedErrors: ProblemSpec[]): R;
=======
      /**
       * expect(X).toParse()
       *
       * Passes if the source parses to an AST without errors.
       *
       * X can be a MarkedSource, a string, or a model. If it is a marked
       * source, the errors which are found must match the locations of
       * the markings.
       */
      toParse(): R;
      /**
       * expect(X).toTranslate()
       *
       * Passes if the source compiles to code which could be used to
       * generate SQL.
       *
       * X can be a MarkedSource, a string, or a model. If it is a marked
       * source, the errors which are found must match the locations of
       * the markings.
       */
      toTranslate(): R;
      toReturnType(tp: string): R;
      /**
       * expect(X).translateToFailWith(expectedErrors)
       *
       * X can be a MarkedSource, a string, or a model. If it is a marked
       * source, the errors which are found must match the locations of
       * the markings.
       *
       * @param expectedErrors varargs list of strings which must match
       *        exactly, or regular expressions.
       */
      translationToFailWith(...expectedErrors: ErrorSpec[]): R;
>>>>>>> f6c267b4
      isLocationIn(at: DocumentLocation, txt: string): R;
    }
  }
}

function ensureNoProblems(trans: MalloyTranslator) {
  if (trans.logger === undefined) {
    throw new Error('JESTERY BROKEN, CANT FIND ERORR LOG');
  }
  if (!trans.logger.empty()) {
    return {
      message: () => `Translation problems:\n${trans.prettyErrors()}`,
      pass: false,
    };
  }
  return {
    message: () => 'Unexpected error free translation',
    pass: true,
  };
}

function prettyNeeds(response: TranslateResponse) {
  let needString = '';
  if (response.tables) {
    needString += 'Tables:\n';
    response.tables.forEach(table => (needString += `  - ${table}`));
  }
  if (response.compileSQL) {
    needString += `Compile SQL: ${response.compileSQL.name}`;
  }
  if (response.urls) {
    needString += 'URLs:\n';
    response.urls.forEach(url => (needString += `  - ${url}`));
  }
  return needString;
}

function checkForNeededs(trans: TestTranslator) {
  const response = trans.translateStep.step(trans);
  if (!response.final) {
    return {
      message: () =>
        `Translation is not complete, needs:\n${prettyNeeds(response)}`,
      pass: false,
    };
  }
  return {
    message: () => 'Unexpected complete translation',
    pass: true,
  };
}

function highlightError(dl: DocumentLocation, txt: string): string {
  if (dl === undefined) {
    return '~Location Undefined~';
  }
  const {start, end} = dl.range;
  const output = [
    `${start.line}:${start.character}-${end.line}:${end.character}`,
  ];
  let errStart = start.character;
  const doc = txt.split('\n');
  for (let line = start.line; line <= end.line; line += 1) {
    const lineText = doc[line];
    const lineStr = `     ${line}`.slice(-5);
    output.push(`${lineStr}| ${lineText}`);
    const upToError = '     | ' + ' '.repeat(errStart);
    let errLen = end.character - errStart;
    if (line < end.line) {
      errLen = lineText.length - errStart;
      errStart = 0;
    }
    output.push(upToError + '-'.repeat(errLen));
  }
  return output.join('\n');
}

<<<<<<< HEAD
function normalizeProblemSpec(
  defaultSeverity: LogSeverity
): (spec: ProblemSpec) => ComplexProblemSpec {
  return function (spec: ProblemSpec) {
    if (typeof spec === 'string') {
      return {severity: defaultSeverity, message: spec};
    } else if (spec instanceof RegExp) {
      return {severity: defaultSeverity, message: spec};
    } else {
      return spec;
    }
  };
}

expect.extend({
  toCompile: function (s: string) {
    const x = new TestTranslator(s);
    x.compile();
    const errorCheck = ensureNoProblems(x);
    if (!errorCheck.pass) {
      return errorCheck;
    }
    x.translate();
    return checkForNeededs(x);
  },
  modelParsed: function (x: TestTranslator) {
=======
type TestSource = string | MarkedSource | TestTranslator;

function isMarkedSource(ts: TestSource): ts is MarkedSource {
  return typeof ts !== 'string' && !(ts instanceof TestTranslator);
}

function xlator(ts: TestSource) {
  if (ts instanceof TestTranslator) {
    return ts;
  }
  if (typeof ts === 'string') {
    return new TestTranslator(ts);
  }
  return ts.translator || new TestTranslator(ts.code);
}

function xlated(tt: TestTranslator) {
  const errorCheck = checkForErrors(tt);
  if (!errorCheck.pass) {
    return errorCheck;
  }
  tt.translate();
  return checkForNeededs(tt);
}

expect.extend({
  toParse: function (tx: TestSource) {
    const x = xlator(tx);
>>>>>>> f6c267b4
    x.compile();
    return ensureNoProblems(x);
  },
<<<<<<< HEAD
  modelCompiled: function (x: TestTranslator) {
    x.compile();
    const errorCheck = ensureNoProblems(x);
    if (!errorCheck.pass) {
      return errorCheck;
    }
    x.translate();
    return checkForNeededs(x);
  },
  expressionCompiled: function (src: string) {
    const x = new BetaExpression(src);
    x.compile();
    const errorCheck = ensureNoProblems(x);
    if (!errorCheck.pass) {
      return errorCheck;
    }
    return checkForNeededs(x);
  },
  toBeErrorless: function (trans: MalloyTranslator) {
    return ensureNoProblems(trans);
=======
  toTranslate: function (tx: TestSource) {
    const x = xlator(tx);
    x.compile();
    return xlated(x);
>>>>>>> f6c267b4
  },
  toReturnType: function (exprText: string, returnType: string) {
    const exprModel = new BetaExpression(exprText);
    exprModel.compile();
    const ok = xlated(exprModel);
    if (!ok.pass) {
      return ok;
    }
    const d = exprModel.generated();
    const pass = d.dataType === returnType;
    const msg = `Expression type ${d.dataType} ${
      pass ? '=' : '!='
    } $[returnType`;
    return {pass, message: () => msg};
  },
<<<<<<< HEAD
  compileToFailWith: function (
    s: MarkedSource | string | TestTranslator,
    ...msgs: ProblemSpec[]
  ) {
    return checkForProblems(this, false, s, 'error', ...msgs);
  },
  modelCompiledWithWarnings: function (
    s: MarkedSource | string | TestTranslator,
    ...msgs: SimpleProblemSpec[]
  ) {
    return checkForProblems(this, true, s, 'warn', ...msgs);
=======
  translationToFailWith: function (s: TestSource, ...msgs: ErrorSpec[]) {
    let emsg = 'Compile Error expectation not met\nExpected message';
    const mSrc = isMarkedSource(s) ? s : undefined;
    const qmsgs = msgs.map(s => `error '${s}'`);
    if (msgs.length === 1) {
      emsg += ` ${qmsgs[0]}`;
    } else {
      emsg += `s [\n${qmsgs.join('\n')}\n]`;
    }
    const m = xlator(s);
    const src = m.testSrc;
    emsg += `\nSource:\n${src}`;
    m.compile();
    const t = m.translate();
    if (t.translated) {
      return {pass: false, message: () => emsg};
    } else if (t.errors === undefined) {
      return {
        pass: false,
        message: () =>
          'TEST ERROR, not all objects resolved in source\n' +
          pretty(t) +
          '\n' +
          emsg,
      };
    } else {
      const explain: string[] = [];
      const errList = m.errors().errors;
      let i;
      for (i = 0; i < msgs.length && errList[i]; i += 1) {
        const msg = msgs[i];
        const err = errList[i];
        const matched =
          typeof msg === 'string'
            ? msg === err.message
            : err.message.match(msg);
        if (!matched) {
          explain.push(`Expected: ${msg}\nGot: ${err.message}`);
        } else {
          if (mSrc?.locations[i]) {
            const have = err.at?.range;
            const want = mSrc.locations[i].range;
            if (!this.equals(have, want)) {
              explain.push(
                `Expected '${msg}' at location: ${inspect(want)}\n` +
                  `Actual location: ${inspect(have)}`
              );
            }
          }
        }
      }
      if (i !== msgs.length) {
        explain.push(...msgs.slice(i).map(m => `Missing: ${m}`));
      }
      if (i !== errList.length) {
        explain.push(
          ...errList.slice(i).map(m => `Unexpected Error: ${m.message}`)
        );
      }
      if (explain.length === 0) {
        return {
          pass: true,
          message: () => `All expected errors found: ${pretty(msgs)}`,
        };
      }
      return {
        pass: false,
        message: () =>
          `Compiler did not generated expected errors\n${explain.join('\n')}`,
      };
    }
>>>>>>> f6c267b4
  },
  isLocationIn: function (
    checkAt: DocumentLocation,
    at: DocumentLocation,
    text: string
  ) {
    if (this.equals(at, checkAt)) {
      return {
        pass: true,
        message: () => 'Locations match',
      };
    }
    const errMsg =
      'Locations do not match\n' +
      `Expected: ${highlightError(at, text)}\n` +
      `Received: ${highlightError(checkAt, text)}\n`;
    return {
      pass: false,
      message: () => errMsg,
    };
  },
});

function checkForProblems(
  context: jest.MatcherContext,
  expectCompiles: boolean,
  s: MarkedSource | string | TestTranslator,
  defaultSeverity: LogSeverity,
  ...msgs: ProblemSpec[]
) {
  let emsg = `Expected ${expectCompiles ? 'to' : 'to not'} compile with: `;
  let mSrc: MarkedSource | undefined;
  const normalize = normalizeProblemSpec(defaultSeverity);
  const normMsgs = msgs.map(normalize);
  const qmsgs = normMsgs.map(s => `${s.severity} '${s.message}'`);
  if (msgs.length === 1) {
    emsg += ` ${qmsgs[0]}`;
  } else {
    emsg += `s [\n${qmsgs.join('\n')}\n]`;
  }
  let m: TestTranslator;
  let src: string;
  if (s instanceof TestTranslator) {
    m = s;
    src = m.testSrc;
  } else {
    if (typeof s === 'string') {
      src = s;
    } else {
      src = s.code;
      mSrc = s;
    }
    m = new TestTranslator(src);
  }
  emsg += `\nSource:\n${src}`;
  m.compile();
  const t = m.translate();
  if (t.translated && !expectCompiles) {
    return {pass: false, message: () => emsg};
  } else if (t.problems === undefined) {
    return {
      pass: false,
      message: () =>
        'TEST ERROR, not all objects resolved in source\n' +
        pretty(t) +
        '\n' +
        emsg,
    };
  } else {
    const explain: string[] = [];
    const errList = m.problemResponse().problems;
    let i;
    for (i = 0; i < normMsgs.length && errList[i]; i += 1) {
      const msg = normMsgs[i];
      const err = errList[i];
      const matched =
        typeof msg.message === 'string'
          ? msg.message === err.message
          : err.message.match(msg.message);
      if (err.severity !== msg.severity) {
        explain.push(
          `Expected ${msg.severity}, got ${err.severity} ${err.message}`
        );
      }
      if (!matched) {
        explain.push(`Expected: ${msg.message}\nGot: ${err.message}`);
      } else {
        if (mSrc?.locations[i]) {
          const have = err.at?.range;
          const want = mSrc.locations[i].range;
          if (!context.equals(have, want)) {
            explain.push(
              `Expected '${msg.message}' at location: ${inspect(want)}\n` +
                `Actual location: ${inspect(have)}`
            );
          }
        }
      }
    }
    if (i !== msgs.length) {
      explain.push(...msgs.slice(i).map(m => `Missing: ${m}`));
    }
    if (i !== errList.length) {
      explain.push(
        ...errList.slice(i).map(m => `Unexpected Error: ${m.message}`)
      );
    }
    if (explain.length === 0) {
      return {
        pass: true,
        message: () => `All expected errors found: ${pretty(msgs)}`,
      };
    }
    return {
      pass: false,
      message: () =>
        `Compiler did not generated expected errors\n${explain.join('\n')}`,
    };
  }
}<|MERGE_RESOLUTION|>--- conflicted
+++ resolved
@@ -40,16 +40,6 @@
   // eslint-disable-next-line @typescript-eslint/no-namespace
   namespace jest {
     interface Matchers<R> {
-<<<<<<< HEAD
-      modelParsed(): R;
-      toBeErrorless(): R;
-      toCompile(): R;
-      modelCompiled(): R;
-      modelCompiledWithWarnings(...expectedWarnings: SimpleProblemSpec[]): R;
-      expressionCompiled(): R;
-      toReturnType(tp: string): R;
-      compileToFailWith(...expectedErrors: ProblemSpec[]): R;
-=======
       /**
        * expect(X).toParse()
        *
@@ -71,6 +61,19 @@
        * the markings.
        */
       toTranslate(): R;
+      /**
+       * expect(X).toTranslateWithWarnings(expectedWarnings)
+       *
+       * Passes if the source compiles to code which could be used to
+       * generate SQL, and the specified warnings appear. If X is a marked
+       * source, the warnings which are found must match the locations of
+       * the markings.
+       *
+       * X can be a MarkedSource, a string, or a model. If it is a marked
+       * source, the errors which are found must match the locations of
+       * the markings.
+       */
+      toTranslateWithWarnings(...expectedWarnings: SimpleProblemSpec[]): R;
       toReturnType(tp: string): R;
       /**
        * expect(X).translateToFailWith(expectedErrors)
@@ -82,8 +85,7 @@
        * @param expectedErrors varargs list of strings which must match
        *        exactly, or regular expressions.
        */
-      translationToFailWith(...expectedErrors: ErrorSpec[]): R;
->>>>>>> f6c267b4
+      translationToFailWith(...expectedErrors: ProblemSpec[]): R;
       isLocationIn(at: DocumentLocation, txt: string): R;
     }
   }
@@ -161,7 +163,6 @@
   return output.join('\n');
 }
 
-<<<<<<< HEAD
 function normalizeProblemSpec(
   defaultSeverity: LogSeverity
 ): (spec: ProblemSpec) => ComplexProblemSpec {
@@ -176,19 +177,6 @@
   };
 }
 
-expect.extend({
-  toCompile: function (s: string) {
-    const x = new TestTranslator(s);
-    x.compile();
-    const errorCheck = ensureNoProblems(x);
-    if (!errorCheck.pass) {
-      return errorCheck;
-    }
-    x.translate();
-    return checkForNeededs(x);
-  },
-  modelParsed: function (x: TestTranslator) {
-=======
 type TestSource = string | MarkedSource | TestTranslator;
 
 function isMarkedSource(ts: TestSource): ts is MarkedSource {
@@ -206,7 +194,7 @@
 }
 
 function xlated(tt: TestTranslator) {
-  const errorCheck = checkForErrors(tt);
+  const errorCheck = ensureNoProblems(tt);
   if (!errorCheck.pass) {
     return errorCheck;
   }
@@ -217,37 +205,13 @@
 expect.extend({
   toParse: function (tx: TestSource) {
     const x = xlator(tx);
->>>>>>> f6c267b4
     x.compile();
     return ensureNoProblems(x);
   },
-<<<<<<< HEAD
-  modelCompiled: function (x: TestTranslator) {
-    x.compile();
-    const errorCheck = ensureNoProblems(x);
-    if (!errorCheck.pass) {
-      return errorCheck;
-    }
-    x.translate();
-    return checkForNeededs(x);
-  },
-  expressionCompiled: function (src: string) {
-    const x = new BetaExpression(src);
-    x.compile();
-    const errorCheck = ensureNoProblems(x);
-    if (!errorCheck.pass) {
-      return errorCheck;
-    }
-    return checkForNeededs(x);
-  },
-  toBeErrorless: function (trans: MalloyTranslator) {
-    return ensureNoProblems(trans);
-=======
   toTranslate: function (tx: TestSource) {
     const x = xlator(tx);
     x.compile();
     return xlated(x);
->>>>>>> f6c267b4
   },
   toReturnType: function (exprText: string, returnType: string) {
     const exprModel = new BetaExpression(exprText);
@@ -263,91 +227,14 @@
     } $[returnType`;
     return {pass, message: () => msg};
   },
-<<<<<<< HEAD
-  compileToFailWith: function (
-    s: MarkedSource | string | TestTranslator,
-    ...msgs: ProblemSpec[]
-  ) {
+  translationToFailWith: function (s: TestSource, ...msgs: ProblemSpec[]) {
     return checkForProblems(this, false, s, 'error', ...msgs);
   },
-  modelCompiledWithWarnings: function (
-    s: MarkedSource | string | TestTranslator,
+  toTranslateWithWarnings: function (
+    s: TestSource,
     ...msgs: SimpleProblemSpec[]
   ) {
     return checkForProblems(this, true, s, 'warn', ...msgs);
-=======
-  translationToFailWith: function (s: TestSource, ...msgs: ErrorSpec[]) {
-    let emsg = 'Compile Error expectation not met\nExpected message';
-    const mSrc = isMarkedSource(s) ? s : undefined;
-    const qmsgs = msgs.map(s => `error '${s}'`);
-    if (msgs.length === 1) {
-      emsg += ` ${qmsgs[0]}`;
-    } else {
-      emsg += `s [\n${qmsgs.join('\n')}\n]`;
-    }
-    const m = xlator(s);
-    const src = m.testSrc;
-    emsg += `\nSource:\n${src}`;
-    m.compile();
-    const t = m.translate();
-    if (t.translated) {
-      return {pass: false, message: () => emsg};
-    } else if (t.errors === undefined) {
-      return {
-        pass: false,
-        message: () =>
-          'TEST ERROR, not all objects resolved in source\n' +
-          pretty(t) +
-          '\n' +
-          emsg,
-      };
-    } else {
-      const explain: string[] = [];
-      const errList = m.errors().errors;
-      let i;
-      for (i = 0; i < msgs.length && errList[i]; i += 1) {
-        const msg = msgs[i];
-        const err = errList[i];
-        const matched =
-          typeof msg === 'string'
-            ? msg === err.message
-            : err.message.match(msg);
-        if (!matched) {
-          explain.push(`Expected: ${msg}\nGot: ${err.message}`);
-        } else {
-          if (mSrc?.locations[i]) {
-            const have = err.at?.range;
-            const want = mSrc.locations[i].range;
-            if (!this.equals(have, want)) {
-              explain.push(
-                `Expected '${msg}' at location: ${inspect(want)}\n` +
-                  `Actual location: ${inspect(have)}`
-              );
-            }
-          }
-        }
-      }
-      if (i !== msgs.length) {
-        explain.push(...msgs.slice(i).map(m => `Missing: ${m}`));
-      }
-      if (i !== errList.length) {
-        explain.push(
-          ...errList.slice(i).map(m => `Unexpected Error: ${m.message}`)
-        );
-      }
-      if (explain.length === 0) {
-        return {
-          pass: true,
-          message: () => `All expected errors found: ${pretty(msgs)}`,
-        };
-      }
-      return {
-        pass: false,
-        message: () =>
-          `Compiler did not generated expected errors\n${explain.join('\n')}`,
-      };
-    }
->>>>>>> f6c267b4
   },
   isLocationIn: function (
     checkAt: DocumentLocation,
@@ -374,12 +261,12 @@
 function checkForProblems(
   context: jest.MatcherContext,
   expectCompiles: boolean,
-  s: MarkedSource | string | TestTranslator,
+  s: TestSource,
   defaultSeverity: LogSeverity,
   ...msgs: ProblemSpec[]
 ) {
   let emsg = `Expected ${expectCompiles ? 'to' : 'to not'} compile with: `;
-  let mSrc: MarkedSource | undefined;
+  const mSrc = isMarkedSource(s) ? s : undefined;
   const normalize = normalizeProblemSpec(defaultSeverity);
   const normMsgs = msgs.map(normalize);
   const qmsgs = normMsgs.map(s => `${s.severity} '${s.message}'`);
@@ -388,20 +275,8 @@
   } else {
     emsg += `s [\n${qmsgs.join('\n')}\n]`;
   }
-  let m: TestTranslator;
-  let src: string;
-  if (s instanceof TestTranslator) {
-    m = s;
-    src = m.testSrc;
-  } else {
-    if (typeof s === 'string') {
-      src = s;
-    } else {
-      src = s.code;
-      mSrc = s;
-    }
-    m = new TestTranslator(src);
-  }
+  const m = xlator(s);
+  const src = m.testSrc;
   emsg += `\nSource:\n${src}`;
   m.compile();
   const t = m.translate();
