--- conflicted
+++ resolved
@@ -23,16 +23,7 @@
  */
 
 import type {MalloyTranslator, TranslateResponse} from '..';
-<<<<<<< HEAD
-import type {
-  CompositeFieldUsage,
-  DocumentLocation,
-  DocumentRange,
-  Expr,
-} from '../../model';
-=======
-import type {DocumentLocation, DocumentRange} from '../../model';
->>>>>>> 6ed7d5e2
+import type {DocumentLocation, DocumentRange, Expr} from '../../model';
 import {exprToStr} from './expr-to-str';
 import type {MarkedSource} from './test-translator';
 import {BetaExpression, pretty, TestTranslator} from './test-translator';
@@ -83,12 +74,8 @@
        * Warnings are ignored, so need to be checked seperately
        */
       compilesTo(exprString: string): R;
-<<<<<<< HEAD
       toBeExpr(exprString: string): R;
-      hasCompositeUsage(compositeUsage: CompositeFieldUsage): R;
-=======
       hasFieldUsage(paths: string[][]): R;
->>>>>>> 6ed7d5e2
     }
   }
 }
@@ -286,7 +273,6 @@
     const msg = pass ? `Matched: ${rcvExpr}` : this.utils.diff(expr, rcvExpr);
     return {pass, message: () => `${msg}`};
   },
-<<<<<<< HEAD
   toBeExpr: function (expr: Expr, exprString: string) {
     const rcvExpr = exprToStr(expr, undefined);
     const pass = this.equals(rcvExpr, exprString);
@@ -295,13 +281,7 @@
       : this.utils.diff(exprString, rcvExpr);
     return {pass, message: () => `${msg}`};
   },
-  hasCompositeUsage: function (
-    tx: TestSource,
-    compositeFieldUsage: CompositeFieldUsage
-  ) {
-=======
   hasFieldUsage: function (tx: TestSource, paths: string[][]) {
->>>>>>> 6ed7d5e2
     let bx: BetaExpression;
     if (typeof tx === 'string') {
       bx = new BetaExpression(tx);
