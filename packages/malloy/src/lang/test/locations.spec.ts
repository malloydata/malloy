--- conflicted
+++ resolved
@@ -372,16 +372,10 @@
     }
   });
 
-<<<<<<< HEAD
   test('pre m4 reference to query in from', () => {
     const source = markSource`
       ##! -m4warnings
       query: ${'q is a -> { select: * }'}
-=======
-  test('reference to query in from', () => {
-    const source = model`
-      query: ${'q is a -> { project: * }'}
->>>>>>> 8fd4bfb2
       source: na is from(-> ${'q'})
     `;
     expect(source).toTranslate();
