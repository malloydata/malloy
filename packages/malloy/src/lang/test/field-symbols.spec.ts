--- conflicted
+++ resolved
@@ -44,15 +44,9 @@
     };
     const struct = mkStructDef(field);
     const space = new StructSpace(struct);
-<<<<<<< HEAD
     // TODO jump-to-definition I'd like to leave these tests here, but it also feels bad to construct
     //      ast nodes like this in a test...
-    expect(space.findEntry(new FieldName("t"))).toBeInstanceOf(
-      ColumnSpaceField
-    );
-=======
-    expect(space.lookup("t").found).toBeInstanceOf(ColumnSpaceField);
->>>>>>> c19ca0a3
+    expect(space.lookup(new FieldName("t"))).toBeInstanceOf(ColumnSpaceField);
     const oField = space.structDef().fields[0];
     expect(oField).toEqual(field);
   });
@@ -65,13 +59,7 @@
     };
     const struct = mkStructDef(field);
     const space = new StructSpace(struct);
-<<<<<<< HEAD
-    expect(space.findEntry(new FieldName("t"))).toBeInstanceOf(
-      ColumnSpaceField
-    );
-=======
-    expect(space.lookup("t").found).toBeInstanceOf(ColumnSpaceField);
->>>>>>> c19ca0a3
+    expect(space.lookup(new FieldName("t"))).toBeInstanceOf(ColumnSpaceField);
     const oField = space.structDef().fields[0];
     expect(oField).toEqual(field);
   });
@@ -84,13 +72,7 @@
     };
     const struct = mkStructDef(field);
     const space = new StructSpace(struct);
-<<<<<<< HEAD
-    expect(space.findEntry(new FieldName("t"))).toBeInstanceOf(
-      ColumnSpaceField
-    );
-=======
-    expect(space.lookup("t").found).toBeInstanceOf(ColumnSpaceField);
->>>>>>> c19ca0a3
+    expect(space.lookup(new FieldName("t"))).toBeInstanceOf(ColumnSpaceField);
     const oField = space.structDef().fields[0];
     expect(oField).toEqual(field);
   });
@@ -102,13 +84,7 @@
     };
     const struct = mkStructDef(field);
     const space = new StructSpace(struct);
-<<<<<<< HEAD
-    expect(space.findEntry(new FieldName("t"))).toBeInstanceOf(
-      ColumnSpaceField
-    );
-=======
-    expect(space.lookup("t").found).toBeInstanceOf(ColumnSpaceField);
->>>>>>> c19ca0a3
+    expect(space.lookup(new FieldName("t"))).toBeInstanceOf(ColumnSpaceField);
     const oField = space.structDef().fields[0];
     expect(oField).toEqual(field);
   });
@@ -124,13 +100,9 @@
     };
     const struct = mkStructDef(field);
     const space = new StructSpace(struct);
-<<<<<<< HEAD
     expect(
-      space.findEntry(new FieldPath(new FieldName("t"), new FieldName("b")))
+      space.lookup(new FieldPath(new FieldName("t"), new FieldName("b")))
     ).toBeInstanceOf(ColumnSpaceField);
-=======
-    expect(space.lookup("t.b").found).toBeInstanceOf(ColumnSpaceField);
->>>>>>> c19ca0a3
     const oField = space.structDef().fields[0];
     expect(oField).toEqual(field);
   });
@@ -146,13 +118,9 @@
     };
     const struct = mkStructDef(field);
     const space = new StructSpace(struct);
-<<<<<<< HEAD
     expect(
-      space.findEntry(new FieldPath(new FieldName("t"), new FieldName("a")))
+      space.lookup(new FieldPath(new FieldName("t"), new FieldName("a")))
     ).toBeInstanceOf(ColumnSpaceField);
-=======
-    expect(space.lookup("t.a").found).toBeInstanceOf(ColumnSpaceField);
->>>>>>> c19ca0a3
     const oField = space.structDef().fields[0];
     expect(oField).toEqual(field);
   });
@@ -168,13 +136,9 @@
     };
     const struct = mkStructDef(field);
     const space = new StructSpace(struct);
-<<<<<<< HEAD
     expect(
-      space.findEntry(new FieldPath(new FieldName("t"), new FieldName("a")))
+      space.lookup(new FieldPath(new FieldName("t"), new FieldName("a")))
     ).toBeInstanceOf(ColumnSpaceField);
-=======
-    expect(space.lookup("t.a").found).toBeInstanceOf(ColumnSpaceField);
->>>>>>> c19ca0a3
     const oField = space.structDef().fields[0];
     expect(oField).toEqual(field);
   });
@@ -192,13 +156,7 @@
     };
     const struct = mkStructDef(field);
     const space = new StructSpace(struct);
-<<<<<<< HEAD
-    expect(space.findEntry(new FieldName("t"))).toBeInstanceOf(
-      QueryFieldStruct
-    );
-=======
-    expect(space.lookup("t").found).toBeInstanceOf(QueryFieldStruct);
->>>>>>> c19ca0a3
+    expect(space.lookup(new FieldName("t"))).toBeInstanceOf(QueryFieldStruct);
     const oField = space.structDef().fields[0];
     expect(oField).toEqual(field);
   });
@@ -220,16 +178,11 @@
       },
     };
     const space = new StructSpace(struct);
-<<<<<<< HEAD
-    expect(space.findEntry(new FieldName("cReqStr"))).toBeInstanceOf(
+    expect(space.lookup(new FieldName("cReqStr"))).toBeInstanceOf(
       DefinedParameter
     );
-    expect(space.findEntry(new FieldName("cOptStr"))).toBeInstanceOf(
+    expect(space.lookup(new FieldName("cOptStr"))).toBeInstanceOf(
       DefinedParameter
     );
-=======
-    expect(space.lookup("cReqStr").found).toBeInstanceOf(DefinedParameter);
-    expect(space.lookup("cOptStr").found).toBeInstanceOf(DefinedParameter);
->>>>>>> c19ca0a3
   });
 });