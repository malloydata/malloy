/*
 * Copyright 2023 Google LLC
 *
 * Permission is hereby granted, free of charge, to any person obtaining
 * a copy of this software and associated documentation files
 * (the "Software"), to deal in the Software without restriction,
 * including without limitation the rights to use, copy, modify, merge,
 * publish, distribute, sublicense, and/or sell copies of the Software,
 * and to permit persons to whom the Software is furnished to do so,
 * subject to the following conditions:
 *
 * The above copyright notice and this permission notice shall be
 * included in all copies or substantial portions of the Software.
 *
 * THE SOFTWARE IS PROVIDED "AS IS", WITHOUT WARRANTY OF ANY KIND,
 * EXPRESS OR IMPLIED, INCLUDING BUT NOT LIMITED TO THE WARRANTIES OF
 * MERCHANTABILITY, FITNESS FOR A PARTICULAR PURPOSE AND NONINFRINGEMENT.
 * IN NO EVENT SHALL THE AUTHORS OR COPYRIGHT HOLDERS BE LIABLE FOR ANY
 * CLAIM, DAMAGES OR OTHER LIABILITY, WHETHER IN AN ACTION OF CONTRACT,
 * TORT OR OTHERWISE, ARISING FROM, OUT OF OR IN CONNECTION WITH THE
 * SOFTWARE OR THE USE OR OTHER DEALINGS IN THE SOFTWARE.
 */

import {
  TestTranslator,
  aTableDef,
  markSource,
  model,
  errorMessage,
  warningMessage,
  error,
} from './test-translator';
import './parse-expects';
import type {Query, QueryFieldDef, QuerySegment} from '../../model';
import {
  expressionIsCalculation,
  isJoined,
  isQuerySegment,
  isAtomic,
} from '../../model';

function getFirstQuerySegment(q: Query | undefined): QuerySegment | undefined {
  const qSeg = q?.pipeline[0];
  if (qSeg && isQuerySegment(qSeg)) {
    return qSeg;
  }
}

function getFirstSegmentFields(q: Query | undefined): QueryFieldDef[] {
  const qSeg = getFirstQuerySegment(q);
  return qSeg?.queryFields ?? [];
}

function getFirstSegmentFieldNames(q: Query | undefined): string[] {
  const qf = getFirstSegmentFields(q);
  return qf.map(f =>
    f.type === 'fieldref' && f.path.length === 1
      ? f.path[0]
      : `expected simple ref, got ${JSON.stringify(f)}`
  );
}

describe('query:', () => {
  describe('basic query syntax', () => {
    test('run:anonymous query', () =>
      expect('run: a -> { group_by: astr }').toTranslate());
    test('named query:', () =>
      expect('query: aq is a -> { group_by: astr }').toTranslate());
    test('run query ref', () =>
      expect(`
        query: foo is a -> { group_by: astr }
        run: foo
    `).toTranslate());
    test('query from query', () => {
      expect(
        `
        query: q1 is ab->{ group_by: astr limit: 10 }
        query: q2 is q1
      `
      ).toTranslate();
    });
    test('query with refinements from query', () => {
      expect(
        `
        query: q1 is ab->{ group_by: astr limit: 10 }
        query: q2 is q1 + { aggregate: acount }
      `
      ).toTranslate();
    });
    test('chained query operations', () => {
      expect(`
      run: ab
        -> { group_by: astr; aggregate: acount }
        -> { top: 5; where: astr ~ 'a%' group_by: astr }
    `).toTranslate();
    });
    test('query output refined into another query', () => {
      expect(
        'run: ab -> {group_by: astr} extend { dimension: bigstr is upper(astr) } -> { group_by: bigstr }'
      ).toTranslate();
    });
    test('query with shortcut filtered turtle', () => {
      expect(`
        query: allA is ab -> aturtle + {where: astr ~ 'a%' }`).toTranslate();
    });
    test('query with filtered turtle', () => {
      expect(
        "query: allA is ab -> aturtle + { where: astr ~ 'a%' }"
      ).toTranslate();
    });
    test('nest: in group_by:', () => {
      expect(`
      run: ab -> {
        group_by: astr;
        nest: nested_count is {
          aggregate: acount
        }
      }
    `).toTranslate();
    });
    test('reduce pipe project', () => {
      expect(`
      run: a -> { aggregate: f is count() } -> { select: f2 is f + 1 }
    `).toTranslate();
    });
    test('refine and extend query', () => {
      expect(`
      query: a_by_str is a -> { group_by: astr }
      run: a_by_str + { aggregate: str_count is count() }
    `).toTranslate();
    });
    test('query refinement preserves original', () => {
      const x = new TestTranslator(`
      query: q is a -> { aggregate: acount is count() }
      query: nq is q + { group_by: astr }
    `);
      expect(x).toTranslate();
      const q = getFirstSegmentFields(x.getQuery('q'));
      expect(q).toBeDefined();
      if (q) {
        expect(q.length).toBe(1);
      }
    });
    test('query composition preserves original', () => {
      const x = new TestTranslator(`
      query: q is ab -> { aggregate: acount }
      query: nq is q -> { select: * }
    `);
      expect(x).toTranslate();
      const q = x.getQuery('q');
      expect(q).toBeDefined();
      if (q) {
        expect(q.pipeline.length).toBe(1);
      }
    });
    test('all ungroup with args', () => {
      expect(`
      run: a -> {
        group_by: astr
        nest: by_int is {
          group_by: ai
          aggregate: bi_count is all(count(), ai)
        }
      }
    `).toTranslate();
    });
    test('all ungroup checks args', () => {
      expect(`
        run: a -> {
        group_by: astr
        nest: by_int is {
          group_by: ai
          aggregate: bi_count is all(count(), afloat)
        }
      }`).toLog(errorMessage("all() 'afloat' is missing from query output"));
    });
    test('exclude ungroup with args', () => {
      expect(`
      run: a -> {
        group_by: aa is 'a'
        nest: by_b is {
          group_by: bb is 'b'
          nest: by_c is {
            group_by: cc is 'c'
            aggregate: bb_count is exclude(count(), aa, cc)
          }
        }
      }
    `).toTranslate();
    });
    test('exclude ungroup checks args', () => {
      expect(`
      run: a -> {
        group_by: aa is 'a'
        nest: by_b is {
          group_by: bb is 'b'
          nest: by_c is {
            group_by: cc is 'c'
            aggregate: bb_count is exclude(count(), aaa, cc)
          }
        }
      }
    `).toLog(errorMessage("exclude() 'aaa' is missing from query output"));
    });
    test('exclude problem revealed by production models', () => {
      expect(`
      source: carriers is _db_.table('malloytest.carriers') extend {
        primary_key: code
      }
      source: flights is _db_.table('malloytest.flights') extend {
        primary_key: id2
        join_one: carriers with carrier

        view: carrier_overview is {
          group_by: carrier_name is carriers.nickname
          nest: top_destinations is {
            group_by: destination
            aggregate:
              flights_to_dest is exclude(count(), carrier_name)*100
          }
        }
      }
    `).toTranslate();
    });
    test('exclude output checking survives refinement', () => {
      // This was https://github.com/malloydata/malloy/issues/1474
      const nestExclude = model`
        source: flights is a extend {
          dimension: carrier is astr, destination is astr
          measure: flight_count is count()
          view: by_dest is {
            group_by: destination
            aggregate: flight_count
          }
        }
        run: flights -> {
          group_by: carrier
          nest: broken is by_dest + {
            top: 5
            aggregate: flights_to_dest_all_carriers is exclude(flight_count, carrier)
          }
        }`;
      expect(nestExclude).toTranslate();
    });
  });
  describe('query operation typechecking', () => {
    describe('field declarations', () => {
      test('cannot use aggregate in group_by', () => {
        expect('run: a -> { group_by: s is count()}').toLog(
          errorMessage(
            'Cannot use an aggregate field in a group_by operation, did you mean to use an aggregate operation instead?'
          )
        );
      });
      test('cannot use ungrouped_aggregate in group_by', () => {
        expect('run: a -> { group_by: s is all(count())}').toLog(
          errorMessage(
            'Cannot use an aggregate field in a group_by operation, did you mean to use an aggregate operation instead?'
          )
        );
      });
      test('cannot use analytic in group_by', () => {
        expect('run: a -> { group_by: s is row_number()}').toLog(
          errorMessage(
            'Cannot use an analytic field in a group_by operation, did you mean to use a calculate operation instead?'
          )
        );
      });
      test('cannot use aggregate in dimension', () => {
        expect('source: a1 is a extend { dimension: s is count()}').toLog(
          errorMessage(
            'Cannot use an aggregate field in a dimension declaration, did you mean to use a measure declaration instead?'
          )
        );
      });
      test('cannot use ungrouped_aggregate in dimension', () => {
        expect('source: a1 is a extend { dimension: s is all(count())}').toLog(
          errorMessage(
            'Cannot use an aggregate field in a dimension declaration, did you mean to use a measure declaration instead?'
          )
        );
      });
      test('cannot use analytic in dimension', () => {
        expect('source: a1 is a extend { dimension: s is row_number()}').toLog(
          errorMessage(
            'Cannot use an analytic field in a dimension declaration'
          )
        );
      });
      test('cannot use scalar in measure', () => {
        expect('source: a1 is a extend { measure: s is 1}').toLog(
          errorMessage(
            'Cannot use a scalar field in a measure declaration, did you mean to use a dimension declaration instead?'
          )
        );
      });
      test('cannot use analytic in measure', () => {
        expect('source: a1 is a extend { measure: s is lag(count())}').toLog(
          errorMessage('Cannot use an analytic field in a measure declaration')
        );
      });
      test('cannot use scalar in aggregate', () => {
        expect('run: a -> { aggregate: s is 1}').toLog(
          errorMessage(
            'Cannot use a scalar field in an aggregate operation, did you mean to use a group_by or select operation instead?'
          )
        );
      });
      test('cannot use analytic in aggregate', () => {
        expect('run: a -> { aggregate: s is lag(count())}').toLog(
          errorMessage(
            'Cannot use an analytic field in an aggregate operation, did you mean to use a calculate operation instead?'
          )
        );
      });
      test('cannot use scalar in calculate', () => {
        expect('run: a -> { group_by: a is 1; calculate: s is 1 }').toLog(
          errorMessage(
            'Cannot use a scalar field in a calculate operation, did you mean to use a group_by or select operation instead?'
          )
        );
      });
      test('cannot use aggregate in calculate', () => {
        expect('run: a -> { group_by: a is 1; calculate: s is count() }').toLog(
          errorMessage(
            'Cannot use an aggregate field in a calculate operation, did you mean to use an aggregate operation instead?'
          )
        );
      });
      test('cannot use aggregate in project', () => {
        expect('run: a -> { select: s is count() }').toLog(
          errorMessage(
            'Cannot use an aggregate field in a select operation, did you mean to use an aggregate operation instead?'
          )
        );
      });
      test('cannot use analytic in project', () => {
        expect('run: a -> { select: s is row_number() }').toLog(
          errorMessage(
            'Cannot use an analytic field in a select operation, did you mean to use a calculate operation instead?'
          )
        );
      });
      test('cannot use aggregate in index', () => {
        expect(
          'run: a extend { measure: acount is count() } -> { index: acount }'
        ).toLog(
          errorMessage('Cannot use an aggregate field in an index operation')
        );
      });
      test('can use aggregate in except', () => {
        expect(`
          source: b1 is a extend { measure: acount is count() }
          source: c1 is b1 extend { except: acount }
        `).toTranslate();
      });
    });
    describe('field references', () => {
      test('cannot use aggregate in group_by', () => {
        expect(
          'run: a -> { extend: {measure: acount is count()} group_by: acount }'
        ).toLog(
          errorMessage(
            'Cannot use an aggregate field in a group_by operation, did you mean to use an aggregate operation instead?'
          )
        );
      });
      test('cannot use query in group_by', () => {
        expect(
          'run: a extend { view: q is { group_by: x is 1 } } -> { group_by: q }'
        ).toLog(
          errorMessage(
            'Cannot use a view field in a group_by operation, did you mean to use a nest operation instead?'
          )
        );
      });
      test('cannot use scalar in aggregate', () => {
        expect(
          'run: a -> { extend: {dimension: aconst is 1} aggregate: aconst }'
        ).toLog(
          errorMessage(
            'Cannot use a scalar field in an aggregate operation, did you mean to use a group_by or select operation instead?'
          )
        );
      });
      test('cannot use scalar in calculate', () => {
        expect(
          'run: a -> { extend: {dimension: aconst is 1} group_by: x is 1; calculate: aconst }'
        ).toLog(
          errorMessage(
            'Cannot use a scalar field in a calculate operation, did you mean to use a group_by or select operation instead?'
          )
        );
      });
      test('cannot use aggregate in calculate', () => {
        expect(
          'run: a -> { extend: {measure: acount is count()} group_by: x is 1; calculate: acount }'
        ).toLog(
          errorMessage(
            'Cannot use an aggregate field in a calculate operation, did you mean to use an aggregate operation instead?'
          )
        );
      });
      test('cannot use query in project', () => {
        expect(
          'run: a extend { view: q is { group_by: x is 1 } } -> { select: q }'
        ).toLog(
          errorMessage(
            'Cannot use a view field in a select operation, did you mean to use a nest operation instead?'
          )
        );
      });
      test('cannot use query in index', () => {
        expect(
          'run: a extend { view: q is { group_by: x is 1 } } -> { index: q }'
        ).toLog(errorMessage('Cannot use a view field in an index operation'));
      });
      test('cannot use query in calculate', () => {
        expect(
          'run: a extend { view: q is { group_by: x is 1 } } -> { group_by: x is 1; calculate: q }'
        ).toLog(
          errorMessage(
            'Cannot use a view field in a calculate operation, did you mean to use a nest operation instead?'
          )
        );
      });
      test('cannot use query in aggregate', () => {
        expect(
          'run: a extend { view: q is { group_by: x is 1 } } -> { aggregate: q }'
        ).toLog(
          errorMessage(
            'Cannot use a view field in an aggregate operation, did you mean to use a nest operation instead?'
          )
        );
      });
      test('cannot use aggregate in calculate, preserved over refinement', () => {
        expect(`query: a1 is a -> {
          aggregate: c is count()
        }
        run: a1 + {
          calculate: b is c
        }`).toLog(
          errorMessage(
            'Cannot use an aggregate field in a calculate operation, did you mean to use an aggregate operation instead?'
          )
        );
      });
      test('cannot use scalar in calculate, preserved over refinement', () => {
        expect(`query: a1 is a -> {
          group_by: c is 1
        }
        run: a1 + {
          calculate: b is c
        }`).toLog(
          errorMessage(
            'Cannot use a scalar field in a calculate operation, did you mean to use a group_by or select operation instead?'
          )
        );
      });
      test('cannot use analytic in group_by, preserved over refinement', () => {
        expect(`query: a1 is a -> {
          group_by: c is 1
          calculate: c2 is lag(c)
        }
        run: a1 + {
          group_by: b is c2
        }`).toLog(
          // c2 is not defined because group_by doesn't know to look in the output space
          errorMessage("'c2' is not defined")
        );
      });
      test('cannot use analytic in order_by, preserved over refinement', () => {
        expect(`query: a1 is a -> {
          group_by: c is 1
          calculate: c2 is lag(c)
        }
        run: a1 + {
          order_by: c2
        }`).toLog(errorMessage('Illegal order by of analytic field c2'));
      });
      test('cannot ungroup an ungrouped', () => {
        expect(`query: a1 is a -> {
          group_by: c is 1
          aggregate: c2 is all(all(sum(ai)))
        }`).toLog(
          errorMessage('all() expression must not already be ungrouped')
        );
      });
      test('cannot aggregate an ungrouped', () => {
        expect(`query: a1 is a -> {
          group_by: c is 1
          aggregate: c2 is sum(all(sum(ai)))
        }`).toLog(errorMessage('Aggregate expression cannot be aggregate'));
      });
      test('cannot aggregate an aggregate', () => {
        expect(`query: a1 is a -> {
          group_by: c is 1
          aggregate: c2 is sum(sum(ai))
        }`).toLog(errorMessage('Aggregate expression cannot be aggregate'));
      });
      test('can use field def in group_by, preserved over refinement', () => {
        expect(`query: a1 is a -> {
          group_by: c is 1
        }
        run: a1 + {
          order_by: c
        }`).toTranslate();
      });
      test('can use field ref in group_by, preserved over refinement', () => {
        expect(`query: a1 is a -> {
          group_by: c is astr
        }
        run: a1 + {
          order_by: c
        }`).toTranslate();
      });
    });
  });
  describe('function typechecking', () => {
    test('use function correctly', () => {
      expect(`run: a -> {
        group_by: s is concat('a', 'b')
      }`).toTranslate();
    });
    test('function incorrect case', () => {
      expect(`run: a -> {
        group_by: s is CONCAT('a', 'b')
      }`).toLog(
        warningMessage(
          "Case insensitivity for function names is deprecated, use 'concat' instead"
        )
      );
    });
    test('function no matching overload', () => {
      expect(`run: a -> {
        group_by: s is floor('a', 'b')
      }`).toLog(
        errorMessage('No matching overload for function floor(string, string)')
      );
    });
    test('unknown function', () => {
      expect(`run: a -> {
        group_by: s is asdfasdf()
      }`).toLog(
        errorMessage(
          "Unknown function 'asdfasdf'. Use 'asdfasdf!(...)' to call a SQL function directly."
        )
      );
    });
    test('can select different overload', () => {
      expect('run: a -> { group_by: s is concat() }').toTranslate();
    });
    test('can pass different expression types', () => {
      expect(`run: a -> {
        group_by: f1 is sqrt(1)
        aggregate: f2 is sqrt(count())
        aggregate: f3 is sqrt(all(count()))
        calculate: f4 is sqrt(lag(f1))
        calculate: f5 is sqrt(lag(count()))
      }`).toTranslate();
    });
    test('function return type correct', () => {
      expect(`run: a -> {
        group_by: s is floor(1.2) + 1
      }`).toTranslate();
    });
    test('function return type incorrect', () => {
      expect(`run: a -> {
          group_by: s is floor(1.2) + 'a'
      }`).toLog(
        errorMessage("The '+' operator requires a number, not a 'string'")
      );
    });
    test('can use output value in calculate', () => {
      expect(`run: a -> {
        group_by: x is 1
        calculate: s is lag(x)
      }`).toTranslate();
    });
    test('cannot use output value in group_by', () => {
      expect(`run: a -> {
        group_by: x is 1
        group_by: y is x
      }`).toLog(errorMessage("'x' is not defined"));
    });
    test('lag can check that other args are constant', () => {
      expect(`run: a -> {
        group_by: x is 1
        calculate: s is lag(x, 1, x)
      }`).toLog(
        // TODO improve this error message
        errorMessage(
          "Parameter 3 ('default') of lag must be literal or constant, but received output"
        )
      );
    });
    test('lag can check that other args are literal', () => {
      expect(`run: a -> {
        group_by: x is 1
        calculate: s is lag(x, 1 + 1)
      }`).toLog(
        // TODO improve this error message
        errorMessage(
          "Parameter 2 ('offset') of lag must be literal, but received constant"
        )
      );
    });
    test('lag can check that other args are nonnull', () => {
      expect(`run: a -> {
        group_by: x is 1
        calculate: s is lag(x, null)
      }`).toLog(
        errorMessage("Parameter 2 ('offset') of lag must not be a literal null")
      );
    });
    test('lag can use constant values for other args', () => {
      expect(`run: a -> {
        group_by: x is 1
        calculate: s is lag(x, 2)
      }`).toTranslate();
    });
    test('cannot name top level objects same as functions', () => {
      expect(markSource`query: ${'concat is a -> { group_by: x is 1 }'}`).toLog(
        // TODO improve this error message
        errorMessage("'concat' is already defined, cannot redefine")
      );
    });
    test('`now` is considered constant`', () => {
      expect(`run: a -> {
        group_by: n is now
        calculate: l is lag(n, 1, now)
      }`).toTranslate();
    });
    // TODO it might be nice to reference a field which is a constant, and be able to
    // use that as a constant param. Same with a literal.
    test('cannot use a field which is a constant in a constant param', () => {
      expect(
        `run: a -> {
          group_by: ai, pi is pi()
          calculate: l is lag(ai, 1, pi)
        }`
      ).toLog(
        errorMessage(
          "Parameter 3 ('default') of lag must be literal or constant, but received output"
        )
      );
    });
    test('cannot use struct in function arg', () => {
      expect(
        `run: ab -> {
          group_by: b.astr
          calculate: foo is lag(b)
        }`
      ).toLog(errorMessage('No matching overload for function lag(table)'));
    });
    // TODO this doesn't work today, we're not rigorous enough with integer
    // subtypes. But we should probably make this typecheck properly.
    test.skip('cannot use float in round precision', () => {
      expect(`run: a -> {
        group_by: x is round(1.5, 1.6)
      }`).toLog(
        // TODO improve this error message
        errorMessage(
          "Parameter 2 ('precision') for round must be integer, received float"
        )
      );
    });
    test('cannot use stddev with no arguments', () => {
      expect(`run: a -> {
        aggregate: x is stddev()
      }`).toLog(errorMessage('No matching overload for function stddev()'));
    });
    test('can use stddev with postfix syntax', () => {
      expect(`run: a -> {
        extend: { dimension: y is 1 }
        aggregate: x is y.stddev()
      }`).toTranslate();
    });
    test('can use stddev with postfix syntax on join', () => {
      expect(`run: a -> {
        extend: { join_one: b with astr }
        aggregate: x is b.ai.stddev()
      }`).toTranslate();
    });
    test('can use calculate with a measure', () => {
      expect(`run: a extend { measure: c is count() } -> {
        group_by: y is 1
        calculate: x is lag(c)
      }`).toTranslate();
    });
    test('cannot use calculate with input fields', () => {
      expect(`run: a -> {
        group_by: y is 1
        calculate: x is lag(ai)
      }`).toLog(
        // TODO improve this error message:
        // Parameter 1 ('value') of 'lag' must be a constant, an aggregate, or an expression using
        // only fields that appear in the query output. Received an expression which uses a field
        // that is not in the query output.
        errorMessage(
          "Parameter 1 ('value') of lag must be literal, constant or output, but received input"
        )
      );
    });
    test('can use calculate with aggregate field which is not in query', () => {
      expect(`run: a extend { measure: acount is count() } -> {
        group_by: astr
        calculate: pc is lag(acount)
      }`).toTranslate();
    });
    test('cannot use agregate as argument to agg function', () => {
      expect(`run: a -> {
        aggregate: x is stddev(count())
      }`).toLog(
        errorMessage(
          "Parameter 1 ('value') of stddev must be scalar, but received aggregate"
        )
      );
    });
    test('cannot use calculate with no other fields', () => {
      expect(`run: a -> {
        calculate: x is row_number()
      }`).toLog(error('ambiguous-view-type', {}));
    });
    // TODO someday make it so we can order by an analytic function
    test('today: cannot order by analytic function', () => {
      expect(`run: a -> {
        group_by: astr
        calculate: row_num is row_number()
        order_by: row_num desc
      }`).toLog(errorMessage('Illegal order by of analytic field row_num'));
    });
    test('cannot use analytic in calculate -- and preserved over refinement', () => {
      expect(`query: a1 is a -> {
        group_by: astr
        calculate: p is lag(astr)
      }
      run: a1 + {
        calculate: p1 is lag(p)
      }`).toLog(
        errorMessage(
          "Parameter 1 ('value') of lag must be scalar or aggregate, but received scalar_analytic"
        )
      );
    });
    test('cannot use aggregate analytic in project', () => {
      expect(`run: a -> {
        select: astr
        calculate: p is lag(count())
      }`).toLog(errorMessage('Cannot add aggregate analyics to select'));
    });
    test('reference field in join', () => {
      expect(`run: a -> {
        extend: { join_one: b with astr }
        group_by: b.ai
      }`).toTranslate();
    });
    test('reference field in double nested join inside nest', () => {
      expect(`
        source: a_2 is a extend { join_one: b is b extend {
          join_one: c is b on 1 = c.ai
        } with astr }

        run: a_2 -> {
          nest: x is {
            group_by: ai is b.c.ai
          }
        }
      `).toTranslate();
    });
    test.skip('reference join as field', () => {
      expect(`run: a -> {
        extend: { join_one: b with astr }
        group_by: b
      }`).toLog(errorMessage('foo'));
    });
    test('can reference select: inline join.* field in calculate', () => {
      expect(`run: a -> {
        extend: { join_one: b with astr }
        select: b.*
        calculate: s is lag(ai)
      }`).toTranslate();
    });
    test('can reference select: join.* field in calculate', () => {
      expect(`run: a extend { join_one: b with astr } -> {
        select: b.*
        calculate: s is lag(ai)
      }`).toTranslate();
    });
    test('can reference implied output entries in calculate', () => {
      expect(`source: aaa is a extend { dimension: big_i is ai+10 }
      run: a extend { join_one: aaa on astr=aaa.astr } -> {
        group_by: aaa.big_i
        aggregate: s is aaa.big_i.sum()
        calculate: a is lag(big_i)
      }`).toTranslate();
    });
    describe('dialect functions', () => {
      test('can use function enabled in this dialect (standardsql)', () => {
        expect(`run: a -> {
          group_by: d is date_from_unix_date(1000)
        }`).toTranslate();
      });
      test('cannot use function enabled in a different dialect (duckdb)', () => {
        expect(`run: a -> {
          group_by: ts is to_timestamp(1000)
        }`).toLog(errorMessage(/Unknown function/));
      });
    });
  });

  describe('qops', () => {
    test('group by single', () => {
      expect('run: a->{ group_by: astr }').toTranslate();
    });
    test("group_by x is x'", () => {
      expect('run: a->{ group_by: ai is ai/2 }').toTranslate();
    });
    test('group by multiple', () => {
      expect('run: a->{ group_by: astr,ai }').toTranslate();
    });
    test('aggregate single', () => {
      expect('run: a->{ aggregate: num is count() }').toTranslate();
    });
    test('calculate in reduce', () => {
      expect(
        'run: a->{ group_by: astr, ai calculate: num is lag(ai) }'
      ).toTranslate();
    });
    test('calculate in project', () => {
      expect(
        'run: a->{ select: astr, ai calculate: num is lag(ai) }'
      ).toTranslate();
    });
    test('aggregate reference', () => {
      const doc = model`run: a->{ aggregate: ai.sum() }`;
      expect(doc).toTranslate();
      const q = getFirstSegmentFields(doc.translator.getQuery(0));
      expect(q).toBeDefined();
      expect(q[0]).toMatchObject({
        name: 'ai',
        type: 'number',
        expressionType: 'aggregate',
      });
    });
    test('timeunit reference', () => {
      const doc = model`run: a->{ group_by: ats.day }`;
      expect(doc).toTranslate();
      const q = getFirstSegmentFields(doc.translator.getQuery(0));
      expect(q).toBeDefined();
      expect(q[0]).toMatchObject({name: 'ats', type: 'timestamp'});
    });
    test('aggregate multiple', () => {
      expect(`
        run: a->{
          aggregate: num is count(), total is sum(ai)
        }
      `).toTranslate();
    });
    test('project ref', () => {
      expect('run:ab->{ select: b.astr }').toTranslate();
    });
    const afields = aTableDef.fields
      .filter(f => isAtomic(f))
      .map(f => f.name)
      .sort();
    test('expands star correctly', () => {
      const selstar = model`run: ab->{select: *}`;
      expect(selstar).toTranslate();
      const fields = getFirstSegmentFieldNames(selstar.translator.getQuery(0));
      expect(fields).toEqual(afields);
    });
    test('expands join dot star correctly', () => {
      const selstar = model`run: ab->{select: b.*}`;
      expect(selstar).toTranslate();
      const query = selstar.translator.getQuery(0);
      expect(query).toBeDefined();
      const fields = getFirstSegmentFields(selstar.translator.getQuery(0)).map(
        f => (f.type === 'fieldref' ? f.path : `wrong field type ${f.type}`)
      );
      expect(fields).toEqual(afields.map(f => ['b', f]));
    });
    test('expands star with exclusions', () => {
      const selstar = model`run: ab->{select: * { except: ai, except: aun, aweird }}`;
      const filterdFields = afields.filter(
        f => f !== 'ai' && f !== 'aun' && f !== 'aweird'
      );
      expect(selstar).toTranslate();
      const fields = getFirstSegmentFieldNames(selstar.translator.getQuery(0));
      expect(fields).toEqual(filterdFields);
    });
    test('array in query is passed into fields', () => {
      const selArray = model`run: a -> { select: ais }`;
      expect(selArray).toTranslate();
      const fields = getFirstSegmentFieldNames(selArray.translator.getQuery(0));
      expect(fields).toEqual(['ais']);
    });
    test('star error checking', () => {
      expect(markSource`run: a->{select: ${'zzz'}.*}`).toLog(
        errorMessage("No such field as 'zzz'")
      );
      expect(markSource`run: ab->{select: b.${'zzz'}.*}`).toLog(
        errorMessage("No such field as 'zzz'")
      );
      expect(markSource`run: a->{select: ${'ai'}.*}`).toLog(
        errorMessage(
          "Field 'ai' does not contain rows and cannot be expanded with '*'"
        )
      );
      expect(markSource`run: a->{select:ai,${'*'}}`).toLog(
        errorMessage(
          "Cannot expand 'ai' in '*' because a field with that name already exists"
        )
      );
      expect(markSource`run: ab->{select:ai,${'b.*'}}`).toLog(
        errorMessage(
          "Cannot expand 'ai' in 'b.*' because a field with that name already exists"
        )
      );
      const m = `
        source: nab is a extend {
          accept: ai
          join_one: b is a extend {accept: ai} on ai=b.ai
        }
        run: nab->{select: b.*,*}
      `;
      expect(m).toLog(
        errorMessage(
          "Cannot expand 'ai' in '*' because a field with that name already exists (conflicts with b.ai)"
        )
      );
    });
    test('regress check extend: and star', () => {
      const m = model`run: ab->{ extend: {dimension: x is 1} select: * }`;
      expect(m).toTranslate();
      const fields = getFirstSegmentFieldNames(m.translator.getQuery(0));
      expect(fields).toEqual(afields.concat('x'));
    });
    test('project def', () => {
      expect('run: ab->{ select: one is 1 }').toTranslate();
    });
    test('project multiple', () => {
      expect('run: a->{ select: one is 1, astr }').toTranslate();
    });
    test('index single', () => {});
    test('regress check extend: and star', () => {
      const m = model`run: ab->{ extend: {dimension: x is 1} select: * }`;
      expect(m).toTranslate();
      const fields = getFirstSegmentFieldNames(m.translator.getQuery(0));
      expect(fields).toEqual(afields.concat('x'));
    });
    test('project def', () => {
      expect('run:ab->{ select: one is 1 }').toTranslate();
    });
    test('project multiple', () => {
      expect(`
        run: a->{
          select: one is 1, astr
        }
      `).toTranslate();
    });
    test('index single', () => {
      expect('run:a->{index: astr}').toTranslate();
    });
    test('index path', () => {
      expect('run:ab->{index: b.astr}').toTranslate();
    });
    test('index unique on path', () => {
      expect('run:ab->{index: astr, b.astr}').toTranslate();
    });
    test('index join.*', () => {
      expect('run:ab->{index: b.*}').toTranslate();
    });
    test('index multiple', () => {
      const model = new TestTranslator('run:a->{index: af, astr}');
      expect(model).toTranslate();
      const q = model.getQuery(0);
      expect(q).toBeDefined();
      if (q) {
        const index = q.pipeline[0];
        expect(index.type).toBe('index');
        if (index.type === 'index') {
          expect(index.indexFields).toMatchObject([
            {type: 'fieldref', path: ['af']},
            {type: 'fieldref', path: ['astr']},
          ]);
        }
      }
    });
    test('index by', () => {
      expect('run:a->{index: * by ai}').toTranslate();
    });
    test('index sampled', () => {
      expect('run:a->{index: *; sample: true}').toTranslate();
    });
    test('index unsampled', () => {
      expect('run:a->{index: *; sample: false}').toTranslate();
    });
    test('index sample-percent', () => {
      const model = new TestTranslator('run:a->{index: *; sample: 42%}');
      expect(model).toTranslate();
      const q = model.getQuery(0);
      expect(q).toBeDefined();
      if (q) {
        const index = q.pipeline[0];
        expect(index.type).toBe('index');
        if (index.type === 'index') {
          expect(index.sample).toEqual({percent: 42});
        }
      }
    });
    test('index sample-rows', () => {
      expect('run:a->{index: *; sample: 100000}').toTranslate();
    });
    test('top N', () => {
      expect('run: a->{ top: 5; group_by: astr }').toTranslate();
    });
    test('limit N', () => {
      expect('run: a->{ limit: 5; group_by: astr }').toTranslate();
    });
    describe('order by variations', () => {
      test('order by', () => {
        expect('run: a->{ order_by: astr; group_by: astr }').toTranslate();
      });
      test('order by preserved over refinement', () => {
        expect(`
          query: a1 is a -> { group_by: astr }
          run: a1 + { order_by: astr }
        `).toTranslate();
      });
      test('order by must be in the output space', () =>
        expect('run: a -> { order_by: af; group_by: astr }').toLog(
          errorMessage('Unknown field af in output space')
        ));
      test('order by asc', () => {
        expect('run: a->{ order_by: astr asc; group_by: astr }').toTranslate();
      });
      test('order by desc', () => {
        expect('run: a->{ order_by: astr desc; group_by: astr }').toTranslate();
      });
      test('order by N', () => {
        expect('run: a->{ order_by: 1 asc; group_by: astr }').toTranslate();
      });
      test('first aggregate used for default ordering', () => {
        const m = model`run: a->{
          group_by: astr
          aggregate: t is ai.sum()
        }`;
        expect(m).toTranslate();
        const runStmt = m.translator.getQuery(0)!;
        expect(runStmt).toBeDefined();
        const reduce = runStmt.pipeline[0];
        expect(reduce.type).toEqual('reduce');
        if (reduce.type === 'reduce') {
          expect(reduce.defaultOrderBy).toBeTruthy();
          expect(reduce.orderBy).toEqual([{field: 't', dir: 'desc'}]);
        }
      });
      test('first temporal used for default ordering', () => {
        const m = model`run: a->{
          group_by: astr, ats
        }`;
        expect(m).toTranslate();
        const runStmt = m.translator.getQuery(0)!;
        expect(runStmt).toBeDefined();
        const reduce = runStmt.pipeline[0];
        expect(reduce.type).toEqual('reduce');
        if (reduce.type === 'reduce') {
          expect(reduce.defaultOrderBy).toBeTruthy();
          expect(reduce.orderBy).toEqual([{field: 'ats', dir: 'desc'}]);
        }
      });
      test('first used for ordering when appropriate', () => {
        const m = model`run: a->{
          group_by: astr, big is upper(astr)
        }`;
        expect(m).toTranslate();
        const runStmt = m.translator.getQuery(0)!;
        expect(runStmt).toBeDefined();
        const reduce = runStmt.pipeline[0];
        expect(reduce.type).toEqual('reduce');
        if (reduce.type === 'reduce') {
          expect(reduce.defaultOrderBy).toBeTruthy();
          expect(reduce.orderBy).toEqual([{field: 'astr', dir: 'asc'}]);
        }
      });
    });
    test('order by multiple', () => {
      expect(`
        run: a->{
          order_by: 1 asc, af desc
          group_by: astr, af
        }
      `).toTranslate();
    });
    test('agg cannot be used in where', () => {
      expect(
        'run:ab->{ aggregate: acount; group_by: astr; where: acount > 10 }'
      ).toLog(
        errorMessage(
          'Aggregate expressions are not allowed in `where:`; use `having:`'
        )
      );
    });
    test('analytic cannot be used in where', () => {
      expect(
        'run:ab->{ calculate: prevc is lag(count()); group_by: astr; where: prevc > 10 }'
      ).toLog(errorMessage("'prevc' is not defined"));
    });
    test('analytic cannot be used in having', () => {
      expect(
        'run:ab->{ calculate: prevc is lag(count()); group_by: astr; having: prevc > 10 }'
      ).toLog(
        errorMessage('Analytic expressions are not allowed in `having:`')
      );
    });
    test('where single', () => {
      expect('run:a->{ group_by: astr; where: af > 10 }').toTranslate();
    });
    test('having single', () => {
      expect(
        'run:ab->{ aggregate: acount; group_by: astr; having: acount > 10 }'
      ).toTranslate();
    });
    test('compound having still works', () => {
      expect(
        'run:ab->{ aggregate: acount; having: acount > 10 and acount < 100 }'
      ).toTranslate();
    });
    test('compound aggregate still works', () => {
      expect(
        'run:ab->{ aggregate: thing is acount > 10 and acount < 100 }'
      ).toTranslate();
    });
    test('where multiple', () => {
      expect(
        "run:a->{ group_by: astr; where: af > 10,astr~'a%' }"
      ).toTranslate();
    });
    test('filters preserve source formatting in code:', () => {
      const model = new TestTranslator(
        "source: notb is a extend { where: astr  !=  'b' }"
      );
      expect(model).toTranslate();
      const notb = model.getSourceDef('notb');
      expect(notb).toBeDefined();
      if (notb) {
        const f = notb.filterList;
        expect(f).toBeDefined();
        if (f) {
          expect(f[0].code).toBe("astr  !=  'b'");
        }
      }
    });
    test('field expressions preserve source formatting in code:', () => {
      const model = new TestTranslator(
        'source: notb is a extend { dimension: d is 1 +   2 }'
      );
      expect(model).toTranslate();
      const notb = model.getSourceDef('notb');
      expect(notb).toBeDefined();
      if (notb) {
        const d = notb.fields.find(f => f.as || f.name === 'd');
        expect(d).toBeDefined();
        expect(d?.type).toBe('number');
        if (d?.type === 'number') {
          expect(d.code).toBe('1 +   2');
        }
      }
    });
    test('nest single', () => {
      expect(`
        run: a->{
          group_by: ai
          nest: nestbystr is { group_by: astr; aggregate: N is count() }
        }
      `).toTranslate();
    });
    test('nest multiple', () =>
      expect(`
        run: a->{
          group_by: ai
          nest:
            nestbystr is { group_by: astr; aggregate: N is count() },
            renest is { group_by: astr; aggregate: N is count() }
        }
      `).toTranslate());
    test('nest ref', () =>
      expect('run: ab->{group_by: ai; nest: aturtle}').toTranslate());
    describe('extend block', () => {
      test('works with dimension', () => {
        expect(
          'run: a -> { extend: { dimension: x is 1 }; group_by: x }'
        ).toTranslate();
      });
      test('works with measure', () => {
        expect(
          'run: a -> { extend: { measure: x is count() }; aggregate: x }'
        ).toTranslate();
      });
      test('works with join_one', () => {
        expect(
          'run: a -> { extend: { join_one: bb is b on bb.astr = astr }; group_by: bb.astr }'
        ).toTranslate();
      });
      test('works with join_many', () => {
        expect(
          'run: a -> { extend: { join_many: b on astr = b.astr }; group_by: b.astr }'
        ).toTranslate();
      });
      test('works with join_cross', () => {
        expect(
          'run: a -> { extend: { join_cross: b on true }; group_by: b.astr }'
        ).toTranslate();
      });
      test('works with multiple in one block', () => {
        expect(
          'run: a -> { extend: { dimension: x is 1, y is 2 }; group_by: x, y }'
        ).toTranslate();
      });
      test('works with multiple blocks', () => {
        expect(
          'run: a -> { extend: { dimension: x is 1; dimension: y is 2; measure: c is count() }; group_by: x, y; aggregate: c }'
        ).toTranslate();
      });
    });
    describe('declare/query join warnings', () => {
      test('joins in query', () => {
        expect(
          markSource`
          run: a -> {
            join_one: b on true
            join_many: c is b on true
            join_cross: d is b on true
            group_by: b.astr
          }`
        ).toTranslate();
      });
    });
    test('refine query with extended source', () => {
      const m = new TestTranslator(`
        run: ab extend {
          view: xturtle is aturtle + {
            extend: { measure: aratio is ai / acount }
          }
        } -> xturtle + { aggregate: aratio }
      `);
      expect(m).toTranslate();
      const t = m.translate();
      if (t.modelDef) {
        const q = t.modelDef.queryList[0].pipeline[0];
        expect(q).toBeDefined();
        if (q.type === 'reduce' && q.extendSource) {
          expect(q.extendSource.length).toBe(1);
          const f = q.extendSource[0];
          expect(f.type).toBe('number');
          if (f.type === 'number') {
            expect(expressionIsCalculation(f.expressionType)).toBeTruthy();
          }
        } else {
          fail('Did not generate extendSource');
        }
      }
    });
    test('refine query source with field', () => {
      const m = new TestTranslator(`
        run: ab -> aturtle + {
          extend: { measure:  aratio is ai / acount }
          aggregate: aratio
        }
      `);
      expect(m).toTranslate();
      const t = m.translate();
      if (t.modelDef) {
        const q = t.modelDef.queryList[0].pipeline[0];
        if (q.type === 'reduce' && q.extendSource) {
          expect(q.extendSource.length).toBe(1);
          const f = q.extendSource[0];
          expect(f.type).toBe('number');
          if (f.type === 'number') {
            expect(expressionIsCalculation(f.expressionType)).toBeTruthy();
          }
        } else {
          fail('Did not generate extendSource');
        }
      }
    });
    test('refine query source with join', () => {
      const m = new TestTranslator(`
        run: ab -> aturtle + {
          extend: { join_one: bb is b on bb.astr = astr }
          group_by: foo is bb.astr
        }
      `);
      expect(m).toTranslate();
      const t = m.translate();
      if (t.modelDef) {
        const q = t.modelDef.queryList[0].pipeline[0];
        if (q.type === 'reduce' && q.extendSource) {
          expect(q.extendSource.length).toBe(1);
          expect(isJoined(q.extendSource[0])).toBeTruthy();
          expect(q.extendSource[0].type).toBe('table');
        } else {
          fail('Did not generate extendSource');
        }
      }
    });
  });

  describe('refinement location rules', () => {
    test('where clauses go into the first segment', () => {
      const doc = model`
          query: refineme is a -> { select: stage is "stage1" } -> { select: stage is "stage2" }
          query: checkme is refineme + { where: astr = 'a' }`;
      expect(doc).toTranslate();
      const checkme = doc.translator.getQuery('checkme');
      expect(checkme).toBeDefined();
      if (checkme) {
        const whereClause = checkme.pipeline[0].filterList;
        expect(whereClause).toBeDefined();
        if (whereClause) {
          expect(whereClause.length).toBe(1);
        }
      }
    });
    test('having clauses go into the last segment', () => {
      const doc = model`
        query: refineme is a -> { group_by: ai,astr  } -> { group_by: ai, aggregate: ac is count() }
        query: checkme is refineme + { having: ac > 0 }`;
      expect(doc).toTranslate();
      const checkme = doc.translator.getQuery('checkme');
      expect(checkme).toBeDefined();
      if (checkme) {
        const havingClause = checkme.pipeline[1].filterList;
        expect(havingClause).toBeDefined();
        if (havingClause) {
          expect(havingClause.length).toBe(1);
        }
      }
    });
    test('limit goes into the last segment', () => {
      const doc = model`
        query: refineme is a -> { group_by: ai,astr  } -> { group_by: ai, aggregate: ac is count() }
        query: checkme is refineme + { limit: 1 }`;
      expect(doc).toTranslate();
      const checkme = doc.translator.getQuery('checkme');
      expect(checkme).toBeDefined();
      if (checkme) {
        expect(checkme.pipeline[1]).toMatchObject({limit: 1});
      }
    });
    test('order_by goes into the last segment', () => {
      const doc = model`
        query: refineme is a -> { group_by: ai,astr  } -> { group_by: ai, aggregate: ac is count() }
        query: checkme is refineme + { order_by: 2 }`;
      expect(doc).toTranslate();
      const checkme = doc.translator.getQuery('checkme');
      expect(checkme).toBeDefined();
      if (checkme) {
        expect(checkme.pipeline[1]).toHaveProperty('orderBy');
      }
    });

    const stageErr =
      'Illegal in refinement of a query with more than one stage';
    test('group_by illegal in long pipes', () => {
      expect(
        markSource`query: refineme is a -> { select: stage is "stage1" } -> { select: stage is "stage2" }
        query: checkme is refineme + { ${'group_by: stage'} }`
      ).toLog(errorMessage(stageErr));
    });
    test('aggregate illegal in long pipes', () => {
      expect(
        markSource`query: refineme is a -> { select: stage is "stage1" } -> { select: stage is "stage2" }
        query: checkme is refineme + { ${'aggregate: c is count()'} }`
      ).toLog(errorMessage(stageErr));
    });
    test('calcluate illegal in long pipes', () => {
      expect(
        markSource`query: refineme is a -> { select: stage is "stage1" } -> { select: stage is "stage2" }
        query: checkme is refineme + { ${'calculate: c is count()'} }`
      ).toLog(errorMessage(stageErr));
    });
    test('extend illegal in long pipes', () => {
      expect(
        markSource`query: refineme is a -> { select: stage is "stage1" } -> { select: stage is "stage2" }
        query: checkme is refineme + { ${'extend: {measure: c is count()}'} }`
      ).toLog(errorMessage(stageErr));
    });
    test('nest illegal in long pipes', () => {
      expect(
        markSource`query: refineme is a -> { select: stage is "stage1" } -> { select: stage is "stage2" }
        query: checkme is refineme + { ${'nest: b is {group_by: stage}'} }`
      ).toLog(errorMessage(stageErr));
    });
    test('all single stage refinements are accepted', () => {
      expect(
        markSource`query: refineme is a -> { group_by: stage is "stage1" }
        query: checkme is refineme + {
          extend: { dimension: red is 'red' }
          nest: nestRed is { group_by: red }
          group_by: ai
          aggregate: counted is count()
          calculate: l is lag(ai)
        }`
      ).toTranslate();
    });
  });
<<<<<<< HEAD
  describe('drill:', () => {
    test('basic drill', () => {
      const m = new TestTranslator(`
        source: aext is a extend {
          view: by_ai is {
            group_by: ai
          }
        }
        run: aext -> {
          drill: by_ai.ai = 2
          group_by: astr
        }
      `);
      expect(m).toTranslate();
      const q = m.modelDef.queryList[0];
      const f = q.pipeline[0].filterList!;
      expect(f.length).toBe(1);
      expect(f[0]).toBeExpr('{filterCondition {ai = 2}}');
    });
    test('drill view is not defined', () => {
      expect(
        markSource`
          run: a -> {
            drill: ${'by_ai'}.ai = 2
            group_by: astr
          }
        `
      ).toLog(errorMessage('No such view `by_ai`'));
    });
    test('drill field is not defined', () => {
      expect(
        markSource`
          source: aext is a extend {
            view: by_ai is {
              group_by: astr
            }
          }
          run: aext -> {
            drill: by_ai.${'ai'} = 2
            group_by: astr
          }
        `
      ).toLog(errorMessage('No such field `ai` found in `by_ai`'));
    });
    test('drill nest found', () => {
      const m = new TestTranslator(`
        source: aext is a extend {
          view: by_ai is {
            nest: nested is {
              group_by: astr
            }
          }
        }
        run: aext -> {
          drill: by_ai.nested.astr = 'foo'
          group_by: ai
        }
      `);
      expect(m).toTranslate();
      const q = m.modelDef.queryList[0];
      const f = q.pipeline[0].filterList!;
      expect(f.length).toBe(1);
      expect(f[0]).toBeExpr('{filterCondition {astr = {"foo"}}}');
    });
    test('drill nest not found', () => {
      expect(
        markSource`
          source: aext is a extend {
            view: by_ai is {
              group_by: astr
            }
          }
          run: aext -> {
            drill: by_ai.nested.astr = 'foo'
            group_by: ai
          }
        `
      ).toLog(errorMessage('No such nest `nested` found in `by_ai`'));
    });
    test.skip('drill wrong type', () => {
      expect(
        markSource`
          source: aext is a extend {
            view: by_ai is {
              group_by: ai
            }
          }
          run: aext -> {
            drill: by_ai.ai = 'foo'
            group_by: astr
          }
        `
      ).toLog(errorMessage('Mismathcing type??'));
    });
    test('drill picks up wheres', () => {
      const m = new TestTranslator(`
        source: aext is a extend {
          view: by_ai is {
            where: ai = 2
            nest: nested is {
              where: abool = true
              group_by: astr
            }
          }
        }
        run: aext -> {
          drill: by_ai.nested.astr = 'foo'
          group_by: ai
        }
      `);
      expect(m).toTranslate();
      const q = m.modelDef.queryList[0];
      const f = q.pipeline[0].filterList!;
      expect(f.length).toBe(3);
      expect(f[0]).toBeExpr('{filterCondition {ai = 2}}');
      expect(f[1]).toBeExpr('{filterCondition {abool = true}}');
      expect(f[2]).toBeExpr('{filterCondition {astr = {"foo"}}}');
    });
    test('can filter on private field with drill', () => {
      const m = new TestTranslator(`
        source: aext is a extend {
          private dimension: private_ai is ai
          view: by_private_ai is {
            group_by: private_ai
          }
        }
        run: aext -> {
          drill: by_private_ai.private_ai = 2
          group_by: astr
        }
      `);
      expect(m).toTranslate();
      const q = m.modelDef.queryList[0];
      const f = q.pipeline[0].filterList!;
      expect(f.length).toBe(1);
      expect(f[0]).toBeExpr('{filterCondition {private_ai = 2}}');
    });
    test('can filter on param with drill', () => {
      const m = new TestTranslator(`
        ##! experimental.parameters
        source: aext(param is 1) is a extend {
          view: by_param is {
            group_by: param
          }
        }
        run: aext -> {
          drill: by_param.param = 2
          group_by: astr
        }
      `);
      expect(m).toTranslate();
      const q = m.modelDef.queryList[0];
      const f = q.pipeline[0].filterList!;
      expect(f.length).toBe(1);
      expect(f[0]).toBeExpr('{filterCondition {{parameter param} = 2}}');
    });
    test('can filter on expression with drill', () => {
      const m = new TestTranslator(`
        ##! experimental.parameters
        source: aext(param is 1) is a extend {
          dimension: private_field is 1
          view: by_param is {
            group_by: x is param + private_field
          }
        }
        run: aext -> {
          drill: by_param.x = 2
          group_by: astr
        }
      `);
      expect(m).toTranslate();
      const q = m.modelDef.queryList[0];
      const f = q.pipeline[0].filterList!;
      expect(f.length).toBe(1);
      expect(f[0]).toBeExpr(
        '{filterCondition {{{parameter param} + private_field} = 2}}'
      );
    });
=======
  describe('grouped_by', () => {
    test('grouped_by requires compiler flag', () => {
      expect(
        markSource`
          source: aext is a extend {
            measure: aisum is ai.sum() { grouped_by: astr }
          }
        `
      ).toLog(
        errorMessage(
          'Experimental flag `grouped_by` is not set, feature not available'
        )
      );
    });
    test('grouped_by basic success', () => {
      expect(
        markSource`
          ##! experimental.grouped_by
          source: aext is a extend {
            measure: aisum is ai.sum() { grouped_by: astr }
          }
          run: aext -> { group_by: astr; aggregate: aisum }
        `
      ).toTranslate();
    });
    test('grouped_by basic failure', () => {
      expect(
        markSource`
          ##! experimental.grouped_by
          source: aext is a extend {
            measure: aisum is ai.sum() { grouped_by: astr }
          }
          run: aext -> { aggregate: ${'aisum'} }
        `
      ).toLog(errorMessage('Group by of `astr` is required but not present'));
    });
    test('grouped_by double failure on same path', () => {
      expect(
        markSource`
          ##! experimental.grouped_by
          source: aext is a extend {
            measure: aisum is ai.sum() { grouped_by: astr }
            measure: afsum is af.sum() { grouped_by: astr }
          }
          run: aext -> {
            aggregate: ${'aisum'}, ${'afsum'}
          }
        `
      ).toLog(
        errorMessage('Group by of `astr` is required but not present'),
        errorMessage('Group by of `astr` is required but not present')
      );
    });
    // TODO would be nice to have an error here, before you use it
    test.skip('failure in multi-stage view in source', () => {
      expect(
        markSource`
          ##! experimental.grouped_by
          source: aext is a extend {
            measure: aisum is ai.sum() { grouped_by: astr }

            view: x is { aggregate: ${'aisum'} } -> { select: * }
          }
        `
      ).toLog(errorMessage('Group by of `astr` is required but not present'));
    });
    test('failure in multi-stage view used later', () => {
      expect(
        markSource`
          ##! experimental.grouped_by
          source: aext is a extend {
            measure: aisum is ai.sum() { grouped_by: astr }

            view: x is { aggregate: aisum } -> { select: * }
          }
          run: aext -> ${'x'}
        `
      ).toLog(errorMessage('Group by of `astr` is required but not present'));
    });
    test('failure in multi-stage view used in nest', () => {
      expect(
        markSource`
          ##! experimental.grouped_by
          source: aext is a extend {
            measure: aisum is ai.sum() { grouped_by: astr }

            view: x is { aggregate: aisum } -> { select: * }
          }
          run: aext -> {
            nest: ${'x'}
          }
        `
      ).toLog(errorMessage('Group by of `astr` is required but not present'));
    });
    test('grouped_by failure direct in query', () => {
      expect(
        markSource`
          ##! experimental.grouped_by
          run: a -> { aggregate: aisum is ${'ai.sum() { grouped_by: astr }'} }
        `
      ).toLog(errorMessage('Group by of `astr` is required but not present'));
    });
    test('view with inherited grouped_by failure', () => {
      expect(
        markSource`
          ##! experimental.grouped_by
          source: aext is a extend {
            measure: aisum is ai.sum() { grouped_by: astr }

            view: requires_astr is {
              aggregate: aisum
            }
          }
          run: aext -> { nest: ${'requires_astr'} }
        `
      ).toLog(errorMessage('Group by of `astr` is required but not present'));
    });
    test('view with inherited grouped_by success', () => {
      expect(
        markSource`
          ##! experimental.grouped_by
          source: aext is a extend {
            measure: aisum is ai.sum() { grouped_by: astr }

            view: requires_astr is {
              aggregate: aisum
            }
          }
          run: aext -> { group_by: astr; nest: requires_astr }
        `
      ).toTranslate();
    });
    test('lens error shows up in the right place', () => {
      expect(
        markSource`
          ##! experimental.grouped_by
          source: aext is a extend {
            measure: aisum is ai.sum() { grouped_by: astr }
            measure: aisum_plus_one is aisum + 1
          }
          run: aext -> { where: true } + ${'aisum_plus_one'}
        `
      ).toLog(errorMessage('Group by of `astr` is required but not present'));
    });
    test('nest satisfies required group by', () => {
      expect(
        markSource`
          ##! experimental.grouped_by
          source: aext is a extend {
            measure: aisum is ai.sum() { grouped_by: astr }
          }
          run: aext -> {
            group_by: ai
            nest: no_require is {
              group_by: astr
              aggregate: aisum
            }
          }
        `
      ).toTranslate();
    });
    test('composed source picked correctly', () => {
      expect(
        markSource`
          ##! experimental { composite_sources grouped_by }
          source: aext is compose(
            a,
            a extend { dimension: x is 1 }
          ) extend {
            measure: aisum is ai.sum() { grouped_by: x }
          }
          run: aext -> {
            group_by: x
            aggregate: aisum
          }
        `
      ).toTranslate();
    });
    test('composed source input skipped when invalid require group by usage but field is present in source', () => {
      const t = new TestTranslator(`
        ##! experimental { composite_sources grouped_by }
        source: s1 is a extend {
          measure: aisum is ai.sum() { grouped_by: astr }
        }
        source: s2 is a extend {
          measure: aisum is ai.sum()
        }
        source: aext is compose(s1, s2)
        run: aext -> {
          aggregate: aisum
        }
      `);
      expect(t).toTranslate();
      const q = t.modelDef.queryList[0];
      expect(q).toBeDefined();
      expect(q.compositeResolvedSourceDef?.as).toBe('s2');
    });
    test('composed source input skipped when invalid require group by usage', () => {
      const t = new TestTranslator(`
        ##! experimental { composite_sources grouped_by }
        source: s1 is a extend {
          dimension: x is 1
          measure: aisum is ai.sum() { grouped_by: x }
        }
        source: s2 is a extend {
          measure: aisum is ai.sum()
        }
        source: aext is compose(s1, s2)
        run: aext -> {
          aggregate: aisum
        }
      `);
      expect(t).toTranslate();
      const q = t.modelDef.queryList[0];
      expect(q).toBeDefined();
      expect(q.compositeResolvedSourceDef?.as).toBe('s2');
    });
    test('required group by causes composed source to fall off end', () => {
      expect(
        markSource`
          ##! experimental { composite_sources grouped_by }
          source: aext is compose(
            a extend {
              dimension: x is 1
              measure: aisum is ai.sum() { grouped_by: x }
            },
            a extend {
              dimension: y is 1
              measure: aisum is ai.sum() { grouped_by: y }
            }
          )
          run: aext -> { aggregate: ${'aisum'} }
        `
      ).toLog(
        errorMessage(
          'Could not resolve composite source: missing group by `x` as required in composed source #1 (`a`)\nFields required in source: `aisum`'
        ),
        errorMessage(
          'Could not resolve composite source: missing group by `y` as required in composed source #2 (`a`)\nFields required in source: `aisum`'
        )
      );
    });
    test('required group by fails one slice; other slice fails because of field usage', () => {
      expect(
        markSource`
          ##! experimental { composite_sources grouped_by }
          source: aext is compose(
            a extend {
              dimension: x is 1
              measure: aisum is ai.sum() { grouped_by: x }
              dimension: foo is 1
            },
            a extend {
              measure: aisum is ai.sum()
            }
          )
          run: aext -> {
            aggregate: ${'aisum'}
            group_by: ${'foo'}
          }
        `
      ).toLog(
        errorMessage(
          'Could not resolve composite source: missing group by `x` as required in composed source #1 (`a`)\nFields required in source: `aisum` and `foo`'
        ),
        errorMessage(
          'Could not resolve composite source: missing field `foo` in composed source #2 (`a`)\nFields required in source: `aisum` and `foo`'
        )
      );
    });
    test('joined composed source input skipped when invalid require group by usage', () => {
      const t = new TestTranslator(`
        ##! experimental { composite_sources grouped_by }
        source: s1 is a extend {
          dimension: x is 1
          measure: aisum is ai.sum() { grouped_by: x }
        }
        # only_on_s2
        source: s2 is a extend {
          measure: aisum is ai.sum()
        }
        source: aext is compose(s1, s2)
        source: bext is b extend {
          join_one: aext on true
        }
        run: bext -> {
          aggregate: aext.aisum
        }
      `);
      expect(t).toTranslate();
      const q = t.modelDef.queryList[0];
      expect(q).toBeDefined();
      const aext = q.compositeResolvedSourceDef?.fields.find(
        f => f.as === 'aext'
      );
      expect(aext).toBeDefined();
      expect(aext?.annotation?.blockNotes).toMatchObject([
        {text: '# only_on_s2\n'},
      ]);
    });
    test('evil case where cannot resolve join composite because of field in root', () => {
      // Here, `aext_aisum` is defined in `bext`, which means that when we are looking up the
      // aggregate usage of `aext_aisum` (when deciding whether the first slice of the joined
      // composite is valid), we need to know `bext`'s fields.
      const t = new TestTranslator(`
        ##! experimental { composite_sources grouped_by }
        # only_on_s2
        source: s2 is a extend {
          measure: aisum is ai.sum()
        }
        source: aext is compose(
          a extend {
            dimension: x is 1
            measure: aisum is ai.sum() { grouped_by: x }
          },
          s2
        )
        source: bext is b extend {
          join_one: aext on true
          measure: aext_aisum is aext.aisum
        }
        run: bext -> {
          aggregate: aext_aisum
        }
      `);
      expect(t).toTranslate();
      const q = t.modelDef.queryList[0];
      expect(q).toBeDefined();
      const aext = q.compositeResolvedSourceDef?.fields.find(
        f => f.as === 'aext'
      );
      expect(aext).toBeDefined();
      expect(aext?.annotation?.blockNotes).toMatchObject([
        {text: '# only_on_s2\n'},
      ]);
    });
    test('require_group_by expression additive', () => {
      expect(
        markSource`
          ##! experimental.grouped_by
          source: aext is a extend {
            measure: aisum1 is ai.sum() { grouped_by: astr }
            measure: aisum2 is ai.sum() { grouped_by: abool }
          }
          run: aext -> { aggregate: aisum is ${'aisum1'} + ${'aisum2'} }
        `
      ).toLog(
        errorMessage('Group by of `astr` is required but not present'),
        errorMessage('Group by of `abool` is required but not present')
      );
    });
    test('grouped_by basic joined success', () => {
      expect(
        markSource`
          ##! experimental.grouped_by
          source: aext is a extend {
            measure: aisum is ai.sum() { grouped_by: astr }
          }
          source: bext is b extend {
            join_one: aext on true
          }
          run: bext -> { group_by: aext.astr; aggregate: aext.aisum }
        `
      ).toTranslate();
    });
    test('grouped_by basic joined failure', () => {
      expect(
        markSource`
          ##! experimental.grouped_by
          source: aext is a extend {
            measure: aisum is ai.sum() { grouped_by: astr }
          }
          source: bext is b extend {
            join_one: aext on true
          }
          // Note that the 'group_by: astr' does not fool the checker!
          run: bext -> { group_by: astr; aggregate: aext.aisum }
        `
      ).toLog(
        errorMessage('Group by of `aext.astr` is required but not present')
      );
    });
    test('grouped by failure when ungrouped (all, expression)', () => {
      expect(
        markSource`
          ##! experimental.grouped_by
          run: a -> { group_by: astr; aggregate: x is all(ai.sum() { grouped_by: astr }) }
        `
      ).toLog(errorMessage('Group by of `astr` is required but not present'));
    });
    test('grouped by success when ungrouped (exclude okay, expression)', () => {
      expect(
        markSource`
          ##! experimental.grouped_by
          run: a -> { group_by: astr, abool; aggregate: x is exclude(ai.sum() { grouped_by: astr }, abool) }
        `
      ).toTranslate();
    });
    test('grouped by failure when ungrouped (all) direct in query', () => {
      expect(
        markSource`
          ##! experimental.grouped_by
          source: aext is a extend {
            measure: aisum is ai.sum() { grouped_by: astr }
          }
          run: aext -> { group_by: astr; aggregate: x is all(aisum) }
        `
      ).toLog(errorMessage('Group by of `astr` is required but not present'));
    });
    test('grouped by failure when ungrouped (exclude)', () => {
      expect(
        markSource`
          ##! experimental.grouped_by
          source: aext is a extend {
            measure: aisum is ai.sum() { grouped_by: astr }
          }
          run: aext -> { group_by: astr; aggregate: x is exclude(aisum, astr) }
        `
      ).toLog(errorMessage('Group by of `astr` is required but not present'));
    });
    test('grouped by success when ungrouped (exclude, different name)', () => {
      expect(
        markSource`
          ##! experimental.grouped_by
          source: aext is a extend {
            measure: aisum is ai.sum() { grouped_by: astr }
          }
          run: aext -> { group_by: astr, abool; aggregate: x is exclude(aisum, abool) }
        `
      ).toTranslate();
    });
    // Ideally, in cases where the aggregate usage is known when the measure is defined,
    // we should log an error immediately rather than waiting until it is used in a query.
    test.skip('grouped by failure when ungrouped (all) in measure definition not used in query', () => {
      expect(
        markSource`
          ##! experimental.grouped_by
          source: aext is a extend {
            measure: aisum is ai.sum() { grouped_by: astr }
            measure: x is all(${'aisum'})
          }
        `
      ).toLog(
        errorMessage(
          'Ungrouped aggregate results in unsatisfiable required group by of `astr`'
        )
      );
    });
    test('grouped by failure when ungrouped (all) in measure definition then used in query', () => {
      expect(
        markSource`
          ##! experimental.grouped_by
          source: aext is a extend {
            measure: aisum is ai.sum() { grouped_by: astr }
            measure: x is all(aisum)
          }
          run: aext -> { group_by: astr; aggregate: ${'x'} }
        `
      ).toLog(
        // TODO Might not really need both these errors...
        // errorMessage(
        //   'Ungrouped aggregate results in unsatisfiable required group by of `astr`'
        // ),
        errorMessage('Group by of `astr` is required but not present')
      );
    });
    test('ungroup fails composite slice', () => {
      const t = new TestTranslator(`
        ##! experimental { grouped_by composite_sources }
        source: s2 is a extend {
          measure: aisum is ai.sum()
        }
        source: aext is compose(
          a extend {
            measure: aisum is ai.sum() { grouped_by: astr }
          },
          s2
        )
        run: aext -> { group_by: astr; aggregate: x is exclude(aisum, astr) }
      `);
      expect(t).toTranslate();
      const q = t.modelDef.queryList[0];
      expect(q).toBeDefined();
      expect(q.compositeResolvedSourceDef?.as).toBe('s2');
    });
    test('ungroup fails composite source', () => {
      expect(
        markSource`
          ##! experimental { grouped_by composite_sources }
          source: slice_1 is a extend {
            measure: aisum is ai.sum() { grouped_by: astr }
          }
          source: aext is compose(
            slice_1,
            a extend {
              measure: aisum is ai.sum() { grouped_by: abool }
            }
          )
          run: aext -> { group_by: astr, abool; aggregate: x is exclude(aisum, astr, abool) }
        `
      ).toLog(
        errorMessage(
          'Could not resolve composite source: missing group by `astr` as required in composed source #1 (`slice_1`)\nFields required in source: `astr`, `abool`, and `aisum`'
        ),
        errorMessage(
          'Could not resolve composite source: missing group by `abool` as required in composed source #2 (`a`)\nFields required in source: `astr`, `abool`, and `aisum`'
        )
      );
    });
    test('grouped_by: is ignored if field does not exist in slice', () => {
      expect(
        markSource`
          ##! experimental { grouped_by composite_sources access_modifiers }
          source: abase is a extend {
            measure: aisum is ai.sum() { grouped_by: astr, abool }
          }
          source: aext is compose(
            abase include { ai, astr, aisum } extend {
              dimension: x is 1
            },
            abase include { ai, abool, aisum } extend {
              dimension: y is 1
            }
          )
          run: aext -> {
            group_by: astr, x
            aggregate: aisum
          }
          run: aext -> {
            group_by: abool, y
            aggregate: aisum
          }
        `
      ).toTranslate();
    });
    test('ignore grouped_by which has been removed from source (non-composite)', () => {
      expect(
        markSource`
          ##! experimental { grouped_by composite_sources access_modifiers }
          source: abase is a extend {
            measure: aisum is ai.sum() { grouped_by: astr, abool }
          }
          source: aext is abase include { ai, astr, aisum } extend {
            dimension: x is 1
          }
          run: aext -> {
            group_by: astr, x
            aggregate: aisum
          }
        `
      ).toTranslate();
    });
    test('ungroup in join expression', () => {
      expect(
        markSource`
          ##! experimental { grouped_by composite_sources }
          source: aext is a extend {
            measure: aisum is ai.sum() { grouped_by: astr }
          }
          source: bext is b extend {
            join_one: aext on true
          }
          run: bext -> { group_by: aext.astr; aggregate: x is exclude(${'aext.aisum'}, astr) }
        `
      ).toLog(
        errorMessage('Group by of `aext.astr` is required but not present')
      );
    });
    test('ungroup in join reference', () => {
      expect(
        markSource`
          ##! experimental { grouped_by composite_sources }
          source: aext is a extend {
            measure: aisum is ai.sum() { grouped_by: astr }
            measure: x is all(aisum)
          }
          source: bext is b extend {
            join_one: aext on true
          }
          run: bext -> { group_by: aext.astr; aggregate: ${'aext.x'} }
        `
      ).toLog(
        errorMessage('Group by of `aext.astr` is required but not present')
      );
    });
    test('ungroup shadowed by definition', () => {
      expect(
        markSource`
          ##! experimental { grouped_by composite_sources }
          source: aext is a extend {
            measure: aisum is ai.sum() { grouped_by: astr }
          }
          run: aext -> {
            group_by: astr;
            nest: foo is {
              group_by: astr is 'foo'
              aggregate: x is exclude(${'aisum'}, astr)
            }
          }
        `
      ).toTranslate();
    });
    test('ungroup shadowed by reference', () => {
      expect(
        markSource`
          ##! experimental { grouped_by composite_sources }
          source: aext is a extend {
            measure: aisum is ai.sum() { grouped_by: astr }
            join_one: a on true
          }
          run: aext -> {
            group_by: astr;
            nest: foo is {
              group_by: a.astr
              aggregate: x is exclude(${'aisum'}, astr)
            }
          }
        `
      ).toTranslate();
    });
    test('ungroup nested', () => {
      expect(
        markSource`
          ##! experimental { grouped_by composite_sources }
          source: aext is a extend {
            measure: aisum is ai.sum() { grouped_by: astr }
          }
          run: aext -> {
            group_by: astr;
            nest: foo is {
              aggregate: x is exclude(${'aisum'}, astr)
            }
          }
        `
      ).toLog(errorMessage('Group by of `astr` is required but not present'));
    });
>>>>>>> 6ed7d5e2
  });
});<|MERGE_RESOLUTION|>--- conflicted
+++ resolved
@@ -1406,7 +1406,6 @@
       ).toTranslate();
     });
   });
-<<<<<<< HEAD
   describe('drill:', () => {
     test('basic drill', () => {
       const m = new TestTranslator(`
@@ -1585,7 +1584,7 @@
         '{filterCondition {{{parameter param} + private_field} = 2}}'
       );
     });
-=======
+  });
   describe('grouped_by', () => {
     test('grouped_by requires compiler flag', () => {
       expect(
@@ -2222,6 +2221,5 @@
         `
       ).toLog(errorMessage('Group by of `astr` is required but not present'));
     });
->>>>>>> 6ed7d5e2
   });
 });