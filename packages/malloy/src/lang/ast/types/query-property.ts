--- conflicted
+++ resolved
@@ -56,14 +56,11 @@
   | Nests
   | Aggregate
   | GroupBy
-<<<<<<< HEAD
   | ObjectAnnotation
   | TimezoneStatement
-  | GroupBy;
+  | GroupBy
+  | ExtendBlock;
 
-=======
-  | ExtendBlock;
->>>>>>> d0882bdf
 export function isQueryProperty(q: MalloyElement): q is QueryProperty {
   return (
     q instanceof Ordering ||
@@ -78,11 +75,8 @@
     q instanceof Aggregate ||
     q instanceof Calculate ||
     q instanceof Nests ||
-<<<<<<< HEAD
+    q instanceof ExtendBlock ||
     q instanceof ObjectAnnotation ||
-=======
-    q instanceof ExtendBlock ||
->>>>>>> d0882bdf
     isNestedQuery(q) ||
     q instanceof GroupBy ||
     q instanceof TimezoneStatement
