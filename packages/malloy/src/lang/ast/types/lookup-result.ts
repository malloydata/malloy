/*
 * Copyright 2023 Google LLC
 *
 * Permission is hereby granted, free of charge, to any person obtaining
 * a copy of this software and associated documentation files
 * (the "Software"), to deal in the Software without restriction,
 * including without limitation the rights to use, copy, modify, merge,
 * publish, distribute, sublicense, and/or sell copies of the Software,
 * and to permit persons to whom the Software is furnished to do so,
 * subject to the following conditions:
 *
 * The above copyright notice and this permission notice shall be
 * included in all copies or substantial portions of the Software.
 *
 * THE SOFTWARE IS PROVIDED "AS IS", WITHOUT WARRANTY OF ANY KIND,
 * EXPRESS OR IMPLIED, INCLUDING BUT NOT LIMITED TO THE WARRANTIES OF
 * MERCHANTABILITY, FITNESS FOR A PARTICULAR PURPOSE AND NONINFRINGEMENT.
 * IN NO EVENT SHALL THE AUTHORS OR COPYRIGHT HOLDERS BE LIABLE FOR ANY
 * CLAIM, DAMAGES OR OTHER LIABILITY, WHETHER IN AN ACTION OF CONTRACT,
 * TORT OR OTHERWISE, ARISING FROM, OUT OF OR IN CONNECTION WITH THE
 * SOFTWARE OR THE USE OR OTHER DEALINGS IN THE SOFTWARE.
 */

<<<<<<< HEAD
import {JoinElementType, JoinType} from '../../../model';
=======
import {StructRelationship} from '../../../model';
import {MessageCode} from '../../parse-log';
>>>>>>> 113ad92d
import {SpaceEntry} from './space-entry';

export interface JoinPathElement {
  name: string;
  joinElementType: JoinElementType;
  joinType: JoinType;
}
export type JoinPath = JoinPathElement[];

export interface LookupFound {
  found: SpaceEntry;
  joinPath: JoinPath;
  error: undefined;
  isOutputField: boolean;
}
export interface LookupError {
  error: {message: string; code: MessageCode};
  found: undefined;
}

export type LookupResult = LookupFound | LookupError;<|MERGE_RESOLUTION|>--- conflicted
+++ resolved
@@ -21,12 +21,8 @@
  * SOFTWARE OR THE USE OR OTHER DEALINGS IN THE SOFTWARE.
  */
 
-<<<<<<< HEAD
 import {JoinElementType, JoinType} from '../../../model';
-=======
-import {StructRelationship} from '../../../model';
 import {MessageCode} from '../../parse-log';
->>>>>>> 113ad92d
 import {SpaceEntry} from './space-entry';
 
 export interface JoinPathElement {
