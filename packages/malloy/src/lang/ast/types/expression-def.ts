/*
 * Copyright 2023 Google LLC
 *
 * Permission is hereby granted, free of charge, to any person obtaining
 * a copy of this software and associated documentation files
 * (the "Software"), to deal in the Software without restriction,
 * including without limitation the rights to use, copy, modify, merge,
 * publish, distribute, sublicense, and/or sell copies of the Software,
 * and to permit persons to whom the Software is furnished to do so,
 * subject to the following conditions:
 *
 * The above copyright notice and this permission notice shall be
 * included in all copies or substantial portions of the Software.
 *
 * THE SOFTWARE IS PROVIDED "AS IS", WITHOUT WARRANTY OF ANY KIND,
 * EXPRESS OR IMPLIED, INCLUDING BUT NOT LIMITED TO THE WARRANTIES OF
 * MERCHANTABILITY, FITNESS FOR A PARTICULAR PURPOSE AND NONINFRINGEMENT.
 * IN NO EVENT SHALL THE AUTHORS OR COPYRIGHT HOLDERS BE LIABLE FOR ANY
 * CLAIM, DAMAGES OR OTHER LIABILITY, WHETHER IN AN ACTION OF CONTRACT,
 * TORT OR OTHERWISE, ARISING FROM, OUT OF OR IN CONNECTION WITH THE
 * SOFTWARE OR THE USE OR OTHER DEALINGS IN THE SOFTWARE.
 */

import {
  Expr,
  TimestampUnit,
  isDateUnit,
  isTemporalField,
<<<<<<< HEAD
  maxExpressionType,
  mergeEvalSpaces,
  maxOfExpressionTypes,
=======
  FieldValueType,
  ExpressionValueType,
>>>>>>> e1b14885
  expressionIsAggregate,
  ExpressionValueType,
  TD,
} from '../../../model/malloy_types';

import {errorFor} from '../ast-utils';
<<<<<<< HEAD
import {TDU} from '../typedesc-utils';
import {timeOffset, mkTimeResult} from '../time-utils';
import {ExprValue} from './expr-value';
=======
import {FT} from '../fragtype-utils';
import {
  ExprValue,
  computedErrorExprValue,
  computedExprValue,
  computedTimeResult,
} from './expr-value';
import {timeOffset} from '../time-utils';
>>>>>>> e1b14885
import {FieldSpace} from './field-space';
import {isGranularResult} from './granular-result';
import {MalloyElement} from './malloy-element';
import {
  ArithmeticMalloyOperator,
  BinaryMalloyOperator,
  CompareMalloyOperator,
  EqualityMalloyOperator,
  getExprNode,
  isComparison,
  isEquality,
} from './binary_operators';

class TypeMismatch extends Error {}

/** Node types in an alternation tree */
export enum ATNodeType {
  And,
  Or,
  Value,
  Partial,
}

/**
 * Root node for any element in an expression. These essentially
 * create a sub-tree in the larger AST. Expression nodes know
 * how to write themselves as SQL (or rather, generate the
 * template for SQL required by the query writer)
 */
export abstract class ExpressionDef extends MalloyElement {
  abstract elementType: string;
  granular(): boolean {
    return false;
  }

  /**
   * Returns the "translation" or template for SQL generation. When asking
   * for a translation you may pass the types you can accept, allowing
   * the translation code a chance to convert to match your expectations
   * @param space Namespace for looking up field references
   */
  abstract getExpression(fs: FieldSpace): ExprValue;
  legalChildTypes = TDU.anyAtomicT;

  /**
   * Some operators want to give the right hand value a chance to
   * rewrite itself. This requests a translation for a rewrite,
   * or returns undefined if that request should be denied.
   * @param fs FieldSpace
   * @return Translated expression or undefined
   */
  requestExpression(fs: FieldSpace): ExprValue | undefined {
    return this.getExpression(fs);
  }

  defaultFieldName(): string | undefined {
    return undefined;
  }

  /**
   * Check an expression for type compatibility
   * @param _eNode currently unused, will be used to get error location
   * @param eVal ...list of expressions that must match legalChildTypes
   */
  typeCheck(eNode: ExpressionDef, eVal: ExprValue): boolean {
    if (eVal.type !== 'error' && !TDU.in(eVal, this.legalChildTypes)) {
      if (eVal.type === 'sql native') {
        eNode.logError('sql-native-not-allowed-in-expression', {
          rawType: eVal.rawType,
        });
      } else {
        eNode.logError(
          'expression-type-error',
          `'${this.elementType}' Can't use type ${TDU.inspect(eVal)}`
        );
      }
      return false;
    }
    return true;
  }

  /**
   * This is the operation which makes partial comparison and value trees work
   * The default implementation merely constructs LEFT OP RIGHT, but specialized
   * nodes like alternation trees or or partial comparison can control how
   * the appplication gets generated
   * @param fs The symbol table
   * @param op The operator being applied
   * @param expr The "other" (besdies 'this') value
   * @return The translated expression
   */
  apply(
    fs: FieldSpace,
    op: BinaryMalloyOperator,
    left: ExpressionDef,
    _warnOnComplexTree = false
  ): ExprValue {
    return applyBinary(fs, left, op, this);
  }

  canSupportPartitionBy() {
    return false;
  }

  canSupportOrderBy() {
    return false;
  }

  canSupportLimit() {
    return false;
  }

  supportsWhere(expr: ExprValue) {
    return expressionIsAggregate(expr.expressionType);
  }

  atNodeType(): ATNodeType {
    return ATNodeType.Value;
  }

  atExpr(): ExpressionDef {
    return this;
  }
}

export class ExprDuration extends ExpressionDef {
  elementType = 'duration';
  legalChildTypes = [TDU.timestampT, TDU.dateT];
  constructor(
    readonly n: ExpressionDef,
    readonly timeframe: TimestampUnit
  ) {
    super({n: n});
  }

  apply(
    fs: FieldSpace,
    op: BinaryMalloyOperator,
    left: ExpressionDef
  ): ExprValue {
    const lhs = left.getExpression(fs);
    this.typeCheck(this, lhs);
    if (isTemporalField(lhs.type) && (op === '+' || op === '-')) {
      const num = this.n.getExpression(fs);
      if (!TDU.typeEq(num, TDU.numberT)) {
        this.logError(
          'invalid-duration-quantity',
          `Duration quantity needs number not '${num.type}`
        );
        return errorFor('illegal unit expression');
      }
      let resultGranularity: TimestampUnit | undefined;
      // Only allow the output of this to be granular if the
      // granularities match, this is still an area where
      // more thought is required.
      if (isGranularResult(lhs) && lhs.timeframe === this.timeframe) {
        resultGranularity = lhs.timeframe;
      }
<<<<<<< HEAD
      const evalSpace = mergeEvalSpaces(lhs.evalSpace, num.evalSpace);
      const expressionType = maxExpressionType(
        lhs.expressionType,
        num.expressionType
      );
      if (lhs.type === 'timestamp') {
        const value = timeOffset(
          'timestamp',
          lhs.value,
          op,
          num.value,
          this.timeframe
        );
        return mkTimeResult(
          {type: 'timestamp', expressionType, evalSpace, value},
          resultGranularity
        );
      }
      if (isDateUnit(this.timeframe)) {
        const value = timeOffset(
          'date',
          lhs.value,
          op,
          num.value,
          this.timeframe
        );
        return mkTimeResult(
          {type: 'date', expressionType, evalSpace, value},
          resultGranularity
        );
      } else {
=======
      if (lhs.dataType === 'date' && !isDateUnit(this.timeframe)) {
>>>>>>> e1b14885
        return this.loggedErrorExpr(
          'invalid-timeframe-for-time-offset',
          `Cannot offset date by ${this.timeframe}`
        );
      }
      return computedTimeResult({
        dataType: lhs.dataType,
        value: timeOffset(
          lhs.dataType,
          lhs.value,
          op,
          num.value,
          this.timeframe
        ),
        timeframe: resultGranularity,
        from: [lhs, num],
      });
    }
    return super.apply(fs, op, left);
  }

<<<<<<< HEAD
  getExpression(_fs: FieldSpace): ExprValue {
    return {
      type: 'duration',
      expressionType: 'scalar',
      value: {node: 'error', message: 'Duration is not a value'},
      evalSpace: 'constant',
    };
=======
  getExpression(fs: FieldSpace): ExprValue {
    const num = this.n.getExpression(fs);
    return computedErrorExprValue({
      dataType: 'duration',
      error: 'Duration is not a value',
      from: [num],
    });
>>>>>>> e1b14885
  }
}

function willMorphTo(ev: ExprValue, t: MorphicType): Expr | undefined {
  if (ev.type === t) {
    return ev.value;
  }
  return ev.morphic && ev.morphic[t];
}

export type MorphicType = 'date' | 'timestamp';
export function getMorphicValue(
  mv: ExprValue,
  mt: MorphicType
): ExprValue | undefined {
  if (mv.type === mt) {
    return mv;
  }
  if (mv.morphic && mv.morphic[mt]) {
    return {
      type: mt,
      value: mv.morphic[mt],
      expressionType: mv.expressionType,
      evalSpace: mv.evalSpace,
    };
  }
}

function timeCompare(
  left: ExpressionDef,
  lhs: ExprValue,
  op: CompareMalloyOperator,
  rhs: ExprValue
): Expr | undefined {
  const leftIsTime = isTemporalField(lhs.type);
  const rightIsTime = isTemporalField(rhs.type);
  const node = getExprNode(op);
  if (leftIsTime && rightIsTime) {
    if (lhs.type !== rhs.type) {
      const lval = willMorphTo(lhs, 'timestamp');
      const rval = willMorphTo(rhs, 'timestamp');
      if (lval && rval) {
        return {node, kids: {left: lval, right: lval}};
      }
    } else {
      return {node, kids: {left: lhs.value, right: rhs.value}};
    }
  }
  if (
    (leftIsTime || rightIsTime) &&
    lhs.type !== 'null' &&
    rhs.type !== 'null'
  ) {
    left.logError(
      'time-comparison-type-mismatch',
      `Cannot compare a ${lhs.type} to a ${rhs.type}`
    );
    return {node: 'false'};
  }
  return undefined;
}

function regexEqual(left: ExprValue, right: ExprValue): Expr | undefined {
  if (left.type === 'string') {
    if (right.type === 'regular expression') {
      return {
        node: 'regexpMatch',
        kids: {expr: left.value, regex: right.value},
      };
    }
  } else if (right.type === 'string') {
    if (left.type === 'regular expression') {
      return {
        node: 'regexpMatch',
        kids: {expr: right.value, regex: left.value},
      };
    }
  }
  return undefined;
}

function nullCompare(
  left: ExprValue,
  op: string,
  right: ExprValue
): Expr | undefined {
  const not = op === '!=' || op === '!~';
  const nullCmp = not ? 'is-not-null' : 'is-null';
  if (left.type === 'null' || right.type === 'null') {
    if (left.type !== 'null') {
      return {node: nullCmp, e: left.value};
    }
    if (right.type !== 'null') {
      return {node: nullCmp, e: right.value};
    }
    return {node: not ? 'false' : 'true'};
  }
  return undefined;
}

function equality(
  fs: FieldSpace,
  left: ExpressionDef,
  op: EqualityMalloyOperator,
  right: ExpressionDef
): ExprValue {
  const lhs = left.getExpression(fs);
  const rhs = right.getExpression(fs);
  const node = getExprNode(op);

  const err = errorCascade('boolean', lhs, rhs);
  if (err) return err;

  // Unsupported types can be compare with null
  const lhRaw = TD.isSQL(lhs) ? lhs.rawType || 'typeless-left' : undefined;
  const rhRaw = TD.isSQL(rhs) ? rhs.rawType || 'typeless-right' : undefined;
  if (lhRaw || rhRaw) {
    const oneNull = lhs.type === 'null' || rhs.type === 'null';
    if (!(oneNull || lhRaw === rhRaw)) {
      const noGo = unsupportError(left, lhs, right, rhs);
      if (noGo) {
        return {...noGo, type: 'boolean'};
      }
    }
  }
  let value = timeCompare(left, lhs, op, rhs) || {
    node,
    kids: {left: lhs.value, right: rhs.value},
  };

  if (lhs.type !== 'error' && rhs.type !== 'error') {
    switch (op) {
      case '~':
      case '!~': {
        if (lhs.type !== 'string' || rhs.type !== 'string') {
          let regexCmp = regexEqual(lhs, rhs);
          if (regexCmp) {
            if (op[0] === '!') {
              regexCmp = {node: 'not', e: {...regexCmp}};
            }
          } else {
            throw new TypeMismatch(
              "Incompatible types for match('~') operator"
            );
          }
          value = regexCmp;
        }
        break;
      }
      case '=':
      case '!=': {
        value = nullCompare(lhs, op, rhs) ?? value;
        break;
      }
    }
  }

<<<<<<< HEAD
  return {
    type: 'boolean',
    expressionType: maxExpressionType(lhs.expressionType, rhs.expressionType),
    evalSpace: mergeEvalSpaces(lhs.evalSpace, rhs.evalSpace),
=======
  return computedExprValue({
    dataType: 'boolean',
>>>>>>> e1b14885
    value,
    from: [lhs, rhs],
  });
}

function compare(
  fs: FieldSpace,
  left: ExpressionDef,
  op: CompareMalloyOperator,
  right: ExpressionDef
): ExprValue {
  const lhs = left.getExpression(fs);
  const rhs = right.getExpression(fs);

  const err = errorCascade('boolean', lhs, rhs);
  if (err) return err;

  const noCompare = unsupportError(left, lhs, right, rhs);
  if (noCompare) {
    return {...noCompare, type: 'boolean'};
  }
  const value = timeCompare(left, lhs, op, rhs) || {
    node: getExprNode(op),
    kids: {left: lhs.value, right: rhs.value},
  };

<<<<<<< HEAD
  return {
    type: 'boolean',
    expressionType,
    evalSpace: mergeEvalSpaces(lhs.evalSpace, rhs.evalSpace),
    value: value,
  };
=======
  return computedExprValue({
    dataType: 'boolean',
    value,
    from: [lhs, rhs],
  });
>>>>>>> e1b14885
}

function numeric(
  fs: FieldSpace,
  left: ExpressionDef,
  op: ArithmeticMalloyOperator,
  right: ExpressionDef
): ExprValue {
  const lhs = left.getExpression(fs);
  const rhs = right.getExpression(fs);

  const err = errorCascade('number', lhs, rhs);
  if (err) return err;

  const noGo = unsupportError(left, lhs, right, rhs);
  if (noGo) return noGo;

<<<<<<< HEAD
  const expressionType = maxExpressionType(
    lhs.expressionType,
    rhs.expressionType
  );

  if (lhs.type !== 'number') {
=======
  if (lhs.dataType !== 'number') {
>>>>>>> e1b14885
    left.logError(
      'arithmetic-operation-type-mismatch',
      `The '${op}' operator requires a number, not a '${lhs.type}'`
    );
  } else if (rhs.type !== 'number') {
    right.logError(
      'arithmetic-operation-type-mismatch',
      `The '${op}' operator requires a number, not a '${rhs.type}'`
    );
  } else {
<<<<<<< HEAD
    return {
      type: 'number',
      expressionType,
=======
    return computedExprValue({
      dataType: 'number',
>>>>>>> e1b14885
      value: {node: op, kids: {left: lhs.value, right: rhs.value}},
      from: [lhs, rhs],
    });
  }
  return errorFor('numbers required');
}

function delta(
  fs: FieldSpace,
  left: ExpressionDef,
  op: '+' | '-',
  right: ExpressionDef
): ExprValue {
  const lhs = left.getExpression(fs);
  const rhs = right.getExpression(fs);
  const noGo = unsupportError(left, lhs, right, rhs);
  if (noGo) {
    return noGo;
  }

  const timeLHS = isTemporalField(lhs.type);

  const err = errorCascade(timeLHS ? 'error' : 'number', lhs, rhs);
  if (err) return err;

  if (timeLHS) {
    let duration: ExpressionDef = right;
    if (rhs.type !== 'duration') {
      if (isGranularResult(lhs)) {
        duration = new ExprDuration(right, lhs.timeframe);
      } else if (lhs.type === 'date') {
        duration = new ExprDuration(right, 'day');
      } else {
        return left.loggedErrorExpr(
          'time-offset-type-mismatch',
          `Can not offset time by '${rhs.type}'`
        );
      }
    }
    return duration.apply(fs, op, left);
  }
  return numeric(fs, left, op, right);
}

/**
 * All of the magic of malloy expressions eventually flows to here,
 * where an operator is applied to two values. Depending on the
 * operator and value types this may involve transformations of
 * the values or even the operator.
 * @param fs FieldSpace for the symbols
 * @param left Left value
 * @param op The operator
 * @param right Right Value
 * @return ExprValue of the expression
 */
export function applyBinary(
  fs: FieldSpace,
  left: ExpressionDef,
  op: BinaryMalloyOperator,
  right: ExpressionDef
): ExprValue {
  if (isEquality(op)) {
    return equality(fs, left, op, right);
  }
  if (isComparison(op)) {
    return compare(fs, left, op, right);
  }
  if (op === '+' || op === '-') {
    return delta(fs, left, op, right);
  }
  if (op === '*') {
    return numeric(fs, left, op, right);
  }
  if (op === '/' || op === '%') {
    const num = left.getExpression(fs);
    const denom = right.getExpression(fs);
    const noGo = unsupportError(left, num, right, denom);
    if (noGo) return noGo;

    const err = errorCascade('number', num, denom);
    if (err) return err;

    if (num.type !== 'number') {
      left.logError(
        'arithmetic-operation-type-mismatch',
        'Numerator must be a number'
      );
    } else if (denom.type !== 'number') {
      right.logError(
        'arithmetic-operation-type-mismatch',
        'Denominator must be a number'
      );
    } else {
      const divmod: Expr = {
        node: op,
        kids: {left: num.value, right: denom.value},
      };
<<<<<<< HEAD
      return {
        type: 'number',
        expressionType: maxExpressionType(
          num.expressionType,
          denom.expressionType
        ),
        evalSpace: mergeEvalSpaces(num.evalSpace, denom.evalSpace),
=======
      return computedExprValue({
        dataType: 'number',
>>>>>>> e1b14885
        value: divmod,
        from: [num, denom],
      });
    }
    return errorFor('divide type mismatch');
  }
  return left.loggedErrorExpr(
    'unexpected-binary-operator',
    `Cannot use ${op} operator here`
  );
}

function errorCascade(
  type: ExpressionValueType,
  ...es: ExprValue[]
): ExprValue | undefined {
<<<<<<< HEAD
  if (es.some(e => e.type === 'error')) {
    return {
      ...TDU.make(type),
      expressionType: maxOfExpressionTypes(es.map(e => e.expressionType)),
=======
  if (es.some(e => e.dataType === 'error')) {
    return computedExprValue({
      dataType,
>>>>>>> e1b14885
      value: {node: 'error', message: 'cascading error'},
      from: es,
    });
  }
}

/**
 * Return an error if a binary operation includes unsupported types.
 */
function unsupportError(
  l: ExpressionDef,
  lhs: ExprValue,
  r: ExpressionDef,
  rhs: ExprValue
): ExprValue | undefined {
<<<<<<< HEAD
  const ret: ExprValue = {
    ...TDU.make(lhs.type),
    expressionType: maxExpressionType(lhs.expressionType, rhs.expressionType),
    value: {node: 'error', message: 'sql-native unsupported'},
    evalSpace: mergeEvalSpaces(lhs.evalSpace, rhs.evalSpace),
  };
  if (lhs.type === 'sql native') {
=======
  const ret = computedExprValue({
    dataType: lhs.dataType,
    value: {node: 'error', message: 'sql-native unsupported'},
    from: [lhs, rhs],
  });
  if (lhs.dataType === 'sql native') {
>>>>>>> e1b14885
    l.logError('sql-native-not-allowed-in-expression', {rawType: lhs.rawType});
    ret.type = rhs.type;
    return ret;
  }
  if (rhs.type === 'sql native') {
    r.logError('sql-native-not-allowed-in-expression', {rawType: rhs.rawType});
    return ret;
  }
  return undefined;
}<|MERGE_RESOLUTION|>--- conflicted
+++ resolved
@@ -26,26 +26,11 @@
   TimestampUnit,
   isDateUnit,
   isTemporalField,
-<<<<<<< HEAD
-  maxExpressionType,
-  mergeEvalSpaces,
-  maxOfExpressionTypes,
-=======
-  FieldValueType,
-  ExpressionValueType,
->>>>>>> e1b14885
   expressionIsAggregate,
-  ExpressionValueType,
   TD,
 } from '../../../model/malloy_types';
-
+import {TDU} from '../typedesc-utils';
 import {errorFor} from '../ast-utils';
-<<<<<<< HEAD
-import {TDU} from '../typedesc-utils';
-import {timeOffset, mkTimeResult} from '../time-utils';
-import {ExprValue} from './expr-value';
-=======
-import {FT} from '../fragtype-utils';
 import {
   ExprValue,
   computedErrorExprValue,
@@ -53,7 +38,6 @@
   computedTimeResult,
 } from './expr-value';
 import {timeOffset} from '../time-utils';
->>>>>>> e1b14885
 import {FieldSpace} from './field-space';
 import {isGranularResult} from './granular-result';
 import {MalloyElement} from './malloy-element';
@@ -212,55 +196,15 @@
       if (isGranularResult(lhs) && lhs.timeframe === this.timeframe) {
         resultGranularity = lhs.timeframe;
       }
-<<<<<<< HEAD
-      const evalSpace = mergeEvalSpaces(lhs.evalSpace, num.evalSpace);
-      const expressionType = maxExpressionType(
-        lhs.expressionType,
-        num.expressionType
-      );
-      if (lhs.type === 'timestamp') {
-        const value = timeOffset(
-          'timestamp',
-          lhs.value,
-          op,
-          num.value,
-          this.timeframe
-        );
-        return mkTimeResult(
-          {type: 'timestamp', expressionType, evalSpace, value},
-          resultGranularity
-        );
-      }
-      if (isDateUnit(this.timeframe)) {
-        const value = timeOffset(
-          'date',
-          lhs.value,
-          op,
-          num.value,
-          this.timeframe
-        );
-        return mkTimeResult(
-          {type: 'date', expressionType, evalSpace, value},
-          resultGranularity
-        );
-      } else {
-=======
-      if (lhs.dataType === 'date' && !isDateUnit(this.timeframe)) {
->>>>>>> e1b14885
+      if (lhs.type === 'date' && !isDateUnit(this.timeframe)) {
         return this.loggedErrorExpr(
           'invalid-timeframe-for-time-offset',
           `Cannot offset date by ${this.timeframe}`
         );
       }
       return computedTimeResult({
-        dataType: lhs.dataType,
-        value: timeOffset(
-          lhs.dataType,
-          lhs.value,
-          op,
-          num.value,
-          this.timeframe
-        ),
+        dataType: {type: lhs.type},
+        value: timeOffset(lhs.type, lhs.value, op, num.value, this.timeframe),
         timeframe: resultGranularity,
         from: [lhs, num],
       });
@@ -268,23 +212,13 @@
     return super.apply(fs, op, left);
   }
 
-<<<<<<< HEAD
-  getExpression(_fs: FieldSpace): ExprValue {
-    return {
-      type: 'duration',
-      expressionType: 'scalar',
-      value: {node: 'error', message: 'Duration is not a value'},
-      evalSpace: 'constant',
-    };
-=======
   getExpression(fs: FieldSpace): ExprValue {
     const num = this.n.getExpression(fs);
     return computedErrorExprValue({
-      dataType: 'duration',
+      dataType: {type: 'duration'},
       error: 'Duration is not a value',
       from: [num],
     });
->>>>>>> e1b14885
   }
 }
 
@@ -442,15 +376,8 @@
     }
   }
 
-<<<<<<< HEAD
-  return {
-    type: 'boolean',
-    expressionType: maxExpressionType(lhs.expressionType, rhs.expressionType),
-    evalSpace: mergeEvalSpaces(lhs.evalSpace, rhs.evalSpace),
-=======
   return computedExprValue({
-    dataType: 'boolean',
->>>>>>> e1b14885
+    dataType: {type: 'boolean'},
     value,
     from: [lhs, rhs],
   });
@@ -477,20 +404,11 @@
     kids: {left: lhs.value, right: rhs.value},
   };
 
-<<<<<<< HEAD
-  return {
-    type: 'boolean',
-    expressionType,
-    evalSpace: mergeEvalSpaces(lhs.evalSpace, rhs.evalSpace),
-    value: value,
-  };
-=======
   return computedExprValue({
-    dataType: 'boolean',
+    dataType: {type: 'boolean'},
     value,
     from: [lhs, rhs],
   });
->>>>>>> e1b14885
 }
 
 function numeric(
@@ -508,16 +426,7 @@
   const noGo = unsupportError(left, lhs, right, rhs);
   if (noGo) return noGo;
 
-<<<<<<< HEAD
-  const expressionType = maxExpressionType(
-    lhs.expressionType,
-    rhs.expressionType
-  );
-
   if (lhs.type !== 'number') {
-=======
-  if (lhs.dataType !== 'number') {
->>>>>>> e1b14885
     left.logError(
       'arithmetic-operation-type-mismatch',
       `The '${op}' operator requires a number, not a '${lhs.type}'`
@@ -528,14 +437,8 @@
       `The '${op}' operator requires a number, not a '${rhs.type}'`
     );
   } else {
-<<<<<<< HEAD
-    return {
-      type: 'number',
-      expressionType,
-=======
     return computedExprValue({
-      dataType: 'number',
->>>>>>> e1b14885
+      dataType: {type: 'number'},
       value: {node: op, kids: {left: lhs.value, right: rhs.value}},
       from: [lhs, rhs],
     });
@@ -633,18 +536,8 @@
         node: op,
         kids: {left: num.value, right: denom.value},
       };
-<<<<<<< HEAD
-      return {
-        type: 'number',
-        expressionType: maxExpressionType(
-          num.expressionType,
-          denom.expressionType
-        ),
-        evalSpace: mergeEvalSpaces(num.evalSpace, denom.evalSpace),
-=======
       return computedExprValue({
-        dataType: 'number',
->>>>>>> e1b14885
+        dataType: {type: 'number'},
         value: divmod,
         from: [num, denom],
       });
@@ -658,19 +551,12 @@
 }
 
 function errorCascade(
-  type: ExpressionValueType,
+  type: 'boolean' | 'number' | 'date' | 'timestamp' | 'error',
   ...es: ExprValue[]
 ): ExprValue | undefined {
-<<<<<<< HEAD
   if (es.some(e => e.type === 'error')) {
-    return {
-      ...TDU.make(type),
-      expressionType: maxOfExpressionTypes(es.map(e => e.expressionType)),
-=======
-  if (es.some(e => e.dataType === 'error')) {
     return computedExprValue({
-      dataType,
->>>>>>> e1b14885
+      dataType: {type},
       value: {node: 'error', message: 'cascading error'},
       from: es,
     });
@@ -686,22 +572,12 @@
   r: ExpressionDef,
   rhs: ExprValue
 ): ExprValue | undefined {
-<<<<<<< HEAD
-  const ret: ExprValue = {
-    ...TDU.make(lhs.type),
-    expressionType: maxExpressionType(lhs.expressionType, rhs.expressionType),
-    value: {node: 'error', message: 'sql-native unsupported'},
-    evalSpace: mergeEvalSpaces(lhs.evalSpace, rhs.evalSpace),
-  };
-  if (lhs.type === 'sql native') {
-=======
   const ret = computedExprValue({
-    dataType: lhs.dataType,
+    dataType: lhs,
     value: {node: 'error', message: 'sql-native unsupported'},
     from: [lhs, rhs],
   });
-  if (lhs.dataType === 'sql native') {
->>>>>>> e1b14885
+  if (lhs.type === 'sql native') {
     l.logError('sql-native-not-allowed-in-expression', {rawType: lhs.rawType});
     ret.type = rhs.type;
     return ret;
