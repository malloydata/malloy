--- conflicted
+++ resolved
@@ -40,11 +40,8 @@
   RecordFunctionReturnTypeDef,
   RecordTypeDef,
   FieldUsage,
-<<<<<<< HEAD
   FunctionOrderBy as ModelFunctionOrderBy,
   AggregateUngrouping,
-=======
->>>>>>> 9e79b2c0
 } from '../../../model/malloy_types';
 import {
   expressionIsAggregate,
@@ -482,15 +479,12 @@
       expressionType,
       value: funcCall,
       evalSpace,
-<<<<<<< HEAD
-      fieldUsage,
-      ungroupings,
-=======
       fieldUsage: mergeFieldUsage(
         ...argExprs.map(e => e.fieldUsage),
+        orderByUsage,
         sqlFunctionFieldUsage
       ),
->>>>>>> 9e79b2c0
+      ungroupings,
     };
   }
 }
