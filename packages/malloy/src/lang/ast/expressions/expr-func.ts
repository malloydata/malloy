/*
 * Copyright 2023 Google LLC
 *
 * Permission is hereby granted, free of charge, to any person obtaining
 * a copy of this software and associated documentation files
 * (the "Software"), to deal in the Software without restriction,
 * including without limitation the rights to use, copy, modify, merge,
 * publish, distribute, sublicense, and/or sell copies of the Software,
 * and to permit persons to whom the Software is furnished to do so,
 * subject to the following conditions:
 *
 * The above copyright notice and this permission notice shall be
 * included in all copies or substantial portions of the Software.
 *
 * THE SOFTWARE IS PROVIDED "AS IS", WITHOUT WARRANTY OF ANY KIND,
 * EXPRESS OR IMPLIED, INCLUDING BUT NOT LIMITED TO THE WARRANTIES OF
 * MERCHANTABILITY, FITNESS FOR A PARTICULAR PURPOSE AND NONINFRINGEMENT.
 * IN NO EVENT SHALL THE AUTHORS OR COPYRIGHT HOLDERS BE LIABLE FOR ANY
 * CLAIM, DAMAGES OR OTHER LIABILITY, WHETHER IN AN ACTION OF CONTRACT,
 * TORT OR OTHERWISE, ARISING FROM, OUT OF OR IN CONNECTION WITH THE
 * SOFTWARE OR THE USE OR OTHER DEALINGS IN THE SOFTWARE.
 */

import {
  EvalSpace,
  Expr,
  expressionIsAggregate,
  expressionIsAnalytic,
  expressionIsScalar,
  ExpressionType,
  FieldValueType,
  FunctionCallFragment,
  FunctionDef,
  FunctionDialectOverloadDef,
  FunctionOverloadDef,
  FunctionParameterDef,
  isAtomicFieldType,
  isExpressionTypeLEQ,
  maxExpressionType,
  maxOfExpressionTypes,
  mergeEvalSpaces,
} from '../../../model/malloy_types';
import {errorFor} from '../ast-utils';
import {StructSpaceFieldBase} from '../field-space/struct-space-field-base';

import {FieldReference} from '../query-items/field-references';
import {FunctionOrdering} from './function-ordering';
import {Limit} from '../query-properties/limit';
import {PartitionBy} from './partition_by';
import {ExprValue} from '../types/expr-value';
import {ExpressionDef} from '../types/expression-def';
import {FieldSpace} from '../types/field-space';
import {compressExpr} from './utils';

export class ExprFunc extends ExpressionDef {
  elementType = 'function call()';
  constructor(
    readonly name: string,
    readonly args: ExpressionDef[],
    readonly isRaw: boolean,
    readonly rawType: FieldValueType | undefined,
    readonly rawExprType: ExpressionType | undefined,
    readonly source?: FieldReference
  ) {
    super({args: args});
    this.has({source: source});
  }

  canSupportPartitionBy() {
    return true;
  }

  canSupportOrderBy() {
    return true;
  }

  canSupportLimit() {
    return true;
  }

  getExpression(fs: FieldSpace) {
    return this.getPropsExpression(fs);
  }

  getPropsExpression(
    fs: FieldSpace,
    props?: {
      partitionBys?: PartitionBy[];
      orderBys?: FunctionOrdering[];
      limit?: Limit;
    }
  ): ExprValue {
    const argExprsWithoutImplicit = this.args.map(arg => arg.getExpression(fs));
    const dialect = fs.dialectObj()?.name;
    const isKnownFunction = !this.isRaw;

    let func: FunctionDef | undefined = undefined;
    if (isKnownFunction) {
      func = this.getFunction();
      if (func === undefined) {
        return errorFor('called non function');
      }
    }

    const functionName = func ? func.name : this.name;

    let implicitExpr: ExprValue | undefined = undefined;
    let structPath: string[] | undefined = undefined;
    if (this.source) {
      const result = this.getImplicitArgument(fs);
      if (result === undefined) {
        return errorFor('invalid implicit argument');
      }
      implicitExpr = result?.implicitExpr;
      structPath = result?.structPath;
    }

    // Construct the full args list including the implicit arg.
    const argExprs = [
      ...(implicitExpr ? [implicitExpr] : []),
      ...argExprsWithoutImplicit,
    ];

    const overload = func
      ? this.getOverload(func, argExprs, implicitExpr !== undefined)
      : this.getUnknownOverload(fs, argExprs);
    if (overload === undefined) {
      return errorFor('no matching overload');
    }

    const returnType = overload.returnType;
    const expressionType = maxOfExpressionTypes([
      returnType.expressionType,
      ...argExprs.map(e => e.expressionType),
    ]);

    if (
      !expressionIsAggregate(overload.returnType.expressionType) &&
      this.source !== undefined
    ) {
      this.log(
        `Cannot call function ${this.name}(${argExprs
          .map(e => e.dataType)
          .join(', ')}) with source`
      );
      return errorFor('cannot call with source');
    }
    const frag: FunctionCallFragment = {
      type: 'function_call',
      overload,
      name: this.name,
      args: argExprs.map(x => x.value),
      structPath,
      isKnownFunction: true,
    };
    let funcCall: Expr = [frag];
    const dialectOverload = dialect ? overload.dialect[dialect] : undefined;
    // TODO add in an error if you use an asymmetric function in BQ
    // and the function uses joins
    // TODO add in an error if you use an illegal join pattern
    if (dialectOverload === undefined) {
      this.log(`Function ${this.name} is not defined in dialect ${dialect}`);
    } else {
<<<<<<< HEAD
      attachOrderBy(
        fs,
        frag,
        props?.orderBys,
        this.name,
        dialectOverload,
        overload.returnType.expressionType
      );
      attachLimit(frag, props?.limit, this.name, dialectOverload);
=======
      if (props?.orderBys && props.orderBys.length > 0) {
        const isAnalytic = expressionIsAnalytic(
          overload.returnType.expressionType
        );
        if (!isAnalytic) {
          if (!this.inExperiment('aggregate_order_by', true)) {
            props.orderBys[0].log(
              'Enable experiment `aggregate_order_by` to use `order_by` with an aggregate function'
            );
          }
        }
        if (dialectOverload.supportsOrderBy || isAnalytic) {
          const allowExpression =
            dialectOverload.supportsOrderBy !== 'only_default';
          const allObs = props.orderBys.flatMap(orderBy =>
            isAnalytic
              ? orderBy.getAnalyticOrderBy(fs)
              : orderBy.getAggregateOrderBy(fs, allowExpression)
          );
          frag.orderBy = allObs;
        } else {
          props.orderBys[0].log(
            `Function \`${this.name}\` does not support \`order_by\``
          );
        }
      }
      if (props?.limit !== undefined) {
        if (dialectOverload.supportsLimit) {
          frag.limit = props.limit.limit;
        } else {
          this.log(`Function ${this.name} does not support limit`);
        }
      }
    }
    if (props?.partitionBys && props.partitionBys.length > 0) {
      const partitionByFields: string[] = [];
      for (const partitionBy of props.partitionBys) {
        for (const partitionField of partitionBy.partitionFields) {
          const e = partitionField.getField(fs);
          if (e.found === undefined) {
            partitionField.log(`${partitionField.refString} is not defined`);
          } else if (expressionIsScalar(e.found.typeDesc().expressionType)) {
            partitionByFields.push(partitionField.nameString);
          } else {
            partitionField.log('Partition expression must be scalar');
          }
        }
      }
      frag.partitionBy = partitionByFields;
>>>>>>> 3fc903a6
    }
    attachPartitionBy(fs, frag, props?.partitionBys);

    if (isSQLFunction(functionName)) {
      const compiled = this.manuallyCompileSQLFunction(functionName, argExprs);
      if (compiled === undefined) {
        return errorFor('invalid SQL function call');
      }
      funcCall = compiled;
    }

    if (returnType.dataType === 'any') {
      this.log(
        `Invalid return type ${returnType.dataType} for function '${this.name}'`
      );
      return errorFor('invalid return type');
    }
    const maxEvalSpace = mergeEvalSpaces(...argExprs.map(e => e.evalSpace));
    // If the merged eval space of all args is constant, the result is constant.
    // If the expression is scalar, then the eval space is that merged eval space.
    // If the expression is aggregate, then then eval space is always 'output'.
    // If the expression is analytic, the eval space doesn't really matter.. It's really
    // 'super_output' but that's not useful to us, so it's just 'output'.
    const evalSpace =
      maxEvalSpace === 'constant'
        ? 'constant'
        : expressionIsScalar(expressionType)
        ? maxEvalSpace
        : 'output';
    return {
      dataType: returnType.dataType,
      expressionType,
      value: compressExpr(funcCall),
      evalSpace,
    };
  }

  private manuallyCompileSQLFunction(
    functionName: string,
    args: ExprValue[]
  ): Expr | undefined {
    if (!this.inExperiment('sql_functions', true)) {
      this.log(
        `Cannot use sql_function \`${functionName}\`; use \`sql_functions\` experiment to enable this behavior`
      );
      return undefined;
    }

    const str = args[0].value;
    if (
      str.length !== 1 ||
      typeof str[0] === 'string' ||
      str[0].type !== 'dialect' ||
      str[0].function !== 'stringLiteral'
    ) {
      this.log(`Invalid string literal for \`${functionName}\``);
    } else {
      const literal = str[0].literal;
      const parts = parseSQLInterpolation(literal);
      const unsupportedInterpolations = parts
        .filter(
          part => part.type === 'interpolation' && part.name.includes('.')
        )
        .map(unsupportedPart =>
          unsupportedPart.type === 'interpolation'
            ? `\${${unsupportedPart.name}}`
            : `\${${unsupportedPart.value}}`
        );

      if (unsupportedInterpolations.length > 0) {
        const unsupportedInterpolationMsg =
          unsupportedInterpolations.length === 1
            ? `'.' paths are not yet supported in sql interpolations, found ${unsupportedInterpolations.at(
                0
              )}`
            : `'.' paths are not yet supported in sql interpolations, found [${unsupportedInterpolations.join(
                ', '
              )}]`;
        this.log(
          `${unsupportedInterpolationMsg}. See LookML \${...} documentation at https://cloud.google.com/looker/docs/reference/param-field-sql#sql_for_dimensions`
        );
        return undefined;
      }

      return [
        {
          type: 'sql-string',
          e: parts.map(part =>
            part.type === 'string'
              ? part.value
              : part.name === 'TABLE'
              ? {type: 'source-reference'}
              : {type: 'field', path: [part.name]}
          ),
        },
      ];
    }
  }

  private getUnknownOverload(fs: FieldSpace, args: ExprValue[]) {
    const dialect = fs.dialectObj()?.name;
    const functionExpressionType = this.rawExprType ?? 'scalar';
    let expressionType: ExpressionType = functionExpressionType;
    let collectType: FieldValueType | undefined;
    for (const expr of args) {
      expressionType = maxExpressionType(expressionType, expr.expressionType);
      collectType ??= expr.dataType;
    }
    const dataType = this.rawType ?? collectType ?? 'number';
    const overload: FunctionOverloadDef = {
      returnType: {
        dataType,
        expressionType: functionExpressionType,
        evalSpace: 'input',
      },
      needsWindowOrderBy: true,
      isSymmetric: false,
      params: [
        {
          name: 'args',
          isVariadic: true,
          allowedTypes: [],
        },
      ],
      dialect: {
        [dialect ?? 'unknown_dialect']: {
          e: [
            `${this.name}(`,
            {type: 'spread', e: [{type: 'function_parameter', name: 'args'}]},
            ')',
          ],
          supportsOrderBy: false,
          defaultOrderByArgIndex: 0,
          supportsLimit: false,
        },
      },
    };
    return overload;
  }

  private getOverload(
    func: FunctionDef,
    args: ExprValue[],
    hasImplicitArg: boolean
  ) {
    const result = findOverload(func, args);
    if (result === undefined) {
      this.log(
        `No matching overload for function ${this.name}(${args
          .map(e => e.dataType)
          .join(', ')})`
      );
      return undefined;
    }
    const {overload, expressionTypeErrors, evalSpaceErrors, nullabilityErrors} =
      result;
    // Report errors for expression type mismatch
    for (const error of expressionTypeErrors) {
      const adjustedIndex = error.argIndex - (hasImplicitArg ? 1 : 0);
      const allowed = expressionIsScalar(error.maxExpressionType)
        ? 'scalar'
        : 'scalar or aggregate';
      const arg = this.args[adjustedIndex];
      arg.log(
        `Parameter ${error.argIndex + 1} ('${error.param.name}') of ${
          this.name
        } must be ${allowed}, but received ${error.actualExpressionType}`
      );
    }
    // Report errors for eval space mismatch
    for (const error of evalSpaceErrors) {
      const adjustedIndex = error.argIndex - (hasImplicitArg ? 1 : 0);
      const allowed =
        error.maxEvalSpace === 'literal'
          ? 'literal'
          : error.maxEvalSpace === 'constant'
          ? 'literal or constant'
          : 'literal, constant or output';
      const arg = this.args[adjustedIndex];
      arg.log(
        `Parameter ${error.argIndex + 1} ('${error.param.name}') of ${
          this.name
        } must be ${allowed}, but received ${error.actualEvalSpace}`
      );
    }
    // Report nullability errors
    for (const error of nullabilityErrors) {
      const adjustedIndex = error.argIndex - (hasImplicitArg ? 1 : 0);
      const arg = this.args[adjustedIndex];
      arg.log(
        `Parameter ${error.argIndex + 1} ('${error.param.name}') of ${
          this.name
        } must not be a literal null`
      );
    }
    return overload;
  }

  // Find the 'implicit argument' for aggregate functions called like `some_join.some_field.agg(...args)`
  // where the full arg list is `(some_field, ...args)`.
  private getImplicitArgument(
    fs: FieldSpace
  ): {implicitExpr?: ExprValue; structPath: string[]} | undefined {
    if (this.source) {
      const sourceFoot = this.source.getField(fs).found;
      if (sourceFoot) {
        const footType = sourceFoot.typeDesc();
        if (isAtomicFieldType(footType.dataType)) {
          return {
            implicitExpr: {
              dataType: footType.dataType,
              expressionType: footType.expressionType,
              value: [{type: 'field', path: this.source.path}],
              evalSpace: footType.evalSpace,
            },
            structPath: this.source.path.slice(0, -1),
          };
        } else {
          if (!(sourceFoot instanceof StructSpaceFieldBase)) {
            this.log(`Aggregate source cannot be a ${footType.dataType}`);
            return undefined;
          }
          return {structPath: this.source.path};
        }
      } else {
        this.log(`Reference to undefined value ${this.source.refString}`);
      }
    }
  }

  private getFunction() {
    const func = this.modelEntry(this.name.toLowerCase())?.entry;
    if (func === undefined) {
      this.log(
        `Unknown function '${this.name}'. Use '${this.name}!(...)' to call a SQL function directly.`
      );
      return undefined;
    } else if (func.type !== 'function') {
      this.log(`Cannot call '${this.name}', which is of type ${func.type}`);
      return undefined;
    }
    if (func.name !== this.name) {
      this.log(
        `Case insensitivity for function names is deprecated, use '${func.name}' instead`,
        'warn'
      );
    }
    return func;
  }
}

function attachOrderBy(
  fs: FieldSpace,
  frag: FunctionCallFragment,
  orderBys: FunctionOrdering[] | undefined,
  functionName: string,
  dialectOverload: FunctionDialectOverloadDef | undefined,
  functionExpressionType: ExpressionType
) {
  if (orderBys && orderBys.length > 0) {
    const isAnalytic = expressionIsAnalytic(functionExpressionType);
    if (dialectOverload?.supportsOrderBy || isAnalytic) {
      const allowExpression =
        dialectOverload?.supportsOrderBy !== 'only_default';
      const allObs = orderBys.flatMap(orderBy =>
        isAnalytic
          ? orderBy.getAnalyticOrderBy(fs)
          : orderBy.getAggregateOrderBy(fs, allowExpression)
      );
      frag.orderBy = allObs;
    } else if (!dialectOverload) {
      orderBys[0].log('Unknown functions do not support `order_by`');
    } else {
      orderBys[0].log(`Function ${functionName} does not support order_by`);
    }
  }
}

function attachLimit(
  frag: FunctionCallFragment,
  limit: Limit | undefined,
  functionName: string,
  dialectOverload: FunctionDialectOverloadDef | undefined
) {
  if (limit !== undefined) {
    if (dialectOverload?.supportsLimit) {
      frag.limit = limit.limit;
    } else if (dialectOverload) {
      limit.log(`Function ${functionName} does not support \`limit\``);
    } else {
      limit.log('Unknown functions do not support `limit`');
    }
  }
}

function attachPartitionBy(
  fs: FieldSpace,
  frag: FunctionCallFragment,
  partitionBys: PartitionBy[] | undefined
) {
  if (partitionBys && partitionBys.length > 0) {
    const partitionByFields: string[] = [];
    for (const partitionBy of partitionBys) {
      for (const partitionField of partitionBy.partitionFields) {
        const e = partitionField.getField(fs);
        if (e.found === undefined) {
          partitionField.log(`${partitionField.refString} is not defined`);
        } else if (expressionIsScalar(e.found.typeDesc().expressionType)) {
          partitionByFields.push(partitionField.nameString);
        } else {
          partitionField.log('Partition expression must be scalar');
        }
      }
    }
    frag.partitionBy = partitionByFields;
  }
}

function isSQLFunction(functionName: string) {
  return [
    'sql_number',
    'sql_string',
    'sql_date',
    'sql_timestamp',
    'sql_boolean',
  ].includes(functionName);
}

type ExpressionTypeError = {
  argIndex: number;
  actualExpressionType: ExpressionType;
  maxExpressionType: ExpressionType;
  param: FunctionParameterDef;
};

type EvalSpaceError = {
  argIndex: number;
  param: FunctionParameterDef;
  actualEvalSpace: EvalSpace;
  maxEvalSpace: EvalSpace;
};

type NullabilityError = {
  argIndex: number;
  param: FunctionParameterDef;
};

function findOverload(
  func: FunctionDef,
  args: ExprValue[]
):
  | {
      overload: FunctionOverloadDef;
      expressionTypeErrors: ExpressionTypeError[];
      evalSpaceErrors: EvalSpaceError[];
      nullabilityErrors: NullabilityError[];
    }
  | undefined {
  for (const overload of func.overloads) {
    let paramIndex = 0;
    let ok = true;
    let matchedVariadic = false;
    const expressionTypeErrors: ExpressionTypeError[] = [];
    const evalSpaceErrors: EvalSpaceError[] = [];
    const nullabilityErrors: NullabilityError[] = [];
    for (let argIndex = 0; argIndex < args.length; argIndex++) {
      const arg = args[argIndex];
      const param = overload.params[paramIndex];
      if (param === undefined) {
        ok = false;
        break;
      }
      const argOk = param.allowedTypes.some(paramT => {
        // Check whether types match (allowing for nullability errors, expression type errors,
        // eval space errors, and unknown types due to prior errors in args)
        const dataTypeMatch =
          paramT.dataType === arg.dataType ||
          paramT.dataType === 'any' ||
          // TODO We should consider whether `nulls` should always be allowed. It probably
          // does not make sense to limit function calls to not allow nulls, since have
          // so little control over nullability.
          arg.dataType === 'null' ||
          arg.dataType === 'error';
        // Check expression type errors
        if (paramT.expressionType) {
          const expressionTypeMatch = isExpressionTypeLEQ(
            arg.expressionType,
            paramT.expressionType
          );
          if (!expressionTypeMatch) {
            expressionTypeErrors.push({
              argIndex,
              maxExpressionType: paramT.expressionType,
              actualExpressionType: arg.expressionType,
              param,
            });
          }
        }
        // Check eval space errors
        if (
          // Error if literal is required but arg is not literal
          (paramT.evalSpace === 'literal' && arg.evalSpace !== 'literal') ||
          // Error if constant is required but arg is input/output
          (paramT.evalSpace === 'constant' &&
            (arg.evalSpace === 'input' || arg.evalSpace === 'output')) ||
          // Error if output is required but arg is input
          (paramT.evalSpace === 'output' && arg.evalSpace === 'input')
        ) {
          evalSpaceErrors.push({
            argIndex,
            param,
            maxEvalSpace: paramT.evalSpace,
            actualEvalSpace: arg.evalSpace,
          });
        }
        // Check nullability errors. For now we only require that literal arguments must be
        // non-null, but in the future we may allow parameters to say whether they can accept literal
        // nulls.
        if (paramT.evalSpace === 'literal' && arg.dataType === 'null') {
          nullabilityErrors.push({
            argIndex,
            param,
          });
        }
        return dataTypeMatch;
      });
      if (!argOk) {
        ok = false;
        break;
      }
      if (param.isVariadic) {
        if (argIndex === args.length - 1) {
          matchedVariadic = true;
        }
      } else {
        paramIndex++;
      }
    }
    if (
      !matchedVariadic &&
      (paramIndex !== args.length || paramIndex !== overload.params.length)
    ) {
      continue;
    }
    if (ok) {
      return {
        overload,
        expressionTypeErrors,
        evalSpaceErrors,
        nullabilityErrors,
      };
    }
  }
}

type InterpolationPart =
  | {type: 'string'; value: string}
  | {type: 'interpolation'; name: string};

function parseSQLInterpolation(template: string): InterpolationPart[] {
  const parts: InterpolationPart[] = [];
  let remaining = template;
  while (remaining.length) {
    const nextInterp = remaining.indexOf('${');
    if (nextInterp === -1) {
      parts.push({type: 'string', value: remaining});
      break;
    } else {
      const interpEnd = remaining.slice(nextInterp).indexOf('}');
      if (interpEnd === -1) {
        parts.push({type: 'string', value: remaining});
        break;
      }
      if (nextInterp > 0) {
        parts.push({type: 'string', value: remaining.slice(0, nextInterp)});
      }
      parts.push({
        type: 'interpolation',
        name: remaining.slice(nextInterp + 2, interpEnd + nextInterp),
      });
      remaining = remaining.slice(interpEnd + nextInterp + 1);
    }
  }
  return parts;
}<|MERGE_RESOLUTION|>--- conflicted
+++ resolved
@@ -161,7 +161,6 @@
     if (dialectOverload === undefined) {
       this.log(`Function ${this.name} is not defined in dialect ${dialect}`);
     } else {
-<<<<<<< HEAD
       attachOrderBy(
         fs,
         frag,
@@ -171,57 +170,6 @@
         overload.returnType.expressionType
       );
       attachLimit(frag, props?.limit, this.name, dialectOverload);
-=======
-      if (props?.orderBys && props.orderBys.length > 0) {
-        const isAnalytic = expressionIsAnalytic(
-          overload.returnType.expressionType
-        );
-        if (!isAnalytic) {
-          if (!this.inExperiment('aggregate_order_by', true)) {
-            props.orderBys[0].log(
-              'Enable experiment `aggregate_order_by` to use `order_by` with an aggregate function'
-            );
-          }
-        }
-        if (dialectOverload.supportsOrderBy || isAnalytic) {
-          const allowExpression =
-            dialectOverload.supportsOrderBy !== 'only_default';
-          const allObs = props.orderBys.flatMap(orderBy =>
-            isAnalytic
-              ? orderBy.getAnalyticOrderBy(fs)
-              : orderBy.getAggregateOrderBy(fs, allowExpression)
-          );
-          frag.orderBy = allObs;
-        } else {
-          props.orderBys[0].log(
-            `Function \`${this.name}\` does not support \`order_by\``
-          );
-        }
-      }
-      if (props?.limit !== undefined) {
-        if (dialectOverload.supportsLimit) {
-          frag.limit = props.limit.limit;
-        } else {
-          this.log(`Function ${this.name} does not support limit`);
-        }
-      }
-    }
-    if (props?.partitionBys && props.partitionBys.length > 0) {
-      const partitionByFields: string[] = [];
-      for (const partitionBy of props.partitionBys) {
-        for (const partitionField of partitionBy.partitionFields) {
-          const e = partitionField.getField(fs);
-          if (e.found === undefined) {
-            partitionField.log(`${partitionField.refString} is not defined`);
-          } else if (expressionIsScalar(e.found.typeDesc().expressionType)) {
-            partitionByFields.push(partitionField.nameString);
-          } else {
-            partitionField.log('Partition expression must be scalar');
-          }
-        }
-      }
-      frag.partitionBy = partitionByFields;
->>>>>>> 3fc903a6
     }
     attachPartitionBy(fs, frag, props?.partitionBys);
 
@@ -483,6 +431,13 @@
 ) {
   if (orderBys && orderBys.length > 0) {
     const isAnalytic = expressionIsAnalytic(functionExpressionType);
+    if (!isAnalytic) {
+      if (!orderBys[0].inExperiment('aggregate_order_by', true)) {
+        orderBys[0].log(
+          'Enable experiment `aggregate_order_by` to use `order_by` with an aggregate function'
+        );
+      }
+    }
     if (dialectOverload?.supportsOrderBy || isAnalytic) {
       const allowExpression =
         dialectOverload?.supportsOrderBy !== 'only_default';
