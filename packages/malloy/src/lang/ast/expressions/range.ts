--- conflicted
+++ resolved
@@ -49,18 +49,8 @@
         const op3 = op === '=' ? '<' : '>=';
         const fromValue = this.first.apply(fs, op1, expr);
         const toValue = this.last.apply(fs, op3, expr);
-<<<<<<< HEAD
-        return {
-          type: 'boolean',
-          expressionType: maxExpressionType(
-            fromValue.expressionType,
-            toValue.expressionType
-          ),
-          evalSpace: mergeEvalSpaces(fromValue.evalSpace, toValue.evalSpace),
-=======
         return computedExprValue({
-          dataType: 'boolean',
->>>>>>> e1b14885
+          dataType: {type: 'boolean'},
           value: {
             node: op2,
             kids: {left: fromValue.value, right: toValue.value},
