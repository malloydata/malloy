--- conflicted
+++ resolved
@@ -23,12 +23,7 @@
 
 import {ExpressionDef} from '../types/expression-def';
 import {FieldSpace} from '../types/field-space';
-<<<<<<< HEAD
-import {ExprValue} from '../types/expr-value';
-import {TDU} from '../typedesc-utils';
-=======
 import {ExprValue, literalExprValue} from '../types/expr-value';
->>>>>>> e1b14885
 
 export class ExprString extends ExpressionDef {
   elementType = 'string literal';
@@ -39,13 +34,8 @@
   }
 
   getExpression(_fs: FieldSpace): ExprValue {
-<<<<<<< HEAD
-    return {
-      ...TDU.stringT,
-=======
     return literalExprValue({
-      dataType: 'string',
->>>>>>> e1b14885
+      dataType: {type: 'string'},
       value: {node: 'stringLiteral', literal: this.value},
     });
   }
