/*
 * Copyright 2023 Google LLC
 *
 * Permission is hereby granted, free of charge, to any person obtaining
 * a copy of this software and associated documentation files
 * (the "Software"), to deal in the Software without restriction,
 * including without limitation the rights to use, copy, modify, merge,
 * publish, distribute, sublicense, and/or sell copies of the Software,
 * and to permit persons to whom the Software is furnished to do so,
 * subject to the following conditions:
 *
 * The above copyright notice and this permission notice shall be
 * included in all copies or substantial portions of the Software.
 *
 * THE SOFTWARE IS PROVIDED "AS IS", WITHOUT WARRANTY OF ANY KIND,
 * EXPRESS OR IMPLIED, INCLUDING BUT NOT LIMITED TO THE WARRANTIES OF
 * MERCHANTABILITY, FITNESS FOR A PARTICULAR PURPOSE AND NONINFRINGEMENT.
 * IN NO EVENT SHALL THE AUTHORS OR COPYRIGHT HOLDERS BE LIABLE FOR ANY
 * CLAIM, DAMAGES OR OTHER LIABILITY, WHETHER IN AN ACTION OF CONTRACT,
 * TORT OR OTHERWISE, ARISING FROM, OUT OF OR IN CONNECTION WITH THE
 * SOFTWARE OR THE USE OR OTHER DEALINGS IN THE SOFTWARE.
 */

import {ExprValue, literalExprValue} from '../types/expr-value';
import {ExpressionDef} from '../types/expression-def';

export class ExprNULL extends ExpressionDef {
  elementType = 'NULL';
  getExpression(): ExprValue {
<<<<<<< HEAD
    return {
      type: 'null',
=======
    return literalExprValue({
      dataType: 'null',
>>>>>>> e1b14885
      value: {node: 'null'},
    });
  }
}<|MERGE_RESOLUTION|>--- conflicted
+++ resolved
@@ -27,13 +27,8 @@
 export class ExprNULL extends ExpressionDef {
   elementType = 'NULL';
   getExpression(): ExprValue {
-<<<<<<< HEAD
-    return {
-      type: 'null',
-=======
     return literalExprValue({
-      dataType: 'null',
->>>>>>> e1b14885
+      dataType: {type: 'null'},
       value: {node: 'null'},
     });
   }
