--- conflicted
+++ resolved
@@ -28,8 +28,6 @@
   TimestampUnit,
   isTemporalField,
   TimeLiteralNode,
-  TemporalTypeDef,
-  isDateUnit,
 } from '../../../model/malloy_types';
 
 import {ExprValue, literalTimeResult} from '../types/expr-value';
@@ -106,29 +104,12 @@
   }
 
   protected makeValue(val: string, dataType: TemporalFieldType): TimeResult {
-<<<<<<< HEAD
-    const timeFrag = this.makeLiteral(val, dataType);
-    const expressionType = 'scalar';
-    const value = timeFrag;
-    if (this.units) {
-      const ret: TemporalTypeDef = {
-        type: dataType,
-      };
-      if (dataType === 'timestamp' || isDateUnit(this.units)) {
-        ret.timeframe = this.units;
-      }
-      return {
-        ...ret,
-        expressionType,
-        value,
-        evalSpace: 'literal',
-      };
-    }
-    return {type: dataType, expressionType, value, evalSpace: 'literal'};
-=======
     const value = this.makeLiteral(val, dataType);
-    return literalTimeResult({value, dataType, timeframe: this.units});
->>>>>>> e1b14885
+    return literalTimeResult({
+      value,
+      dataType: {type: dataType},
+      timeframe: this.units,
+    });
   }
 
   getExpression(_fs: FieldSpace): ExprValue {
