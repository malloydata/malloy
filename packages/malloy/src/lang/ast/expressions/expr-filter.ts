/*
 * Copyright 2023 Google LLC
 *
 * Permission is hereby granted, free of charge, to any person obtaining
 * a copy of this software and associated documentation files
 * (the "Software"), to deal in the Software without restriction,
 * including without limitation the rights to use, copy, modify, merge,
 * publish, distribute, sublicense, and/or sell copies of the Software,
 * and to permit persons to whom the Software is furnished to do so,
 * subject to the following conditions:
 *
 * The above copyright notice and this permission notice shall be
 * included in all copies or substantial portions of the Software.
 *
 * THE SOFTWARE IS PROVIDED "AS IS", WITHOUT WARRANTY OF ANY KIND,
 * EXPRESS OR IMPLIED, INCLUDING BUT NOT LIMITED TO THE WARRANTIES OF
 * MERCHANTABILITY, FITNESS FOR A PARTICULAR PURPOSE AND NONINFRINGEMENT.
 * IN NO EVENT SHALL THE AUTHORS OR COPYRIGHT HOLDERS BE LIABLE FOR ANY
 * CLAIM, DAMAGES OR OTHER LIABILITY, WHETHER IN AN ACTION OF CONTRACT,
 * TORT OR OTHERWISE, ARISING FROM, OUT OF OR IN CONNECTION WITH THE
 * SOFTWARE OR THE USE OR OTHER DEALINGS IN THE SOFTWARE.
 */

import {
  expressionIsCalculation,
  expressionIsScalar,
} from '../../../model/malloy_types';

import {errorFor} from '../ast-utils';
import {FT} from '../fragtype-utils';
import {Filter} from '../query-properties/filters';
import {ExprValue} from '../types/expr-value';
import {ExpressionDef} from '../types/expression-def';
import {FieldSpace} from '../types/field-space';

export class ExprFilter extends ExpressionDef {
  elementType = 'filtered expression';
  legalChildTypes = FT.anyAtomicT;
  constructor(readonly expr: ExpressionDef, readonly filter: Filter) {
    super({expr: expr, filter: filter});
  }

  getExpression(fs: FieldSpace): ExprValue {
    const testList = this.filter.getFilterList(fs);
    const resultExpr = this.expr.getExpression(fs);
<<<<<<< HEAD
    for (const cond of testList) {
      if (expressionIsCalculation(cond.expressionType)) {
        this.filter.log(
          'Cannot filter a field with an aggregate or analytical computation'
        );
        return errorFor('no filter on aggregate');
      }
    }
    if (expressionIsScalar(resultExpr.expressionType)) {
      // TODO could log a warning, but I have a problem with the
      // idea of warnings, so for now ...
=======
    if (resultExpr.expressionType === 'scalar') {
      this.expr.log('Filtered expression requires an aggregate computation');
      return resultExpr;
    }
    if (testList.find(cond => expressionIsCalculation(cond.expressionType))) {
      this.filter.log(
        'Cannot filter an expresion with an aggregate or analytical computation'
      );
>>>>>>> eeec761d
      return resultExpr;
    }
    if (this.typeCheck(this.expr, {...resultExpr, expressionType: 'scalar'})) {
      return {
        ...resultExpr,
        value: [
          {
            type: 'filterExpression',
            e: resultExpr.value,
            filterList: testList,
          },
        ],
      };
    }
    this.expr.log(`Cannot filter '${resultExpr.dataType}' data`);
    return errorFor('cannot filter type');
  }
}<|MERGE_RESOLUTION|>--- conflicted
+++ resolved
@@ -43,20 +43,7 @@
   getExpression(fs: FieldSpace): ExprValue {
     const testList = this.filter.getFilterList(fs);
     const resultExpr = this.expr.getExpression(fs);
-<<<<<<< HEAD
-    for (const cond of testList) {
-      if (expressionIsCalculation(cond.expressionType)) {
-        this.filter.log(
-          'Cannot filter a field with an aggregate or analytical computation'
-        );
-        return errorFor('no filter on aggregate');
-      }
-    }
     if (expressionIsScalar(resultExpr.expressionType)) {
-      // TODO could log a warning, but I have a problem with the
-      // idea of warnings, so for now ...
-=======
-    if (resultExpr.expressionType === 'scalar') {
       this.expr.log('Filtered expression requires an aggregate computation');
       return resultExpr;
     }
@@ -64,7 +51,6 @@
       this.filter.log(
         'Cannot filter an expresion with an aggregate or analytical computation'
       );
->>>>>>> eeec761d
       return resultExpr;
     }
     if (this.typeCheck(this.expr, {...resultExpr, expressionType: 'scalar'})) {
