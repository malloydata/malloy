/*
 * Copyright 2023 Google LLC
 *
 * Permission is hereby granted, free of charge, to any person obtaining
 * a copy of this software and associated documentation files
 * (the "Software"), to deal in the Software without restriction,
 * including without limitation the rights to use, copy, modify, merge,
 * publish, distribute, sublicense, and/or sell copies of the Software,
 * and to permit persons to whom the Software is furnished to do so,
 * subject to the following conditions:
 *
 * The above copyright notice and this permission notice shall be
 * included in all copies or substantial portions of the Software.
 *
 * THE SOFTWARE IS PROVIDED "AS IS", WITHOUT WARRANTY OF ANY KIND,
 * EXPRESS OR IMPLIED, INCLUDING BUT NOT LIMITED TO THE WARRANTIES OF
 * MERCHANTABILITY, FITNESS FOR A PARTICULAR PURPOSE AND NONINFRINGEMENT.
 * IN NO EVENT SHALL THE AUTHORS OR COPYRIGHT HOLDERS BE LIABLE FOR ANY
 * CLAIM, DAMAGES OR OTHER LIABILITY, WHETHER IN AN ACTION OF CONTRACT,
 * TORT OR OTHERWISE, ARISING FROM, OUT OF OR IN CONNECTION WITH THE
 * SOFTWARE OR THE USE OR OTHER DEALINGS IN THE SOFTWARE.
 */

import {castTo} from '../time-utils';
import {ExprValue} from '../types/expr-value';
import {ExpressionDef} from '../types/expression-def';
import {FieldSpace} from '../types/field-space';
import {compressExpr} from './utils';

export type CastType = 'string' | 'number' | 'boolean' | 'date' | 'timestamp';
export function isCastType(t: string): t is CastType {
  return ['string', 'number', 'boolean', 'date', 'timestamp'].includes(t);
}

export class ExprCast extends ExpressionDef {
  elementType = 'cast';
  constructor(
    readonly expr: ExpressionDef,
    readonly castType: CastType,
    readonly safe = false
  ) {
    super({expr: expr});
  }

  getExpression(fs: FieldSpace): ExprValue {
    const expr = this.expr.getExpression(fs);
    return {
      dataType: this.castType,
      expressionType: expr.expressionType,
<<<<<<< HEAD
      value: compressExpr(castTo(this.castType, expr.value, this.safe)),
      evalSpace: expr.evalSpace,
=======
      value: compressExpr(
        castTo(this.castType, expr.value, expr.dataType, this.safe)
      ),
>>>>>>> eeec761d
    };
  }
}<|MERGE_RESOLUTION|>--- conflicted
+++ resolved
@@ -47,14 +47,10 @@
     return {
       dataType: this.castType,
       expressionType: expr.expressionType,
-<<<<<<< HEAD
-      value: compressExpr(castTo(this.castType, expr.value, this.safe)),
-      evalSpace: expr.evalSpace,
-=======
       value: compressExpr(
         castTo(this.castType, expr.value, expr.dataType, this.safe)
       ),
->>>>>>> eeec761d
+      evalSpace: expr.evalSpace,
     };
   }
 }