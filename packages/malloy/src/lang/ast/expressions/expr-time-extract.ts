--- conflicted
+++ resolved
@@ -26,12 +26,7 @@
   isExtractUnit,
   isTemporalField,
   isTimestampUnit,
-<<<<<<< HEAD
-=======
-  maxExpressionType,
-  mergeEvalSpaces,
   mkTemporal,
->>>>>>> 71ec3c32
 } from '../../../model/malloy_types';
 
 import {
