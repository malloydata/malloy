/*
 * Copyright 2023 Google LLC
 *
 * Permission is hereby granted, free of charge, to any person obtaining
 * a copy of this software and associated documentation files
 * (the "Software"), to deal in the Software without restriction,
 * including without limitation the rights to use, copy, modify, merge,
 * publish, distribute, sublicense, and/or sell copies of the Software,
 * and to permit persons to whom the Software is furnished to do so,
 * subject to the following conditions:
 *
 * The above copyright notice and this permission notice shall be
 * included in all copies or substantial portions of the Software.
 *
 * THE SOFTWARE IS PROVIDED "AS IS", WITHOUT WARRANTY OF ANY KIND,
 * EXPRESS OR IMPLIED, INCLUDING BUT NOT LIMITED TO THE WARRANTIES OF
 * MERCHANTABILITY, FITNESS FOR A PARTICULAR PURPOSE AND NONINFRINGEMENT.
 * IN NO EVENT SHALL THE AUTHORS OR COPYRIGHT HOLDERS BE LIABLE FOR ANY
 * CLAIM, DAMAGES OR OTHER LIABILITY, WHETHER IN AN ACTION OF CONTRACT,
 * TORT OR OTHERWISE, ARISING FROM, OUT OF OR IN CONNECTION WITH THE
 * SOFTWARE OR THE USE OR OTHER DEALINGS IN THE SOFTWARE.
 */

import {
  ExtractUnit,
  isExtractUnit,
  isTemporalField,
  isTimestampUnit,
  mkTemporal,
  TD,
} from '../../../model/malloy_types';

import {
  ExprValue,
  computedErrorExprValue,
  computedExprValue,
} from '../types/expr-value';
import {ExpressionDef, getMorphicValue} from '../types/expression-def';
import {FieldSpace} from '../types/field-space';
import {Range} from './range';

export class ExprTimeExtract extends ExpressionDef {
  elementType = 'timeExtract';
  static pluralMap: Record<string, ExtractUnit> = {
    'years': 'year',
    'quarters': 'quarter',
    'months': 'month',
    'weeks': 'week',
    'days': 'day',
    'hours': 'hour',
    'minutes': 'minute',
    'seconds': 'second',
  };

  static extractor(funcName: string): ExtractUnit | undefined {
    const mappedName = ExprTimeExtract.pluralMap[funcName];
    if (mappedName) {
      return mappedName;
    }
    if (isExtractUnit(funcName)) {
      return funcName;
    }
  }

  constructor(
    readonly extractText: string,
    readonly args: ExpressionDef[]
  ) {
    super({args: args});
  }

  getExpression(fs: FieldSpace): ExprValue {
    const extractTo = ExprTimeExtract.extractor(this.extractText);
    if (extractTo) {
      if (this.args.length !== 1) {
        return this.loggedErrorExpr(
          'too-many-arguments-for-time-extraction',
          `Extraction function ${extractTo} requires one argument`
        );
      }
      const from = this.args[0];
      if (from instanceof Range) {
        let first = from.first.getExpression(fs);
        let last = from.last.getExpression(fs);
<<<<<<< HEAD
        const expressionType = maxExpressionType(
          first.expressionType,
          last.expressionType
        );
        const evalSpace = mergeEvalSpaces(first.evalSpace, last.evalSpace);
        if (first.type === 'error' || last.type === 'error') {
          return {
            type: 'number',
            expressionType,
            evalSpace,
            value: errorFor('extract from error').value,
          };
=======
        if (first.dataType === 'error' || last.dataType === 'error') {
          return computedErrorExprValue({
            dataType: 'number',
            error: 'extract from error',
            from: [first, last],
          });
>>>>>>> e1b14885
        }
        if (!isTemporalField(first.type)) {
          return from.first.loggedErrorExpr(
            'invalid-type-for-time-extraction',
            `Can't extract ${extractTo} from '${first.type}'`
          );
        }
        if (!isTemporalField(last.type)) {
          return from.last.loggedErrorExpr(
            'invalid-type-for-time-extraction',
            `Cannot extract ${extractTo} from '${last.type}'`
          );
        }
        let valueType = first.type;
        if (!TD.eq(first, last)) {
          let cannotMeasure = true;
          valueType = 'timestamp';
          if (first.type === 'date') {
            const newFirst = getMorphicValue(first, 'timestamp');
            if (newFirst) {
              first = newFirst;
              cannotMeasure = false;
            }
          } else {
            const newLast = getMorphicValue(last, 'timestamp');
            if (newLast) {
              last = newLast;
              cannotMeasure = false;
            }
          }
          if (cannotMeasure) {
            return from.first.loggedErrorExpr(
              'invalid-types-for-time-measurement',
              `Cannot measure from ${first.type} to ${last.type}`
            );
          }
        }
        if (['week', 'month', 'quarter', 'year'].includes(extractTo)) {
          return this.loggedErrorExpr(
            'invalid-timeframe-for-time-measurement',
            `Cannot measure interval using '${extractTo}'`
          );
        }
        if (!isTimestampUnit(extractTo)) {
          return this.loggedErrorExpr(
            'invalid-time-extraction-unit',
            `Cannot extract ${extractTo} from a range`
          );
        }
<<<<<<< HEAD
        return {
          type: 'number',
          expressionType,
          evalSpace,
=======
        return computedExprValue({
          dataType: 'number',
>>>>>>> e1b14885
          value: {
            node: 'timeDiff',
            units: extractTo,
            kids: {
              left: mkTemporal(first.value, valueType),
              right: mkTemporal(last.value, valueType),
            },
          },
          from: [first, last],
        });
      } else {
        const argV = from.getExpression(fs);
<<<<<<< HEAD
        if (isTemporalField(argV.type)) {
          return {
            type: 'number',
            expressionType: argV.expressionType,
            evalSpace: argV.evalSpace,
=======
        if (isTemporalField(argV.dataType)) {
          return computedExprValue({
            dataType: 'number',
>>>>>>> e1b14885
            value: {
              node: 'extract',
              e: mkTemporal(argV.value, argV.type),
              units: extractTo,
            },
            from: [argV],
          });
        }
        if (argV.type !== 'error') {
          this.logError(
            'unsupported-type-for-time-extraction',
            `${this.extractText}() requires time type, not '${argV.type}'`
          );
        }
<<<<<<< HEAD
        return {
          type: 'number',
          expressionType: argV.expressionType,
          evalSpace: argV.evalSpace,
          value: errorFor(`${this.extractText} bad type ${argV.type}`).value,
        };
=======
        return computedErrorExprValue({
          dataType: 'number',
          error: `${this.extractText} bad type ${argV.dataType}`,
          from: [argV],
        });
>>>>>>> e1b14885
      }
    }
    throw this.internalError(`Illegal extraction unit '${this.extractText}'`);
  }
}<|MERGE_RESOLUTION|>--- conflicted
+++ resolved
@@ -82,27 +82,12 @@
       if (from instanceof Range) {
         let first = from.first.getExpression(fs);
         let last = from.last.getExpression(fs);
-<<<<<<< HEAD
-        const expressionType = maxExpressionType(
-          first.expressionType,
-          last.expressionType
-        );
-        const evalSpace = mergeEvalSpaces(first.evalSpace, last.evalSpace);
         if (first.type === 'error' || last.type === 'error') {
-          return {
-            type: 'number',
-            expressionType,
-            evalSpace,
-            value: errorFor('extract from error').value,
-          };
-=======
-        if (first.dataType === 'error' || last.dataType === 'error') {
           return computedErrorExprValue({
-            dataType: 'number',
+            dataType: {type: 'number'},
             error: 'extract from error',
             from: [first, last],
           });
->>>>>>> e1b14885
         }
         if (!isTemporalField(first.type)) {
           return from.first.loggedErrorExpr(
@@ -152,15 +137,8 @@
             `Cannot extract ${extractTo} from a range`
           );
         }
-<<<<<<< HEAD
-        return {
-          type: 'number',
-          expressionType,
-          evalSpace,
-=======
         return computedExprValue({
-          dataType: 'number',
->>>>>>> e1b14885
+          dataType: {type: 'number', numberType: 'integer'},
           value: {
             node: 'timeDiff',
             units: extractTo,
@@ -173,17 +151,9 @@
         });
       } else {
         const argV = from.getExpression(fs);
-<<<<<<< HEAD
         if (isTemporalField(argV.type)) {
-          return {
-            type: 'number',
-            expressionType: argV.expressionType,
-            evalSpace: argV.evalSpace,
-=======
-        if (isTemporalField(argV.dataType)) {
           return computedExprValue({
-            dataType: 'number',
->>>>>>> e1b14885
+            dataType: {type: 'number', numberType: 'integer'},
             value: {
               node: 'extract',
               e: mkTemporal(argV.value, argV.type),
@@ -198,20 +168,11 @@
             `${this.extractText}() requires time type, not '${argV.type}'`
           );
         }
-<<<<<<< HEAD
-        return {
-          type: 'number',
-          expressionType: argV.expressionType,
-          evalSpace: argV.evalSpace,
-          value: errorFor(`${this.extractText} bad type ${argV.type}`).value,
-        };
-=======
         return computedErrorExprValue({
-          dataType: 'number',
-          error: `${this.extractText} bad type ${argV.dataType}`,
+          dataType: {type: 'number', numberType: 'integer'},
+          error: `${this.extractText} bad type ${argV.type}`,
           from: [argV],
         });
->>>>>>> e1b14885
       }
     }
     throw this.internalError(`Illegal extraction unit '${this.extractText}'`);
