/*
 * Copyright 2023 Google LLC
 *
 * Permission is hereby granted, free of charge, to any person obtaining
 * a copy of this software and associated documentation files
 * (the "Software"), to deal in the Software without restriction,
 * including without limitation the rights to use, copy, modify, merge,
 * publish, distribute, sublicense, and/or sell copies of the Software,
 * and to permit persons to whom the Software is furnished to do so,
 * subject to the following conditions:
 *
 * The above copyright notice and this permission notice shall be
 * included in all copies or substantial portions of the Software.
 *
 * THE SOFTWARE IS PROVIDED "AS IS", WITHOUT WARRANTY OF ANY KIND,
 * EXPRESS OR IMPLIED, INCLUDING BUT NOT LIMITED TO THE WARRANTIES OF
 * MERCHANTABILITY, FITNESS FOR A PARTICULAR PURPOSE AND NONINFRINGEMENT.
 * IN NO EVENT SHALL THE AUTHORS OR COPYRIGHT HOLDERS BE LIABLE FOR ANY
 * CLAIM, DAMAGES OR OTHER LIABILITY, WHETHER IN AN ACTION OF CONTRACT,
 * TORT OR OTHERWISE, ARISING FROM, OUT OF OR IN CONNECTION WITH THE
 * SOFTWARE OR THE USE OR OTHER DEALINGS IN THE SOFTWARE.
 */

import * as TDU from '../typedesc-utils';
import type {ExprValue} from '../types/expr-value';
import type {ExpressionDef} from '../types/expression-def';
import type {FieldSpace} from '../types/field-space';
import {Unary} from './unary';

export class ExprNot extends Unary {
  elementType = 'not';
  legalChildTypes = [TDU.boolT, TDU.nullT];
  constructor(expr: ExpressionDef) {
    super(expr);
  }

  getExpression(fs: FieldSpace): ExprValue {
    const notThis = this.expr.getExpression(fs);
<<<<<<< HEAD
    // TODO (vitor): Idk if I need to support === 'none' here.
    if (fs.dialectObj()?.booleanType === 'simulated') {
=======
    if (fs.dialectObj()?.booleanType !== 'supported') {
>>>>>>> 08536d6f
      if (this.legalChildTypes.find(t => t.type === 'number') === undefined) {
        this.legalChildTypes.push(TDU.numberT);
      }
    }
    const doNot = this.typeCheck(this.expr, notThis);
    return {
      ...notThis,
      type: 'boolean',
      value: {node: 'not', e: doNot ? notThis.value : {node: 'false'}},
    };
  }
}<|MERGE_RESOLUTION|>--- conflicted
+++ resolved
@@ -36,12 +36,7 @@
 
   getExpression(fs: FieldSpace): ExprValue {
     const notThis = this.expr.getExpression(fs);
-<<<<<<< HEAD
-    // TODO (vitor): Idk if I need to support === 'none' here.
-    if (fs.dialectObj()?.booleanType === 'simulated') {
-=======
     if (fs.dialectObj()?.booleanType !== 'supported') {
->>>>>>> 08536d6f
       if (this.legalChildTypes.find(t => t.type === 'number') === undefined) {
         this.legalChildTypes.push(TDU.numberT);
       }
