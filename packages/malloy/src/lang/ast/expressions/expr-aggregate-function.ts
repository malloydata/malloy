/*
 * Copyright 2023 Google LLC
 *
 * Permission is hereby granted, free of charge, to any person obtaining
 * a copy of this software and associated documentation files
 * (the "Software"), to deal in the Software without restriction,
 * including without limitation the rights to use, copy, modify, merge,
 * publish, distribute, sublicense, and/or sell copies of the Software,
 * and to permit persons to whom the Software is furnished to do so,
 * subject to the following conditions:
 *
 * The above copyright notice and this permission notice shall be
 * included in all copies or substantial portions of the Software.
 *
 * THE SOFTWARE IS PROVIDED "AS IS", WITHOUT WARRANTY OF ANY KIND,
 * EXPRESS OR IMPLIED, INCLUDING BUT NOT LIMITED TO THE WARRANTIES OF
 * MERCHANTABILITY, FITNESS FOR A PARTICULAR PURPOSE AND NONINFRINGEMENT.
 * IN NO EVENT SHALL THE AUTHORS OR COPYRIGHT HOLDERS BE LIABLE FOR ANY
 * CLAIM, DAMAGES OR OTHER LIABILITY, WHETHER IN AN ACTION OF CONTRACT,
 * TORT OR OTHERWISE, ARISING FROM, OUT OF OR IN CONNECTION WITH THE
 * SOFTWARE OR THE USE OR OTHER DEALINGS IN THE SOFTWARE.
 */

import {
  AggregateFunctionType,
  expressionIsAggregate,
  FieldDef,
  FieldValueType,
  isAtomicFieldType,
  AggregateExpr,
  Expr,
  hasExpression,
  hasJoin,
  isAtomic,
} from '../../../model/malloy_types';
import {exprWalk} from '../../../model/utils';
import {MessageCode} from '../../parse-log';

import {errorFor} from '../ast-utils';
import {StructSpaceField} from '../field-space/static-space';
import {StructSpaceFieldBase} from '../field-space/struct-space-field-base';
import {FT} from '../fragtype-utils';
import {FieldReference} from '../query-items/field-references';
import {ExprValue} from '../types/expr-value';
import {ExpressionDef} from '../types/expression-def';
import {FieldSpace} from '../types/field-space';
import {SpaceField} from '../types/space-field';
import {ExprIdReference} from './expr-id-reference';
import {JoinPath, JoinPathElement} from '../types/lookup-result';

export abstract class ExprAggregateFunction extends ExpressionDef {
  elementType: string;
  source?: FieldReference;
  expr?: ExpressionDef;
  explicitSource?: boolean;
  legalChildTypes = [FT.numberT];
  constructor(
    readonly func: AggregateFunctionType,
    expr?: ExpressionDef,
    explicitSource?: boolean
  ) {
    super();
    this.elementType = func;
    this.explicitSource = explicitSource;
    if (expr) {
      this.expr = expr;
      this.has({expr: expr});
    }
  }

  returns(_forExpression: ExprValue): FieldValueType {
    return 'number';
  }

  getExpression(fs: FieldSpace): ExprValue {
    // It is never useful to use output fields in an aggregate expression
    // so we don't even allow them to be referenced at all
    const inputFS = fs.isQueryFieldSpace() ? fs.inputSpace() : fs;
    let expr: FieldReference | ExpressionDef | undefined = this.expr;
    let exprVal = this.expr?.getExpression(inputFS);
    let structPath = this.source?.path;
    let sourceRelationship: JoinPathElement[] = [];
    if (this.source) {
      const result = this.source.getField(inputFS);
      if (result.found) {
        sourceRelationship = result.joinPath;
        const sourceFoot = result.found;
        const footType = sourceFoot.typeDesc();
        if (isAtomicFieldType(footType.dataType)) {
          expr = this.source;
          exprVal = {
            dataType: footType.dataType,
            expressionType: footType.expressionType,
            value:
              footType.evalSpace === 'output'
                ? {node: 'outputField', name: this.source.refString}
                : {node: 'field', path: this.source.path},
            evalSpace: footType.evalSpace,
          };
          structPath = this.source.path;
          // Here we handle a special case where you write `foo.agg()` and `foo` is a
          // dimension which uses only one distinct join path; in this case, we set the
          // locality to be that join path
          const joinUsage = this.getJoinUsage(inputFS);
          const allUsagesSame =
            joinUsage.length === 1 ||
            (joinUsage.length > 1 &&
              joinUsage.slice(1).every(p => joinPathEq(p, joinUsage[0])));
          if (allUsagesSame) {
            structPath = joinUsage[0].map(p => p.name);
            sourceRelationship = joinUsage[0];
          }
        } else {
          if (!(sourceFoot instanceof StructSpaceFieldBase)) {
            return this.loggedErrorExpr(
              'invalid-aggregate-source',
              `Aggregate source cannot be a ${footType.dataType}`
            );
          }
        }
      } else {
        return this.loggedErrorExpr(
          'aggregate-source-not-found',
          `Reference to undefined value ${this.source.refString}`
        );
      }
    }
    if (exprVal === undefined) {
      return this.loggedErrorExpr(
        'missing-aggregate-expression',
        'Missing expression for aggregate function'
      );
    }
    if (expressionIsAggregate(exprVal.expressionType)) {
      return this.loggedErrorExpr(
        'aggregate-of-aggregate',
        'Aggregate expression cannot be aggregate'
      );
    }
    const isAnError = exprVal.dataType === 'error';
    if (!isAnError) {
      const joinUsage = this.getJoinUsage(inputFS);
      // Did the user spceify a source, either as `source.agg()` or `path.to.join.agg()` or `path.to.field.agg()`
      const sourceSpecified = this.source !== undefined || this.explicitSource;
      if (expr) {
        // Is this an `agg(field)`, where field uses no joins (or nested fields)
        const noJoinField =
          !this.source && joinUsage.every(usage => usage.length === 0);
        if (!noJoinField && !this.isSymmetricFunction()) {
          const usagePaths = getJoinUsagePaths(sourceRelationship, joinUsage);
          const joinError = validateUsagePaths(this.elementType, usagePaths);
          const message = sourceSpecified
            ? joinError?.message
            : 'Join path is required for this calculation';
          if (message) {
            const errorWithSuggestion = suggestNewVersion(
              message,
              joinUsage,
              expr,
              this.elementType
            );
            const code = joinError?.code ?? 'bad-join-usage';
            if (joinError) {
              this.logError(code, errorWithSuggestion);
            } else {
              this.logWarning(code, errorWithSuggestion);
            }
          }
        }
      }
    }
    if (
      this.typeCheck(this.expr || this, {
        ...exprVal,
        expressionType: 'scalar',
      })
    ) {
      const f: AggregateExpr = {
        node: 'aggregate',
        function: this.func,
        e: exprVal.value,
      };
      if (structPath && structPath.length > 0) {
        f.structPath = structPath;
      }
      return {
        dataType: this.returns(exprVal),
        expressionType: 'aggregate',
        value: f,
        evalSpace: 'output',
      };
    }
    return errorFor('aggregate type check');
  }

  isSymmetricFunction() {
    return true;
  }

  getJoinUsage(fs: FieldSpace) {
    const result: JoinPath[] = [];
    if (this.source) {
      const lookup = this.source.getField(fs);
      if (lookup.found) {
        const sfd: Expr = {node: 'field', path: this.source.path};
        result.push(...getJoinUsage(fs, sfd));
      }
    }
    if (this.expr) {
      const efd = this.expr.getExpression(fs).value;
      result.push(...getJoinUsage(fs, efd));
    }
    return result;
  }
}

function joinPathEq(a1: JoinPath, a2: JoinPath): boolean {
  let len = a1.length;
  if (len !== a2.length) {
    return false;
  }
  while (len > 0) {
    len -= 1;
    if (a1[len].name !== a2[len].name) {
      return false;
    }
  }
  return true;
}

function getJoinUsage(fs: FieldSpace, expr: Expr): JoinPath[] {
  const result: JoinPath[] = [];
  const lookupWithPath = (
    fs: FieldSpace,
    path: string[]
  ): {
    fs: FieldSpace;
    def: FieldDef;
    joinPath: JoinPath;
  } => {
    const head = path[0];
    const rest = path.slice(1);
    const def = fs.entry(head);
    if (def === undefined) {
      throw new Error(`Invalid field lookup ${head}`);
    }
    if (def instanceof StructSpaceField && rest.length > 0) {
      const restDef = lookupWithPath(def.fieldSpace, rest);
      return {
        ...restDef,
        joinPath: [{...def.joinPathElement, name: head}, ...restDef.joinPath],
      };
    } else if (def instanceof SpaceField) {
      if (rest.length !== 0) {
        throw new Error(`${head} cannot contain a ${rest.join('.')}`);
      }
      const fieldDef = def.fieldDef();
      if (fieldDef) {
        return {
          fs,
          def: fieldDef,
          joinPath: [],
        };
      }
      throw new Error('No field def');
    } else {
      throw new Error('expected a field def or struct');
    }
  };
  for (const frag of exprWalk(expr)) {
    if (frag.node === 'field') {
      const def = lookupWithPath(fs, frag.path);
      const field = def.def;
      if (isAtomic(field) && !hasJoin(field)) {
        if (hasExpression(field)) {
          const defUsage = getJoinUsage(def.fs, field.e);
          result.push(...defUsage.map(r => [...def.joinPath, ...r]));
        } else {
          result.push(def.joinPath);
        }
      }
    } else if (frag.node === 'source-reference') {
      if (frag.path) {
        const def = lookupWithPath(fs, frag.path);
        result.push(def.joinPath);
      } else {
        result.push([]);
      }
    }
  }
  return result;
}

type UsagePathElement = JoinPathElement & {reverse: boolean};
type UsagePath = UsagePathElement[];
function getJoinUsagePaths(
  joinPath: JoinPath,
  joinUsage: JoinPath[]
): UsagePath[] {
  const sourceToUsagePaths: UsagePath[] = [];
  for (const usage of joinUsage) {
    let overlap = 0;
    for (let i = 0; i < joinPath.length && i < usage.length; i++) {
      if (joinPath[i].name === usage[i].name) {
        overlap = i + 1;
      } else {
        break;
      }
    }
    const nonOverlapSource = joinPath.slice(overlap);
    const nonOverlapUsage = usage.slice(overlap);
    const sourceToUsagePath: UsagePath = [
      ...nonOverlapSource.map(r => ({...r, reverse: true})),
      ...nonOverlapUsage.map(r => ({...r, reverse: false})),
    ];
    sourceToUsagePaths.push(sourceToUsagePath);
  }
  return sourceToUsagePaths;
}

<<<<<<< HEAD
function validateUsagePaths(functionName: string, usagePaths: UsagePath[]) {
  for (const path of usagePaths) {
    for (const step of path) {
      if (step.joinType === 'cross') {
        return `Cannot compute \`${functionName}\` across \`join_cross\` relationship \`${step.name}\``;
      } else if (step.joinType === 'many' && !step.reverse) {
        return `Cannot compute \`${functionName}\` across \`join_many\` relationship \`${step.name}\``;
      } else if (step.joinElementType === 'array' && !step.reverse) {
        return `Cannot compute \`${functionName}\` across repeated relationship or array \`${step.name}\``;
=======
function validateUsagePaths(
  functionName: string,
  usagePaths: {
    name: string;
    structRelationship: StructRelationship;
    reverse: boolean;
  }[][]
): {message: string; code: MessageCode} | undefined {
  for (const path of usagePaths) {
    for (const step of path) {
      if (step.structRelationship.type === 'cross') {
        return {
          code: 'aggregate-traverses-join-cross',
          message: `Cannot compute \`${functionName}\` across \`join_cross\` relationship \`${step.name}\``,
        };
      } else if (step.structRelationship.type === 'many' && !step.reverse) {
        return {
          code: 'aggregate-traverses-join-many',
          message: `Cannot compute \`${functionName}\` across \`join_many\` relationship \`${step.name}\``,
        };
      } else if (step.structRelationship.type === 'nested' && !step.reverse) {
        return {
          code: 'aggregate-traverses-repeated-relationship',
          message: `Cannot compute \`${functionName}\` across repeated relationship \`${step.name}\``,
        };
>>>>>>> 113ad92d
      }
    }
  }
}

function suggestNewVersion(
  joinError: string,
  joinUsage: JoinPath[],
  expr: FieldReference | ExpressionDef,
  func: string
) {
  if (joinUsage.length === 0) {
    return joinError;
  }
  // Get longest shared prefix
  let longestOverlap = joinUsage[0];
  for (const usage of joinUsage.slice(1)) {
    for (let i = 0; i < longestOverlap.length; i++) {
      const a = longestOverlap[i];
      const b = usage[i];
      if (a.name !== b.name) {
        longestOverlap = longestOverlap.slice(0, i);
        break;
      }
    }
  }
  const usagePaths = getJoinUsagePaths(longestOverlap, joinUsage);
  const usageError = validateUsagePaths(func, usagePaths);
  // get rid of everything after the last many/cross
  const indexFromEndOfLastMany = longestOverlap
    .slice()
    .reverse()
    .findIndex(x => x.joinType === 'many' || x.joinType === 'cross');
  const numJoinsToLastMany =
    indexFromEndOfLastMany === -1
      ? 0
      : longestOverlap.length - indexFromEndOfLastMany;
  const shortestOverlapWithMany = longestOverlap.slice(0, numJoinsToLastMany);
  const shortUsagePaths = getJoinUsagePaths(shortestOverlapWithMany, joinUsage);
  const shortUsageError = validateUsagePaths(func, shortUsagePaths);
  const longLocality =
    longestOverlap.length > 0
      ? longestOverlap.map(r => r.name).join('.')
      : 'source';
  const shortLocality =
    shortestOverlapWithMany.length > 0
      ? shortestOverlapWithMany.map(r => r.name).join('.')
      : 'source';
  if (usageError) {
    return 'Aggregated dimensional expression contains multiple join paths; rewrite, for example `sum(first_join.field + second_join.field)` as `first_join.field.sum() + second_join.field.sum()`';
  } else {
    const longSuggestion =
      expr instanceof FieldReference
        ? `${expr.refString}.${func}()`
        : expr instanceof ExprIdReference
        ? `${expr.fieldReference.refString}.${func}()`
        : `${longLocality}.${func}(${expr.code})`;
    const shortSuggestion = `${shortLocality}.${func}(${expr.code})`;
    let result = `${joinError}; use \`${longSuggestion}\``;
    if (shortUsageError === undefined && shortLocality !== longLocality) {
      result += ` or \`${shortSuggestion}\` to get a result weighted with respect to \`${shortLocality}\``;
    }
    return result;
  }
}<|MERGE_RESOLUTION|>--- conflicted
+++ resolved
@@ -318,25 +318,7 @@
   return sourceToUsagePaths;
 }
 
-<<<<<<< HEAD
 function validateUsagePaths(functionName: string, usagePaths: UsagePath[]) {
-  for (const path of usagePaths) {
-    for (const step of path) {
-      if (step.joinType === 'cross') {
-        return `Cannot compute \`${functionName}\` across \`join_cross\` relationship \`${step.name}\``;
-      } else if (step.joinType === 'many' && !step.reverse) {
-        return `Cannot compute \`${functionName}\` across \`join_many\` relationship \`${step.name}\``;
-      } else if (step.joinElementType === 'array' && !step.reverse) {
-        return `Cannot compute \`${functionName}\` across repeated relationship or array \`${step.name}\``;
-=======
-function validateUsagePaths(
-  functionName: string,
-  usagePaths: {
-    name: string;
-    structRelationship: StructRelationship;
-    reverse: boolean;
-  }[][]
-): {message: string; code: MessageCode} | undefined {
   for (const path of usagePaths) {
     for (const step of path) {
       if (step.structRelationship.type === 'cross') {
@@ -354,7 +336,6 @@
           code: 'aggregate-traverses-repeated-relationship',
           message: `Cannot compute \`${functionName}\` across repeated relationship \`${step.name}\``,
         };
->>>>>>> 113ad92d
       }
     }
   }
