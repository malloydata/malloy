/*
 * Copyright 2023 Google LLC
 *
 * Permission is hereby granted, free of charge, to any person obtaining
 * a copy of this software and associated documentation files
 * (the "Software"), to deal in the Software without restriction,
 * including without limitation the rights to use, copy, modify, merge,
 * publish, distribute, sublicense, and/or sell copies of the Software,
 * and to permit persons to whom the Software is furnished to do so,
 * subject to the following conditions:
 *
 * The above copyright notice and this permission notice shall be
 * included in all copies or substantial portions of the Software.
 *
 * THE SOFTWARE IS PROVIDED "AS IS", WITHOUT WARRANTY OF ANY KIND,
 * EXPRESS OR IMPLIED, INCLUDING BUT NOT LIMITED TO THE WARRANTIES OF
 * MERCHANTABILITY, FITNESS FOR A PARTICULAR PURPOSE AND NONINFRINGEMENT.
 * IN NO EVENT SHALL THE AUTHORS OR COPYRIGHT HOLDERS BE LIABLE FOR ANY
 * CLAIM, DAMAGES OR OTHER LIABILITY, WHETHER IN AN ACTION OF CONTRACT,
 * TORT OR OTHERWISE, ARISING FROM, OUT OF OR IN CONNECTION WITH THE
 * SOFTWARE OR THE USE OR OTHER DEALINGS IN THE SOFTWARE.
 */

import {ExprValue, computedExprValue} from '../types/expr-value';
import {FieldSpace} from '../types/field-space';
import {ATNodeType, ExpressionDef} from '../types/expression-def';
import {BinaryMalloyOperator, isEquality} from '../types/binary_operators';

/**
 * Return a flattened version of an alternation tree, if the tree is
 * composed entirely values and "or"s.
 *
 * @param node Root of the tree
 * @returns Undefined if other nodes are found in the tree
 */
function flattenOrTree(inNode: ExpressionDef): ExpressionDef[] | undefined {
  const node = inNode.atExpr();
  switch (node.atNodeType()) {
    case ATNodeType.And:
    case ATNodeType.Partial:
      return undefined;
    case ATNodeType.Or: {
      if (node instanceof ExprAlternationTree) {
        const left = flattenOrTree(node.left);
        if (left) {
          const right = flattenOrTree(node.right);
          if (right) {
            return [...left, ...right];
          }
        }
      }
      return undefined;
    }
    default:
      return node.granular() ? undefined : [node];
  }
}

export class ExprAlternationTree extends ExpressionDef {
  elementType = 'alternation';
  inList?: ExpressionDef[];
  constructor(
    readonly left: ExpressionDef,
    readonly op: '|' | '&',
    readonly right: ExpressionDef
  ) {
    super({left, right});
    this.elementType = `${op}alternation${op}`;
  }

  equalityList(): ExpressionDef[] {
    if (this.inList === undefined) {
      this.inList = flattenOrTree(this) || [];
    }
    return this.inList;
  }

  apply(
    fs: FieldSpace,
    applyOp: BinaryMalloyOperator,
    expr: ExpressionDef,
    warnOnComplexTree: boolean
  ): ExprValue {
    if (isEquality(applyOp)) {
      const inList = this.equalityList();
      if (inList.length > 0 && (applyOp === '=' || applyOp === '!=')) {
        const isIn = expr.getExpression(fs);
        const values = inList.map(v => v.getExpression(fs));
<<<<<<< HEAD
        let {evalSpace, expressionType} = isIn;
        for (const value of values) {
          evalSpace = mergeEvalSpaces(evalSpace, value.evalSpace);
          expressionType = maxExpressionType(
            expressionType,
            value.expressionType
          );
        }
        return {
          type: 'boolean',
          evalSpace,
          expressionType,
=======
        return computedExprValue({
          dataType: 'boolean',
>>>>>>> e1b14885
          value: {
            node: 'in',
            not: applyOp === '!=',
            kids: {e: isIn.value, oneOf: values.map(v => v.value)},
          },
          from: [isIn, ...values],
        });
      }
      if (inList.length === 0 && warnOnComplexTree) {
        this.logWarning(
          'or-choices-only',
          `Only | seperated values are legal when used with ${applyOp} operator`
        );
      }
    }
    const choice1 = this.left.apply(fs, applyOp, expr);
    const choice2 = this.right.apply(fs, applyOp, expr);
<<<<<<< HEAD
    return {
      type: 'boolean',
      expressionType: maxExpressionType(
        choice1.expressionType,
        choice2.expressionType
      ),
      evalSpace: mergeEvalSpaces(choice1.evalSpace, choice2.evalSpace),
=======
    return computedExprValue({
      dataType: 'boolean',
>>>>>>> e1b14885
      value: {
        node: this.op === '&' ? 'and' : 'or',
        kids: {left: choice1.value, right: choice2.value},
      },
      from: [choice1, choice2],
    });
  }

  requestExpression(_fs: FieldSpace): ExprValue | undefined {
    return undefined;
  }

  getExpression(_fs: FieldSpace): ExprValue {
    return this.loggedErrorExpr(
      'alternation-as-value',
      'Alternation tree has no value'
    );
  }

  atNodeType(): ATNodeType {
    return this.op === '|' ? ATNodeType.Or : ATNodeType.And;
  }
}<|MERGE_RESOLUTION|>--- conflicted
+++ resolved
@@ -86,23 +86,8 @@
       if (inList.length > 0 && (applyOp === '=' || applyOp === '!=')) {
         const isIn = expr.getExpression(fs);
         const values = inList.map(v => v.getExpression(fs));
-<<<<<<< HEAD
-        let {evalSpace, expressionType} = isIn;
-        for (const value of values) {
-          evalSpace = mergeEvalSpaces(evalSpace, value.evalSpace);
-          expressionType = maxExpressionType(
-            expressionType,
-            value.expressionType
-          );
-        }
-        return {
-          type: 'boolean',
-          evalSpace,
-          expressionType,
-=======
         return computedExprValue({
-          dataType: 'boolean',
->>>>>>> e1b14885
+          dataType: {type: 'boolean'},
           value: {
             node: 'in',
             not: applyOp === '!=',
@@ -120,18 +105,8 @@
     }
     const choice1 = this.left.apply(fs, applyOp, expr);
     const choice2 = this.right.apply(fs, applyOp, expr);
-<<<<<<< HEAD
-    return {
-      type: 'boolean',
-      expressionType: maxExpressionType(
-        choice1.expressionType,
-        choice2.expressionType
-      ),
-      evalSpace: mergeEvalSpaces(choice1.evalSpace, choice2.evalSpace),
-=======
     return computedExprValue({
-      dataType: 'boolean',
->>>>>>> e1b14885
+      dataType: {type: 'boolean'},
       value: {
         node: this.op === '&' ? 'and' : 'or',
         kids: {left: choice1.value, right: choice2.value},
