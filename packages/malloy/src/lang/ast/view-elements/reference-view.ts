--- conflicted
+++ resolved
@@ -101,13 +101,9 @@
       const newSegment: PipeSegment = {
         type: 'reduce',
         queryFields: [this.reference.refToField],
-<<<<<<< HEAD
-        fieldUsage: fieldDef.fieldUsage,
-=======
         fieldUsage: mergeFieldUsage(fieldDef.fieldUsage, [
           {path: this.reference.refToField.path, at: this.reference.location},
         ]),
->>>>>>> 526181c4
         outputStruct,
         // An atomic lens results in a array segment if it is a scalar
         isRepeated: expressionIsScalar(fieldDef.expressionType),
