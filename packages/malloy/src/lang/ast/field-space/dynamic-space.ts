/*
 * Copyright 2023 Google LLC
 *
 * Permission is hereby granted, free of charge, to any person obtaining
 * a copy of this software and associated documentation files
 * (the "Software"), to deal in the Software without restriction,
 * including without limitation the rights to use, copy, modify, merge,
 * publish, distribute, sublicense, and/or sell copies of the Software,
 * and to permit persons to whom the Software is furnished to do so,
 * subject to the following conditions:
 *
 * The above copyright notice and this permission notice shall be
 * included in all copies or substantial portions of the Software.
 *
 * THE SOFTWARE IS PROVIDED "AS IS", WITHOUT WARRANTY OF ANY KIND,
 * EXPRESS OR IMPLIED, INCLUDING BUT NOT LIMITED TO THE WARRANTIES OF
 * MERCHANTABILITY, FITNESS FOR A PARTICULAR PURPOSE AND NONINFRINGEMENT.
 * IN NO EVENT SHALL THE AUTHORS OR COPYRIGHT HOLDERS BE LIABLE FOR ANY
 * CLAIM, DAMAGES OR OTHER LIABILITY, WHETHER IN AN ACTION OF CONTRACT,
 * TORT OR OTHERWISE, ARISING FROM, OUT OF OR IN CONNECTION WITH THE
 * SOFTWARE OR THE USE OR OTHER DEALINGS IN THE SOFTWARE.
 */

import * as model from '../../../model/malloy_types';
import {nameFromDef} from '../../field-utils';
import type {SpaceEntry} from '../types/space-entry';
import {ErrorFactory} from '../error-factory';
import type {HasParameter} from '../parameters/has-parameter';
import type {MalloyElement} from '../types/malloy-element';
import {SpaceField} from '../types/space-field';
import {JoinSpaceField} from './join-space-field';
import {ViewField} from './view-field';
import {AbstractParameter, SpaceParam} from '../types/space-param';
import {StaticSpace} from './static-space';
import {StructSpaceFieldBase} from './struct-space-field-base';
import {ParameterSpace} from './parameter-space';
import type {SourceDef} from '../../../model/malloy_types';
import type {SourceFieldSpace} from '../types/field-space';

export abstract class DynamicSpace
  extends StaticSpace
  implements SourceFieldSpace
{
  protected sourceDef: model.SourceDef | undefined;
  protected fromSource: model.SourceDef;
  private complete = false;
  private parameters: HasParameter[] = [];
  protected newTimezone?: string;
  protected newAccessModifiers = new Map<string, model.AccessModifierLabel>();
  protected newNotes = new Map<string, model.Annotation>();

  constructor(extending: SourceDef) {
<<<<<<< HEAD
    super(structuredClone(extending), extending.dialect, extending.connection);
=======
    super({...extending}, extending.dialect, extending.connection);
>>>>>>> 526181c4
    this.fromSource = extending;
    this.sourceDef = undefined;
  }

  protected setEntry(name: string, value: SpaceEntry): void {
    if (this.complete) {
      throw new Error('Space already final');
    }
    super.setEntry(name, value);
  }

  addParameters(parameters: HasParameter[]): DynamicSpace {
    for (const parameter of parameters) {
      if (this.entry(parameter.name) === undefined) {
        this.parameters.push(parameter);
        this.setEntry(parameter.name, new AbstractParameter(parameter));
      }
    }
    return this;
  }

  parameterSpace(): ParameterSpace {
    return new ParameterSpace(this.parameters);
  }

  newEntry(name: string, logTo: MalloyElement, entry: SpaceEntry): void {
    if (this.entry(name)) {
      logTo.logError('definition-name-conflict', `Cannot redefine '${name}'`);
      return;
    }
    this.setEntry(name, entry);
  }

  renameEntry(oldName: string, newName: string, entry: SpaceEntry) {
    this.dropEntry(oldName);
    this.setEntry(newName, entry);
  }

  addFieldDef(fd: model.FieldDef): void {
    this.setEntry(nameFromDef(fd), this.defToSpaceField(fd));
  }

  setTimezone(tz: string): void {
    this.newTimezone = tz;
  }

  structDef(): model.SourceDef {
    this.complete = true;
    if (this.sourceDef === undefined) {
      // Grab all the parameters so that we can populate the "final" structDef
      // with parameters immediately so that views can see them when they are translating
      const parameters = {};
      for (const [name, entry] of this.entries()) {
        if (entry instanceof SpaceParam) {
          parameters[name] = entry.parameter();
        }
      }

      this.sourceDef = {...this.fromSource, fields: []};
      this.sourceDef.parameters = parameters;
      const fieldIndices = new Map<string, number>();
      // Need to process the entities in specific order
      const fields: [string, SpaceField][] = [];
      const joins: [string, SpaceField][] = [];
      const turtles: [string, SpaceField][] = [];
      for (const [name, spaceEntry] of this.entries()) {
        if (spaceEntry instanceof StructSpaceFieldBase) {
          joins.push([name, spaceEntry]);
        } else if (spaceEntry instanceof ViewField) {
          turtles.push([name, spaceEntry]);
        } else if (spaceEntry instanceof SpaceField) {
          fields.push([name, spaceEntry]);
        }
      }
      const reorderFields = [...fields, ...joins, ...turtles];
      const parameterSpace = this.parameterSpace();
      for (const [name, field] of reorderFields) {
        if (field instanceof JoinSpaceField) {
          const joinStruct = field.join.getStructDef(parameterSpace);
          if (!ErrorFactory.didCreate(joinStruct)) {
            fieldIndices.set(name, this.sourceDef.fields.length);
            this.sourceDef.fields.push(joinStruct);
            field.join.fixupJoinOn(this, joinStruct);
          }
        } else {
          const fieldDef = field.fieldDef();
          if (fieldDef) {
            fieldIndices.set(name, this.sourceDef.fields.length);
            this.sourceDef.fields.push(fieldDef);
          }
          // TODO I'm just removing this, but perhaps instead I should just filter
          // out ReferenceFields and still make this check.
          // else {
          //   throw new Error(`'${fieldName}' doesn't have a FieldDef`);
          // }
        }
      }
      // Add access modifiers at the end so views don't obey them
      for (const [name, access] of this.newAccessModifiers) {
        const index = this.sourceDef.fields.findIndex(
          f => (f.as ?? f.name) === name
        );
        if (index === -1) {
          throw new Error(`Can't find field '${name}' to set access modifier`);
        }
        if (access === 'public') {
          delete this.sourceDef.fields[index].accessModifier;
        } else {
          this.sourceDef.fields[index] = {
            ...this.sourceDef.fields[index],
            accessModifier: access,
          };
        }
      }
      // TODO does this need to be done when the space is instantiated?
      // e.g. if a field had a compiler flag on it...
      for (const [name, note] of this.newNotes) {
        const index = this.sourceDef.fields.findIndex(
          f => f.as ?? f.name === name
        );
        if (index === -1) {
          throw new Error(`Can't find field '${name}' to set access modifier`);
        }
        const field = this.sourceDef.fields[index];
        this.sourceDef.fields[index] = {
          ...field,
          annotation: {
            ...note,
            inherits: field.annotation,
          },
        };
      }
    }
    if (this.newTimezone && model.isSourceDef(this.sourceDef)) {
      this.sourceDef.queryTimezone = this.newTimezone;
    }
    return this.sourceDef;
  }

  emptyStructDef(): SourceDef {
    const ret = {...this.fromSource};
    ret.fields = [];
    return ret;
  }
}<|MERGE_RESOLUTION|>--- conflicted
+++ resolved
@@ -50,11 +50,7 @@
   protected newNotes = new Map<string, model.Annotation>();
 
   constructor(extending: SourceDef) {
-<<<<<<< HEAD
-    super(structuredClone(extending), extending.dialect, extending.connection);
-=======
     super({...extending}, extending.dialect, extending.connection);
->>>>>>> 526181c4
     this.fromSource = extending;
     this.sourceDef = undefined;
   }
