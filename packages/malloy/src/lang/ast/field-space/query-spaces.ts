--- conflicted
+++ resolved
@@ -46,14 +46,7 @@
   MessageCode,
   MessageParameterType,
 } from '../../parse-log';
-<<<<<<< HEAD
-import {
-  emptyFieldUsage,
-  mergeFieldUsage,
-} from '../../../model/composite_source_utils';
-=======
 import {emptyFieldUsage, mergeFieldUsage} from '../../composite-source-utils';
->>>>>>> 526181c4
 import {ErrorFactory} from '../error-factory';
 import {ReferenceField} from './reference-field';
 import {RefineFromSpaceField} from './refine-from-space-field';
@@ -310,12 +303,6 @@
     queryFieldDef: model.QueryFieldDef,
     typeDesc: model.TypeDesc
   ): model.FieldDef {
-<<<<<<< HEAD
-    const name =
-      queryFieldDef.type === 'fieldref'
-        ? queryFieldDef.path[queryFieldDef.path.length - 1]
-        : queryFieldDef.as ?? queryFieldDef.name;
-=======
     let location: model.DocumentLocation | undefined = undefined;
     let name: string;
 
@@ -327,7 +314,6 @@
       location = queryFieldDef.location;
     }
     let ret: model.FieldDef;
->>>>>>> 526181c4
     if (typeDesc.type === 'turtle') {
       const pipeline = typeDesc.pipeline;
       const lastSegment = pipeline[pipeline.length - 1];
@@ -338,11 +324,7 @@
           : true
         : true;
       if (isRepeated) {
-<<<<<<< HEAD
-        return {
-=======
         ret = {
->>>>>>> 526181c4
           ...outputStruct,
           elementTypeDef: {type: 'record_element'},
           name: name,
@@ -351,11 +333,7 @@
           as: undefined,
         };
       } else {
-<<<<<<< HEAD
-        return {
-=======
         ret = {
->>>>>>> 526181c4
           ...outputStruct,
           name: name,
           type: 'record',
@@ -364,27 +342,16 @@
         };
       }
     } else if (model.TD.isAtomic(typeDesc)) {
-<<<<<<< HEAD
-      const td = model.mkFieldDef(typeDesc, name);
-      return {
-        ...td,
-        expressionType: 'scalar',
-        e: undefined,
-=======
       ret = {
         ...model.mkFieldDef(typeDesc, name),
         expressionType: 'scalar',
         location,
->>>>>>> 526181c4
       };
     } else {
       throw new Error('Invalid type for fieldref');
     }
-<<<<<<< HEAD
-=======
     ret.location = ret.location ?? this.astEl.location;
     return ret;
->>>>>>> 526181c4
   }
 
   // Gets the primary key field for the output struct of this query;
