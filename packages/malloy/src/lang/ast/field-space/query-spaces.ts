/*
 * Copyright 2023 Google LLC
 *
 * Permission is hereby granted, free of charge, to any person obtaining
 * a copy of this software and associated documentation files
 * (the "Software"), to deal in the Software without restriction,
 * including without limitation the rights to use, copy, modify, merge,
 * publish, distribute, sublicense, and/or sell copies of the Software,
 * and to permit persons to whom the Software is furnished to do so,
 * subject to the following conditions:
 *
 * The above copyright notice and this permission notice shall be
 * included in all copies or substantial portions of the Software.
 *
 * THE SOFTWARE IS PROVIDED "AS IS", WITHOUT WARRANTY OF ANY KIND,
 * EXPRESS OR IMPLIED, INCLUDING BUT NOT LIMITED TO THE WARRANTIES OF
 * MERCHANTABILITY, FITNESS FOR A PARTICULAR PURPOSE AND NONINFRINGEMENT.
 * IN NO EVENT SHALL THE AUTHORS OR COPYRIGHT HOLDERS BE LIABLE FOR ANY
 * CLAIM, DAMAGES OR OTHER LIABILITY, WHETHER IN AN ACTION OF CONTRACT,
 * TORT OR OTHERWISE, ARISING FROM, OUT OF OR IN CONNECTION WITH THE
 * SOFTWARE OR THE USE OR OTHER DEALINGS IN THE SOFTWARE.
 */

import * as model from '../../../model/malloy_types';
import {mergeFields, nameOf} from '../../field-utils';
import {FieldDeclaration} from '../query-items/field-declaration';
import {FieldName, FieldSpace} from '../types/field-space';
import {MalloyElement} from '../types/malloy-element';
import {Join} from '../query-properties/joins';
import {SpaceField} from '../types/space-field';
import {SourceSpec, SpaceSeed} from '../space-seed';

import {QueryFieldAST, isNestedQuery} from '../query-properties/nest';
import {NestReference} from '../query-properties/nest-reference';
import {
  FieldReference,
  WildcardFieldReference,
} from '../query-items/field-references';
import {FieldCollectionMember} from '../types/field-collection-member';
import {QueryItem} from '../types/query-item';
import {ReferenceField} from './reference-field';
import {WildSpaceField} from './wild-space-field';
import {RefinedSpace} from './refined-space';
import {LookupResult} from '../types/lookup-result';
import {SpaceEntry} from '../types/space-entry';
import {ColumnSpaceField} from './column-space-field';
import {StructSpaceField} from './static-space';

/**
 * Unlike a source, which is a refinement of a namespace, a query
 * is creating a new unrelated namespace. The query starts with a
 * source, which it might modify. This set of fields used to resolve
 * expressions in the query is called the "input space". There is a
 * specialized QuerySpace for each type of query operation.
 */

export class QueryInputSpace extends RefinedSpace {
  nestParent?: QueryInputSpace;
  extendList: string[] = [];

  constructor(input: SourceSpec, readonly result: QuerySpace) {
    const inputSpace = new SpaceSeed(input);
    super(inputSpace.structDef);
  }

  extendSource(extendField: Join | FieldDeclaration): void {
    this.addField(extendField);
    if (extendField instanceof Join) {
      this.extendList.push(extendField.name.refString);
    } else {
      this.extendList.push(extendField.defineName);
    }
  }

  isQueryFieldSpace() {
    return true;
  }

  outputSpace() {
    return this.result;
  }
}

// TODO maybe rename QueryOutputSpace
export abstract class QuerySpace extends RefinedSpace {
  readonly exprSpace: QueryInputSpace;
  astEl?: MalloyElement | undefined;
  abstract readonly segmentType: 'reduce' | 'project' | 'index';
  constructor(
    readonly queryInputSpace: FieldSpace,
    refineThis: model.PipeSegment | undefined
  ) {
    super(queryInputSpace.emptyStructDef());
    this.exprSpace = new QueryInputSpace(queryInputSpace, this);
    if (refineThis) this.addRefineFromFields(refineThis);
  }

  private addRefineFromFields(refineThis: model.PipeSegment) {
    for (const field of refineThis.fields) {
      if (typeof field === 'string') {
        const ent = this.exprSpace.entry(field);
        if (ent) {
          this.setEntry(field, ent);
        }
      } else if (model.isFilteredAliasedName(field)) {
        const name = field.as ?? field.name;
        const ent = this.exprSpace.entry(name);
        if (ent) {
          this.setEntry(name, ent);
        }
      } else {
        // TODO can you reference fields in a turtle as fields in the output space,
        // e.g. order_by: my_turtle.foo, or lag(my_turtle.foo)
        if (field.type !== 'turtle') {
          this.setEntry(field.as ?? field.name, new ColumnSpaceField(field));
        }
      }
    }
  }

  log(s: string): void {
    if (this.astEl) {
      this.astEl.log(s);
    }
  }

  addMembers(members: FieldCollectionMember[]): void {
    for (const member of members) {
      if (member instanceof FieldReference) {
        this.addReference(member);
      } else if (member instanceof WildcardFieldReference) {
        this.addWild(member);
      } else {
        this.addField(member);
      }
    }
  }

  addReference(ref: FieldReference): void {
    const refName = ref.outputName;
    if (this.entry(refName)) {
      ref.log(`Output already has a field named '${refName}'`);
    } else {
      this.setEntry(refName, new ReferenceField(ref));
    }
  }

  addWild(wild: WildcardFieldReference): void {
    let success = true;
    let current = this.exprSpace as FieldSpace;
    const parts = wild.refString.split('.');
    const conflictMap = {};
    function logConflict(name: string, parentRef: string | undefined) {
      const conflict = conflictMap[name];
      wild.log(
        `Cannot expand '${name}'${
          parentRef ? ` in ${parentRef}` : ''
        } because a field with that name already exists${
          conflict ? ` (conflicts with ${conflict})` : ''
        }`
      );
      success = false;
    }
    for (let pi = 0; pi < parts.length; pi++) {
      const part = parts[pi];
      const prevParts = parts.slice(0, pi);
      const parentRef = pi > 0 ? prevParts.join('.') : undefined;
      const fullName = [...prevParts.join('.'), part].join('.');
      if (part === '*') {
        for (const [name, entry] of current.entries()) {
          if (this.entry(name)) {
            logConflict(name, parentRef);
            success = false;
          }
          if (model.expressionIsScalar(entry.typeDesc().expressionType)) {
            this.setEntry(name, entry);
            conflictMap[name] = fullName;
          }
        }
      } else if (part === '**') {
        // TODO actually handle **
        wild.log('** is currently broken');
        success = false;
        // const spaces: {space: FieldSpace; ref: string | undefined}[] = [
        //   {space: current, ref: undefined},
        // ];
        // let toExpand: {space: FieldSpace; ref: string | undefined} | undefined;
        // while ((toExpand = spaces.pop())) {
        //   for (const [name, entry] of toExpand.space.entries()) {
        //     if (this.entry(name)) {
        //       logConflict(name, toExpand.ref);
        //       success = false;
        //     }
        //     if (model.expressionIsScalar(entry.typeDesc().expressionType)) {
        //       this.setEntry(name, entry);
        //       conflictMap[name] = toExpand.ref
        //         ? `${toExpand.ref}.${name}`
        //         : name;
        //     }
        //     if (entry instanceof StructSpaceField) {
        //       spaces.push({
        //         space: entry.fieldSpace,
        //         ref: [
        //           ...(parentRef ? [parentRef] : []),
        //           ...(toExpand.ref ? [toExpand.ref] : []),
        //           name,
        //         ].join('.'),
        //       });
        //     }
        //   }
        // }
      } else {
        const ent = current.entry(part);
        if (ent) {
          if (ent instanceof StructSpaceField) {
            current = ent.fieldSpace;
          } else {
            wild.log(
              `Field '${part}'${
                parentRef ? ` in ${parentRef}` : ''
              } is not a struct`
            );
            success = false;
          }
        } else {
          wild.log(
            `No such field '${part}'${parentRef ? ` in ${parentRef}` : ''}`
          );
          success = false;
        }
      }
    }
    if (success) {
      // TODO perform the entire replacement of * and ** here in the parser.
      // Today, we add all the fields to the output space, and then still add * to
      // the query. The compiler then does a second * expansion. Instead, we should
      // just add all the fields to the query here and then remove the code in the compiler
      // for expanding the *.
      this.setEntry(wild.refString, new WildSpaceField(wild.refString));
    }
  }

  /**
   * Check for the definition of an ungrouping reference in the result space,
   * or in the case of an exclude reference, if this query is nested
   * in another query, in the result space of a query that this query
   * is nested inside of.
   */
  checkUngroup(fn: FieldName, isExclude: boolean): void {
    if (!this.entry(fn.refString)) {
      if (isExclude && this.exprSpace.nestParent) {
        const parent = this.exprSpace.nestParent;
        parent.whenComplete(() => {
          parent.result.checkUngroup(fn, isExclude);
        });
      } else {
        const uName = isExclude ? 'exclude()' : 'all()';
        fn.log(`${uName} '${fn.refString}' is missing from query output`);
      }
    }
  }

  addQueryItems(...qiList: QueryItem[]): void {
    for (const qi of qiList) {
      if (qi instanceof FieldReference || qi instanceof NestReference) {
        this.addReference(qi);
      } else if (qi instanceof FieldDeclaration) {
        this.addField(qi);
      } else if (isNestedQuery(qi)) {
        const qf = new QueryFieldAST(this, qi, qi.name);
        qf.nestParent = this.exprSpace;
        this.setEntry(qi.name, qf);
      } else {
        // Compiler will error if we don't handle all cases
        const _itemNotHandled: never = qi;
      }
    }
  }

  canContain(_typeDesc: model.TypeDesc): boolean {
    return true;
  }

  protected queryFieldDefs(): model.QueryFieldDef[] {
    const fields: model.QueryFieldDef[] = [];
    for (const [, field] of this.entries()) {
      if (field instanceof SpaceField) {
        const fieldQueryDef = field.getQueryFieldDef(this.exprSpace);
        if (fieldQueryDef) {
<<<<<<< HEAD
          if (this.canContain(fieldQueryDef)) {
            // If the name is a ref, and the thing it is referring to
            // has annoation, we can't push the name, we need to
            // push an annotated reference to the name.
            if (typeof fieldQueryDef === 'string') {
              const refField = new FieldName(fieldQueryDef);
              const refDef = refField.getField(this.queryInputSpace).found;
              if (refDef) {
                // mtoy todo remove this whole section or implement it
                // I hit a wall here, turned out to be hard to ask the
                // thing this refers to "do you have an annotation".
              }
            }
=======
          if (field instanceof WildSpaceField) {
>>>>>>> 763bdd4d
            fields.push(fieldQueryDef);
          } else {
            const typeDesc = field.typeDesc();
            // Filter out fields whose type is unknown, which means that a totally bad field
            // isn't sent to the compiler, where it will wig out. The downside is that in
            // subsequent stages of a query, the field is not in the input struct. But since
            // the error message says "Cannot define x which has unknown type", it makes sense
            // that it wouldn't be "defined" in later stages.
            // TODO Figure out how to make errors generated by `canContain` go in the right place,
            // maybe by adding a logable element to SpaceFields.
            if (typeDesc.dataType !== 'unknown' && this.canContain(typeDesc)) {
              fields.push(fieldQueryDef);
            }
          }
        }
        // TODO I removed the error here because during calculation of the refinement space,
        // (see creation of a QuerySpace) we add references to all the fields from
        // the refinement, but they don't have definitions. So in the case where we
        // don't have a field def, we "know" that that field is already in the query,
        // and we don't need to worry about actually adding it. This is also true for
        // project statements, where we add "*" as a field and also all the individuala
        // fields, but the individual fields don't have field defs.
      }
    }
    this.isComplete();
    return fields;
  }

  getQuerySegment(rf: model.QuerySegment | undefined): model.QuerySegment {
    const p = this.getPipeSegment(rf);
    if (model.isQuerySegment(p)) {
      return p;
    }
    throw new Error('TODO NOT POSSIBLE');
  }

  getPipeSegment(
    refineFrom: model.QuerySegment | undefined
  ): model.PipeSegment {
    if (this.segmentType === 'index') {
      // TODO ... should make this go away
      throw new Error('INDEX FIELD PIPE SEGMENT MIS HANDLED');
    }

    if (refineFrom?.extendSource) {
      for (const xField of refineFrom.extendSource) {
        this.exprSpace.addFieldDef(xField);
      }
    }

    const segment: model.QuerySegment = {
      type: this.segmentType,
      fields: this.queryFieldDefs(),
    };

    segment.fields = mergeFields(refineFrom?.fields, segment.fields);

    if (refineFrom?.extendSource) {
      segment.extendSource = refineFrom.extendSource;
    }
    if (this.exprSpace.extendList.length > 0) {
      const newExtends: model.FieldDef[] = [];
      const extendedStruct = this.exprSpace.structDef();

      for (const extendName of this.exprSpace.extendList) {
        const extendEnt = extendedStruct.fields.find(
          f => nameOf(f) === extendName
        );
        if (extendEnt) {
          newExtends.push(extendEnt);
        }
      }
      segment.extendSource = mergeFields(segment.extendSource, newExtends);
    }
    if (this.newTimezone) {
      segment.queryTimezone = this.newTimezone;
    }
    this.isComplete();
    return segment;
  }

  lookup(path: FieldName[]): LookupResult {
    const result = super.lookup(path);
    if (result.found) {
      return {
        error: undefined,
        found: new OutputSpaceEntry(result.found),
      };
    }
    return this.exprSpace.lookup(path);
  }

  isQueryFieldSpace() {
    return true;
  }

  outputSpace() {
    return this;
  }
}

export class ReduceFieldSpace extends QuerySpace {
  readonly segmentType = 'reduce';
}

export class OutputSpaceEntry extends SpaceEntry {
  refType: 'field' | 'parameter';
  constructor(readonly inputSpaceEntry: SpaceEntry) {
    super();
    this.refType = inputSpaceEntry.refType;
  }

  typeDesc(): model.TypeDesc {
    const type = this.inputSpaceEntry.typeDesc();
    return {
      ...type,
      evalSpace: type.evalSpace === 'constant' ? 'constant' : 'output',
    };
  }
}<|MERGE_RESOLUTION|>--- conflicted
+++ resolved
@@ -287,23 +287,7 @@
       if (field instanceof SpaceField) {
         const fieldQueryDef = field.getQueryFieldDef(this.exprSpace);
         if (fieldQueryDef) {
-<<<<<<< HEAD
-          if (this.canContain(fieldQueryDef)) {
-            // If the name is a ref, and the thing it is referring to
-            // has annoation, we can't push the name, we need to
-            // push an annotated reference to the name.
-            if (typeof fieldQueryDef === 'string') {
-              const refField = new FieldName(fieldQueryDef);
-              const refDef = refField.getField(this.queryInputSpace).found;
-              if (refDef) {
-                // mtoy todo remove this whole section or implement it
-                // I hit a wall here, turned out to be hard to ask the
-                // thing this refers to "do you have an annotation".
-              }
-            }
-=======
           if (field instanceof WildSpaceField) {
->>>>>>> 763bdd4d
             fields.push(fieldQueryDef);
           } else {
             const typeDesc = field.typeDesc();
