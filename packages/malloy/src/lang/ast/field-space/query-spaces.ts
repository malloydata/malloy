--- conflicted
+++ resolved
@@ -217,14 +217,7 @@
     }
   }
 
-<<<<<<< HEAD
-  public addFieldUserFromFilter(
-    filter: model.FilterCondition,
-    logTo: MalloyElement
-  ) {
-=======
   public addFieldUserFromFilter(filter: model.FilterCondition) {
->>>>>>> 444ab7d3
     if (filter.fieldUsage !== undefined) {
       this.compositeFieldUsers.push({type: 'filter', filter});
     }
