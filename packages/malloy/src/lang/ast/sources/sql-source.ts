/*
 * Copyright 2023 Google LLC
 *
 * Permission is hereby granted, free of charge, to any person obtaining
 * a copy of this software and associated documentation files
 * (the "Software"), to deal in the Software without restriction,
 * including without limitation the rights to use, copy, modify, merge,
 * publish, distribute, sublicense, and/or sell copies of the Software,
 * and to permit persons to whom the Software is furnished to do so,
 * subject to the following conditions:
 *
 * The above copyright notice and this permission notice shall be
 * included in all copies or substantial portions of the Software.
 *
 * THE SOFTWARE IS PROVIDED "AS IS", WITHOUT WARRANTY OF ANY KIND,
 * EXPRESS OR IMPLIED, INCLUDING BUT NOT LIMITED TO THE WARRANTIES OF
 * MERCHANTABILITY, FITNESS FOR A PARTICULAR PURPOSE AND NONINFRINGEMENT.
 * IN NO EVENT SHALL THE AUTHORS OR COPYRIGHT HOLDERS BE LIABLE FOR ANY
 * CLAIM, DAMAGES OR OTHER LIABILITY, WHETHER IN AN ACTION OF CONTRACT,
 * TORT OR OTHERWISE, ARISING FROM, OUT OF OR IN CONNECTION WITH THE
 * SOFTWARE OR THE USE OR OTHER DEALINGS IN THE SOFTWARE.
 */

import {StructDef, StructRef} from '../../../model/malloy_types';
import {NamedSource} from './named-source';

export class SQLSource extends NamedSource {
  elementType = 'sqlSource';
  structRef(): StructRef {
    return this.structDef();
  }
  modelStruct(): StructDef | undefined {
    const modelEnt = this.modelEntry(this.ref);
    const entry = modelEnt?.entry;
    if (!entry) {
      this.log(`Undefined from_sql source '${this.refName}'`);
      return;
    }
<<<<<<< HEAD
    if (entry.type === "function") {
      this.log(`Cannot construct a source from a function '${this.refName}'`);
      return;
    } else if (entry.type === "query") {
=======
    if (entry.type === 'query') {
>>>>>>> 5db2fe1d
      this.log(`Cannot use 'from_sql()' to explore query '${this.refName}'`);
      return;
    } else if (!modelEnt.sqlType) {
      this.log(`Cannot use 'from_sql()' to explore '${this.refName}'`);
      return;
    }
    return entry;
  }
}<|MERGE_RESOLUTION|>--- conflicted
+++ resolved
@@ -36,14 +36,10 @@
       this.log(`Undefined from_sql source '${this.refName}'`);
       return;
     }
-<<<<<<< HEAD
     if (entry.type === "function") {
       this.log(`Cannot construct a source from a function '${this.refName}'`);
       return;
     } else if (entry.type === "query") {
-=======
-    if (entry.type === 'query') {
->>>>>>> 5db2fe1d
       this.log(`Cannot use 'from_sql()' to explore query '${this.refName}'`);
       return;
     } else if (!modelEnt.sqlType) {
