/*
 * Copyright 2023 Google LLC
 *
 * Permission is hereby granted, free of charge, to any person obtaining
 * a copy of this software and associated documentation files
 * (the "Software"), to deal in the Software without restriction,
 * including without limitation the rights to use, copy, modify, merge,
 * publish, distribute, sublicense, and/or sell copies of the Software,
 * and to permit persons to whom the Software is furnished to do so,
 * subject to the following conditions:
 *
 * The above copyright notice and this permission notice shall be
 * included in all copies or substantial portions of the Software.
 *
 * THE SOFTWARE IS PROVIDED "AS IS", WITHOUT WARRANTY OF ANY KIND,
 * EXPRESS OR IMPLIED, INCLUDING BUT NOT LIMITED TO THE WARRANTIES OF
 * MERCHANTABILITY, FITNESS FOR A PARTICULAR PURPOSE AND NONINFRINGEMENT.
 * IN NO EVENT SHALL THE AUTHORS OR COPYRIGHT HOLDERS BE LIABLE FOR ANY
 * CLAIM, DAMAGES OR OTHER LIABILITY, WHETHER IN AN ACTION OF CONTRACT,
 * TORT OR OTHERWISE, ARISING FROM, OUT OF OR IN CONNECTION WITH THE
 * SOFTWARE OR THE USE OR OTHER DEALINGS IN THE SOFTWARE.
 */

import {FieldDeclaration} from '../query-items/field-declaration';
import {DeclareFields} from './declare-fields';

export class Measures extends DeclareFields {
  elementType = 'measureList';
  constructor(measures: FieldDeclaration[]) {
<<<<<<< HEAD
    super(measures);
    for (const dim of measures) {
      dim.isMeasure = true;
    }
=======
    super(measures, 'measure');
>>>>>>> 763bdd4d
  }
}<|MERGE_RESOLUTION|>--- conflicted
+++ resolved
@@ -21,19 +21,8 @@
  * SOFTWARE OR THE USE OR OTHER DEALINGS IN THE SOFTWARE.
  */
 
-import {FieldDeclaration} from '../query-items/field-declaration';
 import {DeclareFields} from './declare-fields';
 
 export class Measures extends DeclareFields {
   elementType = 'measureList';
-  constructor(measures: FieldDeclaration[]) {
-<<<<<<< HEAD
-    super(measures);
-    for (const dim of measures) {
-      dim.isMeasure = true;
-    }
-=======
-    super(measures, 'measure');
->>>>>>> 763bdd4d
-  }
 }