--- conflicted
+++ resolved
@@ -37,16 +37,6 @@
 import {isGranularResult} from '../types/granular-result';
 import {LookupResult} from '../types/lookup-result';
 import {MalloyElement} from '../types/malloy-element';
-<<<<<<< HEAD
-import {extendNoteMethod, Noteable} from '../types/noteable';
-
-export class FieldDeclaration extends MalloyElement implements Noteable {
-  elementType = 'fieldDeclaration';
-  isMeasure?: boolean;
-  readonly isNoteableObj = true;
-  extendNote = extendNoteMethod;
-  note?: Annotation;
-=======
 import {SpaceEntry} from '../types/space-entry';
 import {
   typecheckAggregate,
@@ -57,15 +47,23 @@
   typecheckMeasure,
   typecheckProject,
 } from './typecheck_utils';
+import {extendNoteMethod, Noteable} from '../types/noteable';
 
 export type FieldDeclarationConstructor = new (
   expr: ExpressionDef,
   defineName: string,
   exprSrc?: string
 ) => FieldDeclaration;
->>>>>>> 763bdd4d
-
-export abstract class FieldDeclaration extends MalloyElement {
+
+export abstract class FieldDeclaration
+  extends MalloyElement
+  implements Noteable
+{
+  isMeasure?: boolean;
+  readonly isNoteableObj = true;
+  extendNote = extendNoteMethod;
+  note?: Annotation;
+
   constructor(
     readonly expr: ExpressionDef,
     readonly defineName: string,
