--- conflicted
+++ resolved
@@ -21,21 +21,14 @@
  * SOFTWARE OR THE USE OR OTHER DEALINGS IN THE SOFTWARE.
  */
 
-<<<<<<< HEAD
-import {Annotation, FieldDef} from '../../../model/malloy_types';
+import {Annotation, FieldDef, TypeDesc} from '../../../model/malloy_types';
 import {DefinitionList} from '../types/definition-list';
-=======
-import {FieldDef, TypeDesc} from '../../../model/malloy_types';
->>>>>>> 763bdd4d
 
 import {FieldName, FieldSpace} from '../types/field-space';
 import {LookupResult} from '../types/lookup-result';
 import {ListOf, MalloyElement} from '../types/malloy-element';
-<<<<<<< HEAD
 import {Noteable, extendNoteMethod} from '../types/noteable';
 
-export class FieldReference extends ListOf<FieldName> implements Noteable {
-=======
 import {
   typecheckAggregate,
   typecheckCalculate,
@@ -51,9 +44,10 @@
   names: FieldName[]
 ) => FieldReference;
 
-export abstract class FieldReference extends ListOf<FieldName> {
->>>>>>> 763bdd4d
-  elementType = 'fieldReference';
+export abstract class FieldReference
+  extends ListOf<FieldName>
+  implements Noteable
+{
   readonly isNoteableObj = true;
   note?: Annotation;
   extendNote = extendNoteMethod;
