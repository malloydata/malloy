/*
 * Copyright 2023 Google LLC
 *
 * Permission is hereby granted, free of charge, to any person obtaining
 * a copy of this software and associated documentation files
 * (the "Software"), to deal in the Software without restriction,
 * including without limitation the rights to use, copy, modify, merge,
 * publish, distribute, sublicense, and/or sell copies of the Software,
 * and to permit persons to whom the Software is furnished to do so,
 * subject to the following conditions:
 *
 * The above copyright notice and this permission notice shall be
 * included in all copies or substantial portions of the Software.
 *
 * THE SOFTWARE IS PROVIDED "AS IS", WITHOUT WARRANTY OF ANY KIND,
 * EXPRESS OR IMPLIED, INCLUDING BUT NOT LIMITED TO THE WARRANTIES OF
 * MERCHANTABILITY, FITNESS FOR A PARTICULAR PURPOSE AND NONINFRINGEMENT.
 * IN NO EVENT SHALL THE AUTHORS OR COPYRIGHT HOLDERS BE LIABLE FOR ANY
 * CLAIM, DAMAGES OR OTHER LIABILITY, WHETHER IN AN ACTION OF CONTRACT,
 * TORT OR OTHERWISE, ARISING FROM, OUT OF OR IN CONNECTION WITH THE
 * SOFTWARE OR THE USE OR OTHER DEALINGS IN THE SOFTWARE.
 */

parser grammar MalloyParser;
options { tokenVocab=MalloyLexer; }

malloyDocument: (malloyStatement | SEMI)* EOF;

malloyStatement
  : defineSourceStatement
  | defineSQLStatement
  | defineQuery
  | importStatement
  | docAnnotations
  ;

defineSourceStatement
  : tags SOURCE sourcePropertyList
  ;

defineQuery
  : topLevelQueryDefs                 # use_top_level_query_defs
  | tags QUERY topLevelAnonQueryDef   # anonymousQuery
  ;

topLevelAnonQueryDef
  : tags query
  ;

tags
  : ANNOTATION*
  ;

isDefine
  : beforeIs=tags IS afterIs=tags
  ;

defineSQLStatement
  : SQL nameSQLBlock isDefine sqlBlock
  ;

sqlBlock
  : OCURLY blockSQLDef+ CCURLY
  ;

blockSQLDef
  : CONNECTION connectionName
  | SELECT sqlString
  ;

sqlString
  : SQL_BEGIN sqlInterpolation* SQL_END
  ;

sqlInterpolation
  : OPEN_CODE query CLOSE_CODE
  ;

importStatement
  : IMPORT importURL
  ;

importURL
  : JSON_STRING
  ;

docAnnotations
  : ANNOTATION+
  ;

topLevelQueryDefs
  : tags QUERY topLevelQueryDef (COMMA? topLevelQueryDef)* COMMA?
  ;

topLevelQueryDef
  : tags queryName isDefine query
  ;

refineOperator: PLUS ;

query
  : explore ARROW pipelineFromName                  # exploreArrowQuery
  | ARROW queryName (refineOperator? queryProperties)? pipeElement*   # arrowQuery
  ;

pipelineFromName
  : firstSegment pipeElement*
  ;

firstSegment
  : queryProperties
  | exploreQueryName (refineOperator? queryProperties)?
  ;

pipeElement
  : ARROW queryProperties
  ;

exploreTable
  : TABLE OPAREN tableName CPAREN
  ;

queryProperties
  : filterShortcut
  | OCURLY (queryStatement | SEMI)* CCURLY
  ;

filterShortcut
  : OCURLY QMARK fieldExpr CCURLY
  ;

exploreQueryName : id;
queryName : id;

sourcePropertyList
  : sourceDefinition (COMMA? sourceDefinition)* COMMA?
  ;

sourceDefinition
  : tags sourceNameDef isDefine explore
  ;

explore
  : exploreSource (refineOperator? exploreProperties)?
  ;

exploreSource
  : sourceID                                      # NamedSource
  | exploreTable                                  # TableSource
  | FROM OPAREN query CPAREN                      # QuerySource
  | FROM_SQL OPAREN sqlExploreNameRef CPAREN      # SQLSourceName
  ;

sourceNameDef: id;
sourceID: id;

exploreProperties
  : OCURLY (exploreStatement | SEMI)* CCURLY
  | filterShortcut
  ;

exploreStatement
<<<<<<< HEAD
  : tags DIMENSION dimensionDefList    # defExploreDimension
  | tags MEASURE measureDefList        # defExploreMeasure
=======
  : DIMENSION defList                  # defExploreDimension
  | MEASURE defList                    # defExploreMeasure
>>>>>>> 763bdd4d
  | declareStatement                   # defDeclare_stub
  | joinStatement                      # defJoin_stub
  | whereStatement                     # defExploreWhere
  | PRIMARY_KEY fieldName              # defExplorePrimaryKey
  | RENAME renameList                  # defExploreRename
  | (ACCEPT | EXCEPT) fieldNameList    # defExploreEditField
  | tags QUERY subQueryDefList         # defExploreQuery
  | timezoneStatement                  # defExploreTimezone
  | ANNOTATION+                        # defExploreAnnotation
  ;

renameList
  : exploreRenameDef (COMMA? exploreRenameDef)* COMMA?
  ;

exploreRenameDef
  : fieldName isDefine fieldName
  ;

defList
  : fieldDef (COMMA? fieldDef)* COMMA?
  ;

fieldDef
  : tags fieldNameDef isDefine fieldExpr
  ;

fieldNameDef: id;
joinNameDef: id;

declareStatement
  : DECLARE defList
  ;

joinStatement
  : tags JOIN_ONE joinList                  # defJoinOne
  | tags JOIN_MANY joinList                 # defJoinMany
  | tags JOIN_CROSS joinList                # defJoinCross
  ;

joinList
  : joinDef (COMMA? joinDef)* COMMA?
  ;

isExplore
  : before_is=tags IS after_is=tags explore
  ;

joinDef
  : ANNOTATION* joinNameDef isExplore? WITH fieldExpr        # joinWith
  | ANNOTATION* joinNameDef isExplore? (ON joinExpression)?  # joinOn
  ;

joinExpression: fieldExpr;

filterStatement
  : whereStatement
  | havingStatement
  ;

filteredBy
  : QMARK fieldExpr                   # filterByShortcut
  | whereStatement                    # filterByWhere
  ;

filterClauseList
  : fieldExpr (COMMA fieldExpr)* COMMA?
  ;

whereStatement
  : WHERE filterClauseList
  ;

havingStatement
  : HAVING filterClauseList
  ;

subQueryDefList
  : exploreQueryDef (COMMA? exploreQueryDef)* COMMA?
  ;

exploreQueryNameDef: id;

exploreQueryDef
  : ANNOTATION* exploreQueryNameDef isDefine pipelineFromName
  ;

queryStatement
  : groupByStatement
  | declareStatement
  | joinStatement
  | projectStatement
  | indexStatement
  | aggregateStatement
  | calculateStatement
  | topStatement
  | limitStatement
  | orderByStatement
  | whereStatement
  | havingStatement
  | nestStatement
  | sampleStatement
  | timezoneStatement
  | queryAnnotation
  ;

groupByStatement
  : tags GROUP_BY queryFieldList
  ;

queryFieldList
  : queryFieldEntry (COMMA? queryFieldEntry)* COMMA?
  ;


queryFieldEntry
<<<<<<< HEAD
  : dimensionDef        # queryFieldDef
  | fieldPath           # queryFieldRef
=======
  : fieldPath
  | fieldDef
>>>>>>> 763bdd4d
  ;

nestStatement
  : tags NEST nestedQueryList
  ;

nestedQueryList
  : nestEntry (COMMA? nestEntry)* COMMA?
  ;

nestEntry
  : queryName (refineOperator? queryProperties)?   # nestExisting
  | tags queryName isDefine pipelineFromName       # nestDef
  ;

aggregateStatement
  : tags AGGREGATE queryFieldList
  ;

calculateStatement
  : CALCULATE queryFieldList
  ;

projectStatement
  : tags PROJECT fieldCollection
  ;

orderByStatement
  : ORDER_BY ordering
  ;

ordering
  : orderBySpec (COMMA? orderBySpec)* COMMA?
  ;

orderBySpec
  : (INTEGER_LITERAL | fieldName) ( ASC | DESC ) ?
  ;

limitStatement
  : LIMIT INTEGER_LITERAL
  ;

bySpec
  : BY fieldName
  | BY fieldExpr
  ;

topStatement
  : TOP INTEGER_LITERAL bySpec?
  ;

indexElement
  : fieldPath (DOT STAR)?
  | STAR
  | STARSTAR
  ;

indexFields
  : indexElement ( COMMA? indexElement )*
  ;

indexStatement
  : INDEX indexFields (BY fieldName)?
  ;

sampleStatement
  : SAMPLE sampleSpec
  ;

timezoneStatement
  : TIMEZONE STRING_LITERAL
  ;

queryAnnotation
  : ANNOTATION
  ;

sampleSpec
  : PERCENT_LITERAL
  | INTEGER_LITERAL
  | TRUE
  | FALSE;


aggregate: SUM | COUNT | AVG | MIN | MAX;
malloyType: STRING | NUMBER | BOOLEAN | DATE | TIMESTAMP;
compareOp: MATCH | NOT_MATCH | GT | LT | GTE | LTE | EQ | NE;

literal
  : STRING_LITERAL                              # exprString
  | (NUMERIC_LITERAL | INTEGER_LITERAL)         # exprNumber
  | dateLiteral                                 # exprTime
  | NULL                                        # exprNULL
  | (TRUE | FALSE)                              # exprBool
  | HACKY_REGEX                                 # exprRegex
  | NOW                                         # exprNow
  ;

dateLiteral
  : LITERAL_TIMESTAMP      # literalTimestamp
  | LITERAL_HOUR           # literalHour
  | LITERAL_DAY            # literalDay
  | LITERAL_WEEK           # literalWeek
  | LITERAL_MONTH          # literalMonth
  | LITERAL_QUARTER        # literalQuarter
  | LITERAL_YEAR           # literalYear
  ;

tableName
  : STRING_LITERAL;

id
  : IDENTIFIER
  | OBJECT_NAME_LITERAL
  ;


timeframe
  : SECOND | MINUTE | HOUR | DAY | WEEK | MONTH | QUARTER | YEAR
  ;

ungroup
  : ALL | EXCLUDE
  ;

fieldExpr
  : fieldPath                                              # exprFieldPath
  | fieldExpr OCURLY filteredBy CCURLY                     # exprFilter
  | literal                                                # exprLiteral
  | fieldExpr timeframe                                    # exprDuration
  | fieldExpr DOT timeframe                                # exprTimeTrunc
  | fieldExpr DOUBLECOLON malloyType                       # exprSafeCast
  | MINUS fieldExpr                                        # exprMinus
  | fieldExpr ( STAR | SLASH | PERCENT ) fieldExpr         # exprMulDiv
  | fieldExpr ( PLUS | MINUS ) fieldExpr                   # exprAddSub
  | fieldExpr TO fieldExpr                                 # exprRange
  | startAt=fieldExpr FOR duration=fieldExpr timeframe     # exprForRange
  | fieldExpr AMPER partialAllowedFieldExpr                # exprAndTree
  | fieldExpr BAR partialAllowedFieldExpr                  # exprOrTree
  | fieldExpr compareOp fieldExpr                          # exprCompare
  | fieldExpr QMARK partialAllowedFieldExpr                # exprApply
  | NOT fieldExpr                                          # exprNot
  | fieldExpr AND fieldExpr                                # exprLogicalAnd
  | fieldExpr OR fieldExpr                                 # exprLogicalOr
  | fieldExpr DOUBLE_QMARK fieldExpr                       # exprCoalesce
  | CAST OPAREN fieldExpr AS malloyType CPAREN             # exprCast
  | COUNT OPAREN DISTINCT fieldExpr CPAREN                 # exprCountDisinct
  | (fieldPath DOT)?
      aggregate
      OPAREN (fieldExpr | STAR)? CPAREN                    # exprAggregate
  | OPAREN partialAllowedFieldExpr CPAREN                  # exprExpr
  | (fieldPath DOT)?
      id
      OPAREN ( argumentList? ) CPAREN                      # exprAggFunc
  | ((id (EXCLAM malloyType?)?) | timeframe)
    OPAREN ( argumentList? ) CPAREN                        # exprFunc
  | pickStatement                                          # exprPick
  | ungroup OPAREN fieldExpr (COMMA fieldName)* CPAREN     # exprUngroup
  ;

partialAllowedFieldExpr
  : compareOp? fieldExpr
  ;

pickStatement
  : pick+ (ELSE pickElse=fieldExpr)?
  ;

pick
  : PICK (pickValue=fieldExpr)? WHEN pickWhen=partialAllowedFieldExpr
  ;

argumentList
  : fieldExpr (COMMA fieldExpr)* COMMA?
  ;

fieldNameList
  : fieldName (COMMA? fieldName)*
  ;

fieldCollection
  : collectionMember (COMMA? collectionMember)* COMMA?
  ;

collectionWildCard
  : (fieldPath DOT)? (STAR|STARSTAR)
  ;

collectionMember
<<<<<<< HEAD
  : tags fieldPath                         # nameMember
  | tags (fieldPath DOT)? (STAR|STARSTAR)  # wildMember
  | fieldDef                               # newMember
=======
  : fieldPath
  | collectionWildCard
  | fieldDef
>>>>>>> 763bdd4d
  ;

fieldPath
  : fieldName (DOT fieldName)*
  ;

joinName: id;
fieldName: id;

justExpr: fieldExpr EOF;

json
  : jsonValue
  ;

jsonValue
   : JSON_STRING
   | INTEGER_LITERAL
   | NUMERIC_LITERAL
   | jsonObject
   | jsonArray
   | TRUE
   | FALSE
   | NULL
   ;

jsonObject
   : OCURLY jsonProperty (COMMA jsonProperty)* CCURLY
   | OCURLY CCURLY
   ;

jsonProperty
   : JSON_STRING COLON jsonValue
   ;

jsonArray
   : OBRACK jsonValue (COMMA jsonValue)* CBRACK
   | OBRACK CBRACK
   ;

sqlExploreNameRef: id;
nameSQLBlock: id;
connectionName: JSON_STRING;<|MERGE_RESOLUTION|>--- conflicted
+++ resolved
@@ -160,13 +160,8 @@
   ;
 
 exploreStatement
-<<<<<<< HEAD
-  : tags DIMENSION dimensionDefList    # defExploreDimension
-  | tags MEASURE measureDefList        # defExploreMeasure
-=======
-  : DIMENSION defList                  # defExploreDimension
-  | MEASURE defList                    # defExploreMeasure
->>>>>>> 763bdd4d
+  : tags DIMENSION defList             # defExploreDimension
+  | tags MEASURE defList               # defExploreMeasure
   | declareStatement                   # defDeclare_stub
   | joinStatement                      # defJoin_stub
   | whereStatement                     # defExploreWhere
@@ -283,13 +278,8 @@
 
 
 queryFieldEntry
-<<<<<<< HEAD
-  : dimensionDef        # queryFieldDef
-  | fieldPath           # queryFieldRef
-=======
   : fieldPath
   | fieldDef
->>>>>>> 763bdd4d
   ;
 
 nestStatement
@@ -310,7 +300,7 @@
   ;
 
 calculateStatement
-  : CALCULATE queryFieldList
+  : tags CALCULATE queryFieldList
   ;
 
 projectStatement
@@ -480,15 +470,9 @@
   ;
 
 collectionMember
-<<<<<<< HEAD
-  : tags fieldPath                         # nameMember
-  | tags (fieldPath DOT)? (STAR|STARSTAR)  # wildMember
-  | fieldDef                               # newMember
-=======
   : fieldPath
   | collectionWildCard
   | fieldDef
->>>>>>> 763bdd4d
   ;
 
 fieldPath
