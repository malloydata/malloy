--- conflicted
+++ resolved
@@ -31,12 +31,9 @@
   | defineSQLStatement
   | defineQuery
   | importStatement
-<<<<<<< HEAD
+  | runStatement
   | docAnnotations
   | ignoredObjectAnnotations
-=======
-  | runStatement
->>>>>>> d0882bdf
   ;
 
 defineSourceStatement
@@ -178,35 +175,26 @@
   ;
 
 exploreStatement
-<<<<<<< HEAD
-  : tags DIMENSION defList             # defExploreDimension
-  | tags MEASURE defList               # defExploreMeasure
-=======
   : defDimensions                      # defExploreDimension_stub
   | defMeasures                        # defExploreMeasure_stub
->>>>>>> d0882bdf
   | declareStatement                   # defDeclare_stub
   | joinStatement                      # defJoin_stub
   | whereStatement                     # defExploreWhere_stub
   | PRIMARY_KEY fieldName              # defExplorePrimaryKey
   | RENAME renameList                  # defExploreRename
   | (ACCEPT | EXCEPT) fieldNameList    # defExploreEditField
-<<<<<<< HEAD
   | tags QUERY subQueryDefList         # defExploreQuery
-=======
-  | QUERY subQueryDefList              # defExploreQuery_stub
->>>>>>> d0882bdf
   | timezoneStatement                  # defExploreTimezone
   | ANNOTATION+                        # defExploreAnnotation
   | ignoredModelAnnotations            # defIgnoreModel_stub
   ;
 
+defMeasures
+  : tags MEASURE defList
+  ;
+
 defDimensions
-  : DIMENSION defList
-  ;
-
-defMeasures
-  : MEASURE defList
+  : tags DIMENSION defList
   ;
 
 renameList
