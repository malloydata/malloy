--- conflicted
+++ resolved
@@ -104,11 +104,7 @@
 OR: O R ;
 PICK: P I C K ;
 QUARTER: Q U A R T E R S?;
-<<<<<<< HEAD
-=======
-REFINE: R E F I N E ;
 RIGHT: R I G H T ;
->>>>>>> a8c40d1f
 SECOND: S E C O N D S?;
 STRING: S T R I N G;
 SOURCE_KW: S O U R C E;
