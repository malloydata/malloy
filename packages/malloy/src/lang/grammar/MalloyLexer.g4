--- conflicted
+++ resolved
@@ -138,26 +138,21 @@
 fragment SQ3: SQ SQ SQ;
 fragment DQ3: DQ DQ DQ;
 fragment BQ3: BQ BQ BQ;
-<<<<<<< HEAD
-fragment RAW_CHAR: ( '\\' . ) | (~ '\\');
-fragment FILTER: F SPACE_CHAR*;
-HACKY_REGEX: ('/' | [rR]) SQ RAW_CHAR*? SQ;
-
-SQ3_FILTER: FILTER SQ3 RAW_CHAR*? SQ3;
-SQ_FILTER: FILTER SQ RAW_CHAR*? SQ;
-DQ3_FILTER: FILTER DQ3 RAW_CHAR*? DQ3;
-DQ_FILTER: FILTER DQ RAW_CHAR*? DQ;
-BQ3_FILTER: FILTER BQ3 RAW_CHAR*? BQ3;
-BQ_FILTER: FILTER BQ RAW_CHAR*? BQ;
-=======
 fragment RAW_CHAR: ('\\'  ~[\n]) | ~[\\\n];
+fragment RAW3_CHAR: ( '\\' . ) | (~ '\\');
 fragment FILTER: F SPACE_CHAR*;
 fragment RAWSTR: S SPACE_CHAR*;
-HACKY_REGEX: ('/' | R) SQ RAW_CHAR*? SQ;
+HACKY_REGEX: ('/' | [rR]) SQ RAW_CHAR*? SQ;
 
 RAW_SQ: RAWSTR SQ RAW_CHAR*? (SQ | '\n');
 RAW_DQ: RAWSTR DQ RAW_CHAR*? (DQ | '\n');
->>>>>>> 70083d74
+
+SQ3_FILTER: FILTER SQ3 RAW3_CHAR*? SQ3;
+SQ_FILTER: FILTER SQ RAW_CHAR*? (SQ | '\n');
+DQ3_FILTER: FILTER DQ3 RAW3_CHAR*? DQ3;
+DQ_FILTER: FILTER DQ RAW_CHAR*? (DQ | |'\n');
+BQ3_FILTER: FILTER BQ3 RAW3_CHAR*? BQ3;
+BQ_FILTER: FILTER BQ RAW_CHAR*? (BQ | '\n');
 
 fragment HEX: [0-9a-fA-F];
 fragment UNICODE: '\\' U HEX HEX HEX HEX;
