--- conflicted
+++ resolved
@@ -129,21 +129,7 @@
   isPrecompiledModelDef: boolean;
 }
 
-<<<<<<< HEAD
 export type URLContentsResponse = Partial<URLContentsData>;
-=======
-/**
- * ParseStep -- Parse the source URL
- */
-interface SourceInfo {
-  lines: string[];
-  at: {begin: number; end: number}[];
-  length: number;
-}
-class ParseStep implements TranslationStep {
-  response?: ParseResponse;
-  sourceInfo?: SourceInfo;
->>>>>>> 5db2fe1d
 
 class URLContentsStep implements TranslationStep {
   response?: URLContentsResponse;
@@ -182,7 +168,6 @@
       }
       return {urls: [that.sourceURL]};
     }
-<<<<<<< HEAD
     const urlContents = srcEnt.value == "" ? "\n" : srcEnt.value;
     const isPrecompiledModelDef = urlContents.trimStart().startsWith("{");
     this.response = { isPrecompiledModelDef, urlContents };
@@ -221,9 +206,6 @@
 
     const source = urlContentsReq.urlContents;
 
-=======
-    const source = srcEnt.value === '' ? '\n' : srcEnt.value;
->>>>>>> 5db2fe1d
     this.sourceInfo = this.getSourceInfo(source);
 
     let parse: MalloyParseRoot | undefined;
@@ -628,6 +610,7 @@
     if (urlContentsStep.urlContents === undefined) {
       return urlContentsStep;
     }
+    console.log("URL CONTENTS STEP", urlContentsStep);
 
     const source = urlContentsStep.urlContents;
 
@@ -854,11 +837,7 @@
         console.log("Child model def", child.modelDef);
         for (const fromChild of child.modelDef.exports) {
           const modelEntry = child.modelDef.contents[fromChild];
-<<<<<<< HEAD
           if (modelEntry.type === "struct" || modelEntry.type === "function") {
-=======
-          if (modelEntry.type === 'struct') {
->>>>>>> 5db2fe1d
             exports[fromChild] = modelEntry;
           }
         }
