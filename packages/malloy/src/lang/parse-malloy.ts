--- conflicted
+++ resolved
@@ -26,6 +26,7 @@
   StructDef,
   ModelDef,
   SQLBlock,
+  DocumentRange,
 } from "../model/malloy_types";
 import { MalloyLexer } from "./lib/Malloy/MalloyLexer";
 import { MalloyParser } from "./lib/Malloy/MalloyParser";
@@ -44,7 +45,6 @@
   passForHighlights,
   sortHighlights,
 } from "./parse-tree-walkers/document-highlight-walker";
-import { Range } from "./source-reference";
 
 class ParseErrorHandler implements ANTLRErrorListener<Token> {
   constructor(readonly sourceURL: string, readonly messages: MessageLogger) {}
@@ -106,7 +106,7 @@
 export class SQLExploreZone extends Zone<StructDef> {
   keyed: Record<string, SQLBlock> = {};
 
-  referenceBlock(from: ast.SQLStatement, at: Range): void {
+  referenceBlock(from: ast.SQLStatement, at: DocumentRange): void {
     const sql = from.sqlBlock();
     this.reference(sql.name, at);
     this.keyed[sql.name] = sql;
@@ -436,19 +436,10 @@
     for (const sqlExploreRef in sqlExplores) {
       const sqlExplore = sqlExplores[sqlExploreRef];
       if (sqlExplore.ref && sqlExplore.def) {
-<<<<<<< HEAD
-        const sqlRef: SQLReferenceData = {
-          sql: sqlExplore.def.stmts,
-          connection: sqlExplore.def.connectionName,
-        };
-        const refKey = sqlZone.refKey(sqlRef);
-        that.root.sqlQueryZone.reference(refKey, sqlExplore.def.location.range);
-=======
         that.root.sqlQueryZone.referenceBlock(
           sqlExplore.def,
-          sqlExplore.def.location
+          sqlExplore.def.location.range
         );
->>>>>>> 742215d8
       }
     }
 
