--- conflicted
+++ resolved
@@ -35,11 +35,7 @@
   DocumentRange,
   DocumentReference,
   ModelDef,
-<<<<<<< HEAD
-  NamedModelObjects,
-=======
   NamedModelObject,
->>>>>>> d20dd772
   Query,
   SQLBlockStructDef,
   StructDef,
@@ -828,13 +824,8 @@
     }
   }
 
-<<<<<<< HEAD
-  getChildExports(importURL: string): NamedModelObjects {
-    const exports: NamedModelObjects = {};
-=======
   getChildExports(importURL: string): Record<string, NamedModelObject> {
     const exports: Record<string, NamedModelObject> = {};
->>>>>>> d20dd772
     const childURL = decodeURI(new URL(importURL, this.sourceURL).toString());
     const child = this.childTranslators.get(childURL);
     if (child) {
@@ -842,11 +833,11 @@
       if (did.translated) {
         for (const fromChild of child.modelDef.exports) {
           const modelEntry = child.modelDef.contents[fromChild];
-<<<<<<< HEAD
-          if (modelEntry.type === 'struct' || modelEntry.type === 'function') {
-=======
-          if (modelEntry.type === 'struct' || modelEntry.type === 'query') {
->>>>>>> d20dd772
+          if (
+            modelEntry.type === 'struct' ||
+            modelEntry.type === 'query' ||
+            modelEntry.type === 'function'
+          ) {
             exports[fromChild] = modelEntry;
           }
         }
