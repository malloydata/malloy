--- conflicted
+++ resolved
@@ -41,13 +41,9 @@
   getStringIfShort,
   unIndent,
 } from './parse-utils';
-<<<<<<< HEAD
-import {MalloyTagProperties} from '../tags';
 import {CastType} from '../model';
-=======
+import {DocumentLocation, Note} from '../model/malloy_types';
 import {Tag} from '../tags';
-import {DocumentLocation, Note} from '../model/malloy_types';
->>>>>>> 9da7659b
 
 class IgnoredElement extends ast.MalloyElement {
   elementType = 'ignoredByParser';
