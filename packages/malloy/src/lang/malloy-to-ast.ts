/*
 * Copyright 2023 Google LLC
 *
 * Permission is hereby granted, free of charge, to any person obtaining
 * a copy of this software and associated documentation files
 * (the "Software"), to deal in the Software without restriction,
 * including without limitation the rights to use, copy, modify, merge,
 * publish, distribute, sublicense, and/or sell copies of the Software,
 * and to permit persons to whom the Software is furnished to do so,
 * subject to the following conditions:
 *
 * The above copyright notice and this permission notice shall be
 * included in all copies or substantial portions of the Software.
 *
 * THE SOFTWARE IS PROVIDED "AS IS", WITHOUT WARRANTY OF ANY KIND,
 * EXPRESS OR IMPLIED, INCLUDING BUT NOT LIMITED TO THE WARRANTIES OF
 * MERCHANTABILITY, FITNESS FOR A PARTICULAR PURPOSE AND NONINFRINGEMENT.
 * IN NO EVENT SHALL THE AUTHORS OR COPYRIGHT HOLDERS BE LIABLE FOR ANY
 * CLAIM, DAMAGES OR OTHER LIABILITY, WHETHER IN AN ACTION OF CONTRACT,
 * TORT OR OTHERWISE, ARISING FROM, OUT OF OR IN CONNECTION WITH THE
 * SOFTWARE OR THE USE OR OTHER DEALINGS IN THE SOFTWARE.
 */

import {ParserRuleContext} from 'antlr4ts';
import {ParseTree, TerminalNode} from 'antlr4ts/tree';
import {AbstractParseTreeVisitor} from 'antlr4ts/tree/AbstractParseTreeVisitor';
import {MalloyParserVisitor} from './lib/Malloy/MalloyParserVisitor';
import * as parse from './lib/Malloy/MalloyParser';
import * as ast from './ast';
import {LogSeverity, MessageLogger} from './parse-log';
import {MalloyParseRoot} from './parse-malloy';
import {Interval as StreamInterval} from 'antlr4ts/misc/Interval';
import {FieldDeclarationConstructor, TableSource} from './ast';
import {parseString} from './string-parser';

const ENABLE_M4_WARNINGS = false;

class IgnoredElement extends ast.MalloyElement {
  elementType = 'ignoredByParser';
  malloySrc: string;
  constructor(src: string) {
    super();
    this.malloySrc = src;
  }
}

/**
 * Get all the possibly missing annotations from this parse rule
 * @param cx Any parse context which has an ANNOTATION* rules
 * @returns Array of texts for the annotations
 */
function getNotes(cx: {ANNOTATION: () => TerminalNode[]}): string[] {
  return cx.ANNOTATION().map(a => a.text);
}

function getIsNotes(cx: parse.IsDefineContext): string[] {
  const before = getNotes(cx._beforeIs);
  return before.concat(getNotes(cx._afterIs));
}

type ContainsString = ParserRuleContext & {
  shortString: () => parse.ShortStringContext;
};

/**
 * Take the text of a matched string, including the matching quote
 * characters, and return the actual contents of the string after
 * \ processing.
 * @param cx Any parse context which contains a string
 * @returns Decocded string
 */
function getShortString(cx: ContainsString): string {
  const scx = cx.shortString();
  const str = scx.DQ_STRING()?.text || scx.SQ_STRING()?.text;
  if (str) {
    return parseString(str, str[0]);
  }
  // shortString: DQ_STRING | SQ_STRING; So this will never happen
  return '';
}

function getOptionalString(cx: ParserRuleContext): string | undefined {
  function containsString(cx: ParserRuleContext): cx is ContainsString {
    return 'shortString' in cx;
  }
  if (containsString(cx) && cx.shortString()) {
    return getShortString(cx);
  }
}

type ContainsID = ParserRuleContext & {id: () => parse.IdContext};

/**
 * An identifier is either a sequence of id characters or a `quoted`
 * This parses either to simply the resulting text.
 * @param cx A context which has an identifier
 * @returns The indenftifier text
 */
function getId(cx: ContainsID): string {
  const quoted = cx.id().BQ_STRING();
  if (quoted) {
    return parseString(quoted.text, '`');
  }
  return cx.id().text;
}

function getOptionalId(cx: ParserRuleContext): string | undefined {
  function containsID(cx: ParserRuleContext): cx is ContainsID {
    return 'id' in cx;
  }
  if (containsID(cx) && cx.id()) {
    return getId(cx);
  }
}

/**
 * ANTLR visitor pattern parse tree traversal. Generates a Malloy
 * AST from an ANTLR parse tree.
 */
export class MalloyToAST
  extends AbstractParseTreeVisitor<ast.MalloyElement>
  implements MalloyParserVisitor<ast.MalloyElement>
{
  constructor(readonly parse: MalloyParseRoot, readonly msgLog: MessageLogger) {
    super();
  }

  /**
   * Mostly used to flag a case where the grammar and the type system are
   * no longer in sync. A visitor was written based on a grammar which
   * apparently has changed and now an unexpected element type has appeared.
   * This is a non recoverable error, since the parser and the grammar
   * are not compatible.
   * @return an error object to throw.
   */
  protected internalError(cx: ParserRuleContext, msg: string): Error {
    const tmsg = `Internal Translator Error: ${msg}`;
    this.contextError(cx, tmsg);
    return new Error(tmsg);
  }

  /**
   * Log an error message relative to an AST node
   */
  protected astError(
    el: ast.MalloyElement,
    str: string,
    sev: LogSeverity = 'error'
  ): void {
    this.msgLog.log({message: str, at: el.location, severity: sev});
  }

  /**
   * Log an error message relative to a parse node
   */
  protected contextError(
    cx: ParserRuleContext,
    msg: string,
    sev: LogSeverity = 'error'
  ): void {
    this.msgLog.log({
      message: msg,
      at: {
        url: this.parse.subTranslator.sourceURL,
        range: this.parse.subTranslator.rangeFromContext(cx),
      },
      severity: sev,
    });
  }

  protected only<T extends ast.MalloyElement>(
    els: ast.MalloyElement[],
    isGood: (el: ast.MalloyElement) => T | false,
    desc: string
  ): T[] {
    const acceptable: T[] = [];
    for (const el of els) {
      const checked = isGood(el);
      if (checked) {
        acceptable.push(checked);
      } else if (!(el instanceof IgnoredElement)) {
        this.astError(el, `Expected ${desc}, not '${el.elementType}'`);
      }
    }
    return acceptable;
  }

  protected getNumber(term: ParseTree): number {
    return Number.parseInt(term.text);
  }

  protected getFieldName(cx: ContainsID): ast.FieldName {
    return this.astAt(new ast.FieldName(getId(cx)), cx);
  }

  protected getModelEntryName(cx: ContainsID): ast.ModelEntryReference {
    return this.astAt(new ast.ModelEntryReference(getId(cx)), cx);
  }

  defaultResult(): ast.MalloyElement {
    return new ast.Unimplemented();
  }

  protected astAt<MT extends ast.MalloyElement>(
    el: MT,
    cx: ParserRuleContext
  ): MT {
    el.location = {
      url: this.parse.subTranslator.sourceURL,
      range: this.parse.subTranslator.rangeFromContext(cx),
    };
    return el;
  }

  protected getSourceCode(cx: ParserRuleContext): string {
    const from = cx.start.startIndex;
    const lastToken = cx.stop || cx.start;
    const sourceRange = new StreamInterval(from, lastToken.stopIndex);
    return this.parse.sourceStream.getText(sourceRange);
  }

  protected getFilterElement(cx: parse.FieldExprContext): ast.FilterElement {
    const expr = this.getFieldExpr(cx);
    const fel = new ast.FilterElement(expr, this.getSourceCode(cx));
    return this.astAt(fel, cx);
  }

  protected getFieldDefs(
    cxList: parse.FieldDefContext[],
    makeFieldDef: ast.FieldDeclarationConstructor
  ): ast.FieldDeclaration[] {
    return cxList.map(cx => this.getFieldDef(cx, makeFieldDef));
  }

  protected getFieldExpr(cx: parse.FieldExprContext): ast.ExpressionDef {
    const element = this.visit(cx);
    if (element instanceof ast.ExpressionDef) {
      return this.astAt(element, cx);
    }
    throw this.internalError(
      cx,
      `expression node unknown type '${element.elementType}'`
    );
  }

  protected getSegments(segments: parse.PipeElementContext[]): ast.QOPDesc[] {
    return segments.map(cx => this.visitQueryProperties(cx.queryProperties()));
  }

  protected getFilterShortcut(cx: parse.FilterShortcutContext): ast.Filter {
    const el = this.getFilterElement(cx.fieldExpr());
    return new ast.Filter([el]);
  }

  protected makeSqlString(
    pcx: parse.SqlStringContext,
    sqlStr: ast.SQLString
  ): void {
    for (const part of pcx.sqlInterpolation()) {
      const upToOpen = part.OPEN_CODE().text;
      if (upToOpen.length > 2) {
        sqlStr.push(upToOpen.slice(0, upToOpen.length - 2));
      }
      sqlStr.push(this.visit(part.query()));
    }
    const lastChars = pcx.SQL_END()?.text.slice(0, -3);
    sqlStr.push(lastChars || '');
    sqlStr.complete();
    this.astAt(sqlStr, pcx);
  }

  /**
   * Parse a time string into an AST TimeLiteral, if the string fails
   * the parse, make sure it highlights properly
   */
  protected parseTime(
    pcx: ParserRuleContext,
    parse: (s: string) => ast.ExpressionDef | undefined
  ): ast.ExpressionDef {
    let def = parse(pcx.text);
    if (!def) {
      this.contextError(pcx, 'Time data parse error');
      // return a value node so the parse can continue
      def = new ast.LiteralTimestamp({text: pcx.text});
    }
    return this.astAt(def, pcx);
  }

  visitMalloyDocument(pcx: parse.MalloyDocumentContext): ast.Document {
    const stmts = this.only<ast.DocStatement | ast.DocStatementList>(
      pcx.malloyStatement().map(scx => this.visit(scx)),
      x => ast.isDocStatementOrDocStatementList(x) && x,
      'statement'
    );
    return new ast.Document(stmts);
  }

  visitDefineSourceStatement(
    pcx: parse.DefineSourceStatementContext
  ): ast.DefineSourceList {
    const defsCx = pcx.sourcePropertyList().sourceDefinition();
    const defs = defsCx.map(dcx => this.visitSourceDefinition(dcx));
    const blockNotes = getNotes(pcx.tags());
    const defList = new ast.DefineSourceList(defs);
    defList.extendNote({blockNotes});
    return defList;
  }

  getSource(pcx: parse.ExploreContext) {
    const source = this.visit(pcx);
    if (source instanceof ast.Source) {
      return source;
    }
    throw this.internalError(
      pcx,
      `Source expected, but ${source.elementType} found`
    );
  }

  visitSourceDefinition(pcx: parse.SourceDefinitionContext): ast.DefineSource {
    const exploreDef = new ast.DefineSource(
<<<<<<< HEAD
      this.getIdText(pcx.sourceNameDef()),
      this.getSource(pcx.explore()),
=======
      getId(pcx.sourceNameDef()),
      this.visitExplore(pcx.explore()),
>>>>>>> 33f28d87
      true,
      []
    );
    const notes = getNotes(pcx.tags()).concat(getIsNotes(pcx.isDefine()));
    exploreDef.extendNote({notes});
    return this.astAt(exploreDef, pcx);
  }

  visitQueryFromSQLSource(
    pcx: parse.QueryFromSQLSourceContext
  ): ast.QueryElement {
    const query = new ast.FullQuery(this.visitSqlSource(pcx.sqlSource()));
    return this.astAt(query, pcx);
  }

  visitQueryFromSource(pcx: parse.QueryFromSourceContext): ast.QueryElement {
    const root = this.visitUnextendableSource(pcx.unextendableSource());
    const query = new ast.FullQuery(root);
    query.addSegments(...this.getSegments(pcx.pipeElement()));
    return this.astAt(query, pcx);
  }

  visitRefinedQuery(pcx: parse.RefinedQueryContext): ast.QueryElement {
    const base = this.visit(pcx.refinableQuery());
    if (ast.isQueryElement(base)) {
      const refinement = pcx.queryRefinement();
      if (refinement) {
        const properties = this.visitQueryProperties(
          refinement.queryProperties()
        );
        base.refineHead(properties);
      }
      return base;
    }
    throw this.internalError(
      pcx,
      `Query expected, but ${base.elementType} found`
    );
  }

  visitQueryByTurtleName(
    pcx: parse.QueryByTurtleNameContext
  ): ast.QueryElement {
    const source = this.visitUnextendableSource(pcx.unextendableSource());
    const query = new ast.FullQuery(source);
    query.turtleName = this.getFieldName(pcx.id());
    return this.astAt(query, pcx);
  }

  visitQueryByName(pcx: parse.QueryByNameContext): ast.QueryElement {
    const query = new ast.ExistingQuery();
    query.head = this.getModelEntryName(pcx.id());
    return this.astAt(query, pcx);
  }

  visitUnextendableSource(pcx: parse.UnextendableSourceContext) {
    const unextendedSource = this.visit(pcx.extendableSource());
    if (unextendedSource instanceof ast.Source) {
      const extensions = pcx.sourceExtension()?.exploreProperties();
      if (extensions) {
        return new ast.RefinedSource(
          unextendedSource,
          this.visitExploreProperties(extensions)
        );
      } else {
        return unextendedSource;
      }
    }
    throw this.internalError(
      pcx,
      `Source expected, but ${unextendedSource.elementType} found`
    );
  }

  visitNormalQuery(pcx: parse.NormalQueryContext): ast.QueryElement {
    const query = this.visit(pcx.unrefinableQuery());
    if (ast.isQueryElement(query)) {
      query.addSegments(...this.getSegments(pcx.pipeElement()));
      return this.astAt(query, pcx);
    }
    throw this.internalError(
      pcx,
      `Expected query, but ${query.elementType} found`
    );
  }

  visitExtendedQuery(pcx: parse.ExtendedQueryContext) {
    const query = this.visit(pcx.query());
    if (!ast.isQueryElement(query)) {
      throw this.internalError(
        pcx,
        `Query expected, but ${query.elementType} found`
      );
    }
    const source = new ast.QuerySource(query);
    return this.astAt(
      new ast.RefinedSource(
        source,
        this.visitExploreProperties(pcx.sourceExtension().exploreProperties())
      ),
      pcx
    );
  }

  visitExploreProperties(pcx: parse.ExplorePropertiesContext): ast.SourceDesc {
    const filterCx = pcx.filterShortcut();
    const visited = this.only<ast.SourceProperty>(
      pcx.exploreStatement().map(ecx => this.visit(ecx)),
      x => ast.isSourceProperty(x) && x,
      'source property'
    );
    const propList = new ast.SourceDesc(visited);
    if (filterCx) {
      propList.push(this.getFilterShortcut(filterCx));
    }
    return propList;
  }

  visitTableFunction(pcx: parse.TableFunctionContext): ast.TableSource {
    const tableURI = getShortString(pcx.tableURI());
    const el = this.astAt(new ast.TableFunctionSource(tableURI), pcx);
    if (ENABLE_M4_WARNINGS) {
      this.astError(
        el,
        "`table('connection_name:table_path')` is deprecated; use `connection_name.table('table_path')`",
        'warn'
      );
    }
    return el;
  }

  visitTableMethod(pcx: parse.TableMethodContext): ast.TableSource {
    const connId = pcx.connectionId();
    const connectionName = this.astAt(this.getModelEntryName(connId), connId);
    const tablePath = getShortString(pcx.tablePath());
    return this.astAt(
      new ast.TableMethodSource(connectionName, tablePath),
      pcx
    );
  }

  visitTableSource(pcx: parse.TableSourceContext): ast.TableSource {
    const result = this.visit(pcx.exploreTable());
    if (result instanceof TableSource) {
      return result;
    }
    throw this.internalError(
      pcx,
      `Table source matched, but ${result.elementType} found`
    );
  }

  visitSQLSourceName(pcx: parse.SQLSourceNameContext): ast.FromSQLSource {
    const name = this.getModelEntryName(pcx.sqlExploreNameRef());
    return this.astAt(new ast.FromSQLSource(name), pcx);
  }

  visitSqlSource(pcx: parse.SqlSourceContext): ast.SQLSource {
    const connId = pcx.connectionId();
    const connectionName = this.astAt(this.getModelEntryName(connId), connId);
    const sqlStr = new ast.SQLString();
    const selCx = pcx.sqlString();
    if (selCx) {
      this.makeSqlString(selCx, sqlStr);
    }
    const shortSelect = getOptionalString(pcx);
    if (shortSelect) {
      sqlStr.push(shortSelect);
    }
    const expr = new ast.SQLSource(connectionName, sqlStr);
    return this.astAt(expr, pcx);
  }

  visitQuerySource(pcx: parse.QuerySourceContext): ast.Source {
    const query = this.visit(pcx.query());
    if (ast.isQueryElement(query)) {
      return this.astAt(new ast.QuerySource(query), pcx);
    }
    throw this.internalError(
      pcx,
      `Expect query definition, got a '${query.elementType}'`
    );
  }

  visitDefJoinMany(pcx: parse.DefJoinManyContext): ast.Joins {
    const joinList = this.getJoinList(pcx.joinList());
    const joins: ast.Join[] = [];
    for (const join of joinList) {
      if (join instanceof ast.Join) {
        joins.push(join);
        if (join instanceof ast.ExpressionJoin) {
          join.joinType = 'many';
          if (join.joinOn === undefined) {
            join.log('join_many: requires ON expression');
          }
        } else if (join instanceof ast.KeyJoin) {
          join.log('Foreign key join not legal in join_many:');
        }
      }
    }
    const joinMany = new ast.Joins(joins);
    joinMany.extendNote({blockNotes: getNotes(pcx.tags())});
    return joinMany;
  }

  visitDefJoinOne(pcx: parse.DefJoinOneContext): ast.Joins {
    const joinList = this.getJoinList(pcx.joinList());
    const joins: ast.Join[] = [];
    for (const join of joinList) {
      if (join instanceof ast.Join) {
        joins.push(join);
        if (join instanceof ast.ExpressionJoin) {
          join.joinType = 'one';
        }
      }
    }
    const joinOne = new ast.Joins(joins);
    joinOne.extendNote({blockNotes: getNotes(pcx.tags())});
    return joinOne;
  }

  visitDefJoinCross(pcx: parse.DefJoinCrossContext): ast.Joins {
    const joinList = this.getJoinList(pcx.joinList());
    const joins: ast.Join[] = [];
    for (const join of joinList) {
      if (join instanceof ast.Join) {
        joins.push(join);
        if (join instanceof ast.ExpressionJoin) {
          join.joinType = 'cross';
        } else {
          join.log('Foreign key join not legal in join_cross:');
        }
      }
    }
    const joinCross = new ast.Joins(joins);
    joinCross.extendNote({blockNotes: getNotes(pcx.tags())});
    return joinCross;
  }

  protected getJoinList(pcx: parse.JoinListContext): ast.MalloyElement[] {
    return pcx.joinDef().map(jcx => this.visit(jcx));
  }

  protected getJoinSource(
    name: ast.ModelEntryReference,
    ecx: parse.IsExploreContext | undefined
  ): {joinFrom: ast.Source; notes: string[]} {
    if (ecx) {
      const joinSrc = this.getSource(ecx.explore());
      const notes = getNotes(ecx._before_is).concat(getNotes(ecx._after_is));
      return {joinFrom: joinSrc, notes};
    }
    return {joinFrom: new ast.NamedSource(name), notes: []};
  }

  visitQueryJoinStatement(
    pcx: parse.QueryJoinStatementContext
  ): ast.MalloyElement {
    const result = this.astAt(this.visit(pcx.joinStatement()), pcx);
    if (ENABLE_M4_WARNINGS) {
      this.astError(
        result,
        'Joins in queries are deprecated, move into an `extend:` block.',
        'warn'
      );
    }
    return result;
  }

  visitJoinOn(pcx: parse.JoinOnContext): ast.Join {
    const joinAs = this.getModelEntryName(pcx.joinNameDef());
    const {joinFrom, notes} = this.getJoinSource(joinAs, pcx.isExplore());
    const join = new ast.ExpressionJoin(joinAs, joinFrom);
    const onCx = pcx.joinExpression();
    if (onCx) {
      join.joinOn = this.getFieldExpr(onCx);
    }
    join.extendNote({notes: getNotes(pcx).concat(notes)});
    return this.astAt(join, pcx);
  }

  visitJoinWith(pcx: parse.JoinWithContext): ast.Join {
    const joinAs = this.getModelEntryName(pcx.joinNameDef());
    const {joinFrom, notes} = this.getJoinSource(joinAs, pcx.isExplore());
    const joinOn = this.getFieldExpr(pcx.fieldExpr());
    const join = new ast.KeyJoin(joinAs, joinFrom, joinOn);
    join.extendNote({notes: getNotes(pcx).concat(notes)});
    return this.astAt(join, pcx);
  }

  getFieldDef(
    pcx: parse.FieldDefContext,
    makeFieldDef: ast.FieldDeclarationConstructor
  ): ast.FieldDeclaration {
    const defCx = pcx.fieldExpr();
    const fieldName = getId(pcx.fieldNameDef());
    const valExpr = this.getFieldExpr(defCx);
    const def = new makeFieldDef(valExpr, fieldName, this.getSourceCode(defCx));
    const notes = getNotes(pcx.tags()).concat(getIsNotes(pcx.isDefine()));
    def.extendNote({notes});
    return this.astAt(def, pcx);
  }

  visitDefDimensions(pcx: parse.DefDimensionsContext): ast.Dimensions {
    const defs = this.getFieldDefs(
      pcx.defList().fieldDef(),
      ast.DimensionFieldDeclaration
    );
    const stmt = new ast.Dimensions(defs);
    stmt.extendNote({blockNotes: getNotes(pcx.tags())});
    return this.astAt(stmt, pcx);
  }

  visitDefMeasures(pcx: parse.DefMeasuresContext): ast.Measures {
    const defs = this.getFieldDefs(
      pcx.defList().fieldDef(),
      ast.MeasureFieldDeclaration
    );
    const stmt = new ast.Measures(defs);
    stmt.extendNote({blockNotes: getNotes(pcx.tags())});
    return this.astAt(stmt, pcx);
  }

  visitQueryExtend(pcx: parse.QueryExtendContext): ast.ExtendBlock {
    const extensions: ast.QueryExtendProperty[] = [];
    const items = pcx
      .queryExtendStatementList()
      .queryExtendStatement()
      .map(ctx => this.visit(ctx));
    for (const item of items) {
      if (ast.isQueryExtendProperty(item)) {
        extensions.push(item);
      } else {
        throw this.internalError(
          pcx,
          `Query extend matched, but ${item.elementType} found`
        );
      }
    }
    const el = new ast.ExtendBlock(extensions);
    return this.astAt(el, pcx);
  }

  visitDeclareStatement(pcx: parse.DeclareStatementContext): ast.DeclareFields {
    const defs = this.getFieldDefs(
      pcx.defList().fieldDef(),
      ast.DeclareFieldDeclaration
    );
    const stmt = new ast.DeclareFields(defs);
    const result = this.astAt(stmt, pcx);
    if (ENABLE_M4_WARNINGS) {
      this.astError(
        result,
        '`declare:` is deprecated; use `dimension:` or `measure:` inside a source or `extend:` block',
        'warn'
      );
    }
    return result;
  }

  visitExploreRenameDef(pcx: parse.ExploreRenameDefContext): ast.RenameField {
    const newName = pcx.fieldName(0);
    const oldName = pcx.fieldName(1);
    const rename = new ast.RenameField(
      getId(newName),
      this.getFieldName(oldName)
    );
    return this.astAt(rename, pcx);
  }

  visitDefExploreRename(pcx: parse.DefExploreRenameContext): ast.Renames {
    const rcxs = pcx.renameList().exploreRenameDef();
    const renames = rcxs.map(rcx => this.visitExploreRenameDef(rcx));
    const stmt = new ast.Renames(renames);
    return this.astAt(stmt, pcx);
  }

  visitFilterClauseList(pcx: parse.FilterClauseListContext): ast.Filter {
    return new ast.Filter(pcx.fieldExpr().map(f => this.getFilterElement(f)));
  }

  visitFilterByShortcut(pcx: parse.FilterByShortcutContext): ast.Filter {
    const el = this.getFilterElement(pcx.fieldExpr());
    return this.astAt(new ast.Filter([el]), pcx);
  }

  visitWhereStatement(pcx: parse.WhereStatementContext): ast.Filter {
    const where = this.visitFilterClauseList(pcx.filterClauseList());
    where.having = false;
    return this.astAt(where, pcx);
  }

  visitHavingStatement(pcx: parse.HavingStatementContext): ast.Filter {
    const having = this.visitFilterClauseList(pcx.filterClauseList());
    having.having = true;
    return this.astAt(having, pcx);
  }

  visitSubQueryDefList(pcx: parse.SubQueryDefListContext): ast.Turtles {
    const babyTurtles = pcx
      .exploreQueryDef()
      .map(cx => this.visitExploreQueryDef(cx));
    return new ast.Turtles(babyTurtles);
  }

  visitDefExploreQuery(pcx: parse.DefExploreQueryContext): ast.MalloyElement {
    const queryDefs = this.visitSubQueryDefList(pcx.subQueryDefList());
    const blockNotes = getNotes(pcx.tags());
    queryDefs.extendNote({blockNotes});
    return queryDefs;
  }

  visitDefExplorePrimaryKey(
    pcx: parse.DefExplorePrimaryKeyContext
  ): ast.PrimaryKey {
    const node = new ast.PrimaryKey(this.getFieldName(pcx.fieldName()));
    return this.astAt(node, pcx);
  }

  visitFieldNameList(pcx: parse.FieldNameListContext): ast.FieldReferences {
    const members = pcx
      .fieldName()
      .map(cx => new ast.AcceptExceptFieldReference([this.getFieldName(cx)]));
    return new ast.FieldReferences(members);
  }

  visitDefExploreEditField(
    pcx: parse.DefExploreEditFieldContext
  ): ast.FieldListEdit {
    const action = pcx.ACCEPT() ? 'accept' : 'except';
    return new ast.FieldListEdit(
      action,
      this.visitFieldNameList(pcx.fieldNameList())
    );
  }

  visitDefExploreTimezone(
    cx: parse.DefExploreTimezoneContext
  ): ast.TimezoneStatement {
    return this.visitTimezoneStatement(cx.timezoneStatement());
  }

  visitTimezoneStatement(
    cx: parse.TimezoneStatementContext
  ): ast.TimezoneStatement {
    const timezoneStatement = this.astAt(
      new ast.TimezoneStatement(getShortString(cx)),
      cx.shortString()
    );

    if (!timezoneStatement.isValid) {
      this.astError(
        timezoneStatement,
        `Invalid timezone: ${timezoneStatement.tz}`
      );
    }

    return this.astAt(timezoneStatement, cx);
  }

  visitQueryProperties(pcx: parse.QueryPropertiesContext): ast.QOPDesc {
    const qProps = this.only<ast.QueryProperty>(
      pcx.queryStatement().map(qcx => this.astAt(this.visit(qcx), qcx)),
      x => ast.isQueryProperty(x) && x,
      'query statement'
    );
    const fcx = pcx.filterShortcut();
    if (fcx) {
      qProps.push(this.getFilterShortcut(fcx));
    }
    return new ast.QOPDesc(qProps);
  }

  getFieldPath(
    pcx: parse.FieldPathContext,
    makeFieldRef: ast.FieldReferenceConstructor
  ): ast.FieldReference {
    const names = pcx.fieldName().map(nameCx => this.getFieldName(nameCx));
    return this.astAt(new makeFieldRef(names), pcx);
  }

  getQueryFieldDef(
    pcx: parse.FieldDefContext,
    makeFieldDef: ast.FieldDeclarationConstructor
  ): ast.QueryItem {
    const dim = this.getFieldDef(pcx, makeFieldDef);
    return this.astAt(dim, pcx);
  }

  getQueryFieldEntry(
    ctx: parse.QueryFieldEntryContext,
    makeFieldDef: ast.FieldDeclarationConstructor,
    makeFieldRef: ast.FieldReferenceConstructor
  ): ast.QueryItem {
    const refCx = ctx.taggedRef();
    if (refCx) {
      return this.getTaggedRef(refCx, makeFieldRef);
    }
    const def = ctx.fieldDef();
    if (def) {
      return this.getQueryFieldDef(def, makeFieldDef);
    }
    throw new Error(
      'Expected query field entry to be a field reference or definition'
    );
  }

  protected getQueryItems(
    pcx: parse.QueryFieldListContext,
    makeFieldDef: ast.FieldDeclarationConstructor,
    makeFieldRef: ast.FieldReferenceConstructor
  ): ast.QueryItem[] {
    return this.only<ast.QueryItem>(
      pcx
        .queryFieldEntry()
        .map(e => this.getQueryFieldEntry(e, makeFieldDef, makeFieldRef)),
      x =>
        x instanceof ast.FieldReference || x instanceof ast.FieldDeclaration
          ? x
          : false,
      'query field'
    );
  }

  visitAggregateStatement(pcx: parse.AggregateStatementContext): ast.Aggregate {
    const agStmt = new ast.Aggregate(
      this.getQueryItems(
        pcx.queryFieldList(),
        ast.AggregateFieldDeclaration,
        ast.AggregateFieldReference
      )
    );
    agStmt.extendNote({blockNotes: getNotes(pcx.tags())});
    return agStmt;
  }

  visitGroupByStatement(pcx: parse.GroupByStatementContext): ast.GroupBy {
    const groupBy = new ast.GroupBy(
      this.getQueryItems(
        pcx.queryFieldList(),
        ast.GroupByFieldDeclaration,
        ast.GroupByFieldReference
      )
    );
    groupBy.extendNote({blockNotes: getNotes(pcx.tags())});
    return groupBy;
  }

  visitCalculateStatement(pcx: parse.CalculateStatementContext): ast.Calculate {
    const stmt = new ast.Calculate(
      this.getQueryItems(
        pcx.queryFieldList(),
        ast.CalculateFieldDeclaration,
        ast.CalculateFieldReference
      )
    );
    stmt.extendNote({blockNotes: getNotes(pcx.tags())});
    return stmt;
  }

  getTaggedRef(
    pcx: parse.TaggedRefContext,
    makeFieldRef: ast.FieldReferenceConstructor
  ): ast.FieldReference {
    const ref = this.getFieldPath(pcx.fieldPath(), makeFieldRef);
    ref.extendNote({notes: getNotes(pcx.tags())});
    return ref;
  }

  getFieldCollectionMember(
    pcx: parse.CollectionMemberContext,
    makeFieldDef: FieldDeclarationConstructor,
    makeFieldRef: ast.FieldReferenceConstructor
  ): ast.FieldCollectionMember {
    const fieldDef = pcx.fieldDef();
    if (fieldDef) {
      return this.getFieldDef(fieldDef, makeFieldDef);
    }
    const refCx = pcx.taggedRef();
    if (refCx) {
      return this.getTaggedRef(refCx, makeFieldRef);
    }
    const collectionWildcard = pcx.collectionWildCard();
    if (collectionWildcard) {
      return this.visitCollectionWildCard(collectionWildcard);
    }
    throw this.internalError(
      pcx,
      'Unexpected element in fieldCollectionMember'
    );
  }

  // "FieldCollection" can only mean a project statement today
  visitFieldCollection(
    pcx: parse.FieldCollectionContext
  ): ast.ProjectStatement {
    const fields = pcx
      .collectionMember()
      .map(c =>
        this.getFieldCollectionMember(
          c,
          ast.ProjectFieldDeclaration,
          ast.ProjectFieldReference
        )
      );
    return this.astAt(new ast.ProjectStatement(fields), pcx);
  }

  visitProjectStatement(
    pcx: parse.ProjectStatementContext
  ): ast.ProjectStatement {
    const stmt = this.visitFieldCollection(pcx.fieldCollection());
    stmt.extendNote({blockNotes: getNotes(pcx.tags())});
    return stmt;
  }

  visitCollectionWildCard(
    pcx: parse.CollectionWildCardContext
  ): ast.FieldReferenceElement {
    const nameCx = pcx.fieldPath();
    const stars = pcx.STAR() ? '*' : '**';
    const join = nameCx
      ? this.getFieldPath(nameCx, ast.ProjectFieldReference)
      : undefined;
    return new ast.WildcardFieldReference(join, stars);
  }

  visitIndexFields(pcx: parse.IndexFieldsContext): ast.FieldReferences {
    const refList = pcx.indexElement().map(el => {
      const hasStar = el.STAR() !== undefined;
      const pathCx = el.fieldPath();
      if (!pathCx) {
        return new ast.WildcardFieldReference(undefined, '*');
      }
      const path = this.getFieldPath(pathCx, ast.IndexFieldReference);
      if (!hasStar) {
        return this.astAt(path, pcx);
      }
      return this.astAt(new ast.WildcardFieldReference(path, '*'), pcx);
    });
    return new ast.FieldReferences(refList);
  }

  visitIndexStatement(pcx: parse.IndexStatementContext): ast.Index {
    const fields = this.visitIndexFields(pcx.indexFields());
    const indexStmt = new ast.Index(fields);
    const weightCx = pcx.fieldName();
    if (weightCx) {
      indexStmt.useWeight(this.getFieldName(weightCx));
    }
    return this.astAt(indexStmt, pcx);
  }

  visitLimitStatement(pcx: parse.LimitStatementContext): ast.Limit {
    return new ast.Limit(this.getNumber(pcx.INTEGER_LITERAL()));
  }

  visitOrderBySpec(pcx: parse.OrderBySpecContext): ast.OrderBy {
    const dir = pcx.ASC() ? 'asc' : pcx.DESC() ? 'desc' : undefined;
    const ncx = pcx.INTEGER_LITERAL();
    if (ncx) {
      return new ast.OrderBy(this.getNumber(ncx), dir);
    }
    const fieldCx = pcx.fieldName();
    if (fieldCx) {
      return new ast.OrderBy(this.getFieldName(fieldCx), dir);
    }
    throw this.internalError(pcx, "can't parse order_by specification");
  }

  visitOrdering(pcx: parse.OrderingContext): ast.Ordering {
    const orderList = pcx.orderBySpec().map(o => this.visitOrderBySpec(o));
    return this.astAt(new ast.Ordering(orderList), pcx);
  }

  visitTopStatement(pcx: parse.TopStatementContext): ast.Top {
    const byCx = pcx.bySpec();
    const topN = this.getNumber(pcx.INTEGER_LITERAL());
    let top: ast.Top | undefined;
    if (byCx) {
      const nameCx = byCx.fieldName();
      if (nameCx) {
        const name = this.getFieldName(nameCx);
        top = new ast.Top(topN, name);
      }
      const exprCx = byCx.fieldExpr();
      if (exprCx) {
        top = new ast.Top(topN, this.getFieldExpr(exprCx));
      }
    }
    if (!top) {
      top = new ast.Top(topN, undefined);
    }
    return this.astAt(top, pcx);
  }

  visitSourceID(pcx: parse.SourceIDContext): ast.NamedSource {
    return this.astAt(new ast.NamedSource(getId(pcx)), pcx);
  }

  protected buildPipelineFromName(
    pipe: ast.TurtleHeadedPipe,
    pipeCx: parse.PipelineFromNameContext
  ): void {
    const firstCx = pipeCx.firstSegment();
    const nameCx = firstCx.exploreQueryName();
    if (nameCx) {
      pipe.turtleName = this.getFieldName(nameCx);
    }
    const propsCx = firstCx.queryProperties();
    if (propsCx) {
      const queryDesc = this.visitQueryProperties(propsCx);
      if (nameCx) {
        pipe.refineHead(queryDesc);
      } else {
        pipe.addSegments(queryDesc);
      }
    }
    const tail = this.getSegments(pipeCx.pipeElement());
    pipe.addSegments(...tail);
  }

  visitTopLevelQueryDefs(
    pcx: parse.TopLevelQueryDefsContext
  ): ast.DefineQueryList {
    const stmts = pcx
      .topLevelQueryDef()
      .map(cx => this.visitTopLevelQueryDef(cx));
    const blockNotes = getNotes(pcx.tags());
    const queryDefs = new ast.DefineQueryList(stmts);
    queryDefs.extendNote({blockNotes});
    return queryDefs;
  }

  visitTopLevelQueryDef(pcx: parse.TopLevelQueryDefContext): ast.DefineQuery {
    const queryName = getId(pcx.queryName());
    const queryExpr = this.visit(pcx.query());
    if (ast.isQueryElement(queryExpr)) {
      const notes = getNotes(pcx.tags()).concat(getIsNotes(pcx.isDefine()));
      const queryDef = new ast.DefineQuery(queryName, queryExpr);
      queryDef.extendNote({notes});
      return this.astAt(queryDef, pcx);
    }
    throw this.internalError(
      pcx,
      `Expected query definition, got a '${queryExpr.elementType}'`
    );
  }

  visitAnonymousQuery(pcx: parse.AnonymousQueryContext): ast.AnonymousQuery {
    const defCx = pcx.topLevelAnonQueryDef();
    const query = this.visit(defCx.query());
    if (ast.isQueryElement(query)) {
      const theQuery = new ast.AnonymousQuery(query);
      const notes = getNotes(pcx.topLevelAnonQueryDef().tags());
      const blockNotes = getNotes(pcx.tags());
      theQuery.extendNote({notes, blockNotes});
      if (ENABLE_M4_WARNINGS) {
        this.astError(
          theQuery,
          'Anonymous `query:` statements are deprecated, use `run:` instead',
          'warn'
        );
      }
      return this.astAt(theQuery, pcx);
    }
    throw this.internalError(
      pcx,
      `Anonymous query matched, but ${query.elementType} found`
    );
  }

  visitRunStatement(pcx: parse.RunStatementContext): ast.RunQuery {
    const query = this.visit(pcx.topLevelAnonQueryDef().query());
    if (ast.isQueryElement(query)) {
      const el = new ast.RunQuery(query);
      el.extendNote({blockNotes: getNotes(pcx._blockTags)});
      el.extendNote({notes: getNotes(pcx._noteTags)});
      return this.astAt(el, pcx);
    }
    throw this.internalError(
      pcx,
      `Run query matched, but ${query.elementType} found`
    );
  }

  visitNestStatement(pcx: parse.NestStatementContext): ast.Nests {
    const nests = this.visitNestedQueryList(pcx.nestedQueryList());
    nests.extendNote({blockNotes: getNotes(pcx.tags())});
    return nests;
  }

  visitNestedQueryList(pcx: parse.NestedQueryListContext): ast.Nests {
    return new ast.Nests(
      this.only<ast.NestedQuery>(
        pcx.nestEntry().map(cx => this.visit(cx)),
        x => ast.isNestedQuery(x) && x,
        'query'
      )
    );
  }

  visitNestExisting(pcx: parse.NestExistingContext): ast.NestedQuery {
    const name = this.getFieldName(pcx.queryName());
    const propsCx = pcx.queryProperties();
    const notes = getNotes(pcx.tags());
    if (propsCx) {
      const nestRefine = new ast.NestRefinement(name);
      const queryDesc = this.visitQueryProperties(propsCx);
      nestRefine.refineHead(queryDesc);
      nestRefine.extendNote({notes});
      return this.astAt(nestRefine, pcx);
    }
    const nestRef = this.astAt(new ast.NestReference(name), pcx);
    nestRef.extendNote({notes});
    return nestRef;
  }

  visitNestDef(pcx: parse.NestDefContext): ast.NestDefinition {
    const name = getId(pcx.queryName());
    const nestDef = new ast.NestDefinition(name);
    this.buildPipelineFromName(nestDef, pcx.pipelineFromName());
    nestDef.extendNote({
      notes: getNotes(pcx.tags()).concat(getIsNotes(pcx.isDefine())),
    });
    return this.astAt(nestDef, pcx);
  }

  visitExploreQueryDef(pcx: parse.ExploreQueryDefContext): ast.TurtleDecl {
    const name = getId(pcx.exploreQueryNameDef());
    const queryDef = new ast.TurtleDecl(name);
    const notes = getNotes(pcx).concat(getIsNotes(pcx.isDefine()));
    queryDef.extendNote({notes});
    this.buildPipelineFromName(queryDef, pcx.pipelineFromName());
    return this.astAt(queryDef, pcx);
  }

  visitExprNot(pcx: parse.ExprNotContext): ast.ExprNot {
    return new ast.ExprNot(this.getFieldExpr(pcx.fieldExpr()));
  }

  visitExprBool(pcx: parse.ExprBoolContext): ast.Boolean {
    return new ast.Boolean(pcx.TRUE() ? 'true' : 'false');
  }

  allFieldExpressions(exprList: parse.FieldExprContext[]): ast.ExpressionDef[] {
    return exprList.map(ecx => this.getFieldExpr(ecx));
  }

  visitExprLogicalOr(pcx: parse.ExprLogicalOrContext): ast.ExprLogicalOp {
    const left = this.getFieldExpr(pcx.fieldExpr(0));
    const right = this.getFieldExpr(pcx.fieldExpr(1));
    return new ast.ExprLogicalOp(left, 'or', right);
  }

  visitExprLogicalAnd(pcx: parse.ExprLogicalAndContext): ast.ExprLogicalOp {
    const left = this.getFieldExpr(pcx.fieldExpr(0));
    const right = this.getFieldExpr(pcx.fieldExpr(1));
    return new ast.ExprLogicalOp(left, 'and', right);
  }

  visitExprOrTree(pcx: parse.ExprOrTreeContext): ast.ExprAlternationTree {
    const left = this.getFieldExpr(pcx.fieldExpr());
    const right = this.getFieldExpr(pcx.partialAllowedFieldExpr());
    return this.astAt(new ast.ExprAlternationTree(left, '|', right), pcx);
  }

  visitExprAndTree(pcx: parse.ExprAndTreeContext): ast.ExprAlternationTree {
    const left = this.getFieldExpr(pcx.fieldExpr());
    const right = this.getFieldExpr(pcx.partialAllowedFieldExpr());
    return this.astAt(new ast.ExprAlternationTree(left, '&', right), pcx);
  }

  visitExprCoalesce(pcx: parse.ExprCoalesceContext): ast.ExprCoalesce {
    const left = this.getFieldExpr(pcx.fieldExpr()[0]);
    const right = this.getFieldExpr(pcx.fieldExpr()[1]);
    return this.astAt(new ast.ExprCoalesce(left, right), pcx);
  }

  visitPartialAllowedFieldExpr(
    pcx: parse.PartialAllowedFieldExprContext
  ): ast.ExpressionDef {
    const fieldExpr = this.getFieldExpr(pcx.fieldExpr());
    const partialOp = pcx.compareOp()?.text;
    if (partialOp) {
      if (ast.isComparison(partialOp)) {
        return this.astAt(new ast.PartialCompare(partialOp, fieldExpr), pcx);
      }
      throw this.internalError(
        pcx,
        `partial comparison '${partialOp}' not recognized`
      );
    }
    return fieldExpr;
  }

  visitExprString(pcx: parse.ExprStringContext): ast.ExprString {
    return new ast.ExprString(getShortString(pcx));
  }

  visitExprRegex(pcx: parse.ExprRegexContext): ast.ExprRegEx {
    const malloyRegex = pcx.HACKY_REGEX().text;
    return new ast.ExprRegEx(malloyRegex.slice(2, -1));
  }

  visitExprNow(_pcx: parse.ExprNowContext): ast.ExprNow {
    return new ast.ExprNow();
  }

  visitExprNumber(pcx: parse.ExprNumberContext): ast.ExprNumber {
    return new ast.ExprNumber(pcx.text);
  }

  visitExprFieldPath(pcx: parse.ExprFieldPathContext): ast.ExprIdReference {
    const idRef = new ast.ExprIdReference(
      this.getFieldPath(pcx.fieldPath(), ast.ExpressionFieldReference)
    );
    return this.astAt(idRef, pcx);
  }

  visitExprNULL(_pcx: parse.ExprNULLContext): ast.ExprNULL {
    return new ast.ExprNULL();
  }

  visitExprExpr(pcx: parse.ExprExprContext): ast.ExprParens {
    return new ast.ExprParens(this.getFieldExpr(pcx.partialAllowedFieldExpr()));
  }

  visitExprMinus(pcx: parse.ExprMinusContext): ast.ExprMinus {
    return new ast.ExprMinus(this.getFieldExpr(pcx.fieldExpr()));
  }

  visitExprAddSub(pcx: parse.ExprAddSubContext): ast.ExprAddSub {
    const lhs = this.getFieldExpr(pcx.fieldExpr(0));
    const rhs = this.getFieldExpr(pcx.fieldExpr(1));
    const op = pcx.PLUS() ? '+' : '-';
    return new ast.ExprAddSub(lhs, op, rhs);
  }

  visitExprMulDiv(pcx: parse.ExprMulDivContext): ast.ExprMulDiv {
    const op = pcx.STAR() ? '*' : pcx.SLASH() ? '/' : '%';
    return new ast.ExprMulDiv(
      this.getFieldExpr(pcx.fieldExpr(0)),
      op,
      this.getFieldExpr(pcx.fieldExpr(1))
    );
  }

  visitExprCompare(pcx: parse.ExprCompareContext): ast.ExprCompare {
    const op = pcx.compareOp().text;
    if (ast.isComparison(op)) {
      return new ast.ExprCompare(
        this.getFieldExpr(pcx.fieldExpr(0)),
        op,
        this.getFieldExpr(pcx.fieldExpr(1))
      );
    }
    throw this.internalError(pcx, `untranslatable comparison operator '${op}'`);
  }

  visitExprCountDisinct(
    pcx: parse.ExprCountDisinctContext
  ): ast.ExprCountDistinct {
    return this.astAt(
      new ast.ExprCountDistinct(this.getFieldExpr(pcx.fieldExpr())),
      pcx
    );
  }

  visitExprUngroup(pcx: parse.ExprUngroupContext): ast.ExprUngroup {
    const flist = pcx.fieldName().map(fcx => this.getFieldName(fcx));
    const kw = pcx.ungroup().text.toLowerCase();
    return this.astAt(
      new ast.ExprUngroup(
        kw === 'all' ? kw : 'exclude',
        this.getFieldExpr(pcx.fieldExpr()),
        flist
      ),
      pcx
    );
  }

  visitExprAggregate(pcx: parse.ExprAggregateContext): ast.ExpressionDef {
    const pathCx = pcx.fieldPath();
    const path = pathCx
      ? this.getFieldPath(pathCx, ast.ExpressionFieldReference)
      : undefined;
    const source = pathCx && path ? this.astAt(path, pathCx) : undefined;

    const exprDef = pcx.fieldExpr();
    if (pcx.aggregate().COUNT()) {
      if (exprDef) {
        this.contextError(exprDef, 'Ignored expression inside COUNT()');
      }
      return new ast.ExprCount(source);
    }

    // * was ok in count, not ok now ... this should be in grammer but at
    // the moment while things are still changing its right to be caught here
    const star = pcx.STAR();
    if (star) {
      this.contextError(pcx, "'*' is not a valid expression");
    }

    const expr = exprDef ? this.getFieldExpr(exprDef) : undefined;

    if (pcx.aggregate().MIN()) {
      if (path) {
        this.contextError(pcx, 'Path not legal for min()');
      } else if (expr) {
        return new ast.ExprMin(expr);
      } else {
        this.contextError(pcx, 'Missing expression for min');
      }
    } else if (pcx.aggregate().MAX()) {
      if (path) {
        this.contextError(pcx, 'Path not legal for max()');
      } else if (expr) {
        return new ast.ExprMax(expr);
      } else {
        this.contextError(pcx, 'Missing expression for max');
      }
    } else if (pcx.aggregate().AVG()) {
      return new ast.ExprAvg(expr, source);
    } else if (pcx.aggregate().SUM()) {
      return new ast.ExprSum(expr, source);
    }
    return new ast.ExprNULL();
  }

  visitExprApply(pcx: parse.ExprApplyContext): ast.Apply {
    return new ast.Apply(
      this.getFieldExpr(pcx.fieldExpr()),
      this.getFieldExpr(pcx.partialAllowedFieldExpr())
    );
  }

  visitExprRange(pcx: parse.ExprRangeContext): ast.Range {
    return new ast.Range(
      this.getFieldExpr(pcx.fieldExpr(0)),
      this.getFieldExpr(pcx.fieldExpr(1))
    );
  }

  visitExprCast(pcx: parse.ExprCastContext): ast.ExpressionDef {
    const type = pcx.malloyType().text;
    if (ast.isCastType(type)) {
      return new ast.ExprCast(this.getFieldExpr(pcx.fieldExpr()), type);
    }
    this.contextError(pcx, `CAST to unknown type '${type}'`);
    return new ast.ExprNULL();
  }

  visitExprSafeCast(pcx: parse.ExprSafeCastContext): ast.ExpressionDef {
    const type = pcx.malloyType().text;
    if (ast.isCastType(type)) {
      return new ast.ExprCast(this.getFieldExpr(pcx.fieldExpr()), type, true);
    }
    this.contextError(pcx, `'::' cast to unknown type '${type}'`);
    return new ast.ExprNULL();
  }

  visitExprTimeTrunc(pcx: parse.ExprTimeTruncContext): ast.ExprGranularTime {
    return new ast.ExprGranularTime(
      this.getFieldExpr(pcx.fieldExpr()),
      this.visitTimeframe(pcx.timeframe()).text,
      true
    );
  }

  visitTimeframe(pcx: parse.TimeframeContext): ast.Timeframe {
    return new ast.Timeframe(pcx.text);
  }

  visitExprForRange(pcx: parse.ExprForRangeContext): ast.ForRange {
    const begin = this.getFieldExpr(pcx._startAt);
    const duration = this.getFieldExpr(pcx._duration);
    const units = this.visitTimeframe(pcx.timeframe());
    return new ast.ForRange(begin, duration, units);
  }

  visitExprAggFunc(pcx: parse.ExprAggFuncContext): ast.ExpressionDef {
    const argsCx = pcx.argumentList();
    const args = argsCx ? this.allFieldExpressions(argsCx.fieldExpr()) : [];

    const fn = getId(pcx);

    const pathCx = pcx.fieldPath();
    const path = pathCx
      ? this.getFieldPath(pathCx, ast.ExpressionFieldReference)
      : undefined;
    const source = pathCx && path ? this.astAt(path, pathCx) : undefined;

    if (ast.ExprTimeExtract.extractor(fn)) {
      return this.astAt(new ast.ExprTimeExtract(fn, args), pcx);
    }
    return this.astAt(
      new ast.ExprFunc(fn, args, false, undefined, source),
      pcx
    );
  }

  visitExprFunc(pcx: parse.ExprFuncContext): ast.ExpressionDef {
    const argsCx = pcx.argumentList();
    const args = argsCx ? this.allFieldExpressions(argsCx.fieldExpr()) : [];

    const isRaw = pcx.EXCLAM() !== undefined;
    const rawRawType = pcx.malloyType()?.text;
    let rawType: ast.CastType | undefined = undefined;
    if (rawRawType) {
      if (ast.isCastType(rawRawType)) {
        rawType = rawRawType;
      } else {
        this.contextError(
          pcx,
          `'#' assertion for unknown type '${rawRawType}'`
        );
        rawType = undefined;
      }
    }

    let fn = getOptionalId(pcx) || pcx.timeframe()?.text;
    if (fn === undefined) {
      this.contextError(pcx, 'Function name error');
      fn = 'FUNCTION_NAME_ERROR';
    }

    if (ast.ExprTimeExtract.extractor(fn)) {
      return this.astAt(new ast.ExprTimeExtract(fn, args), pcx);
    }
    return this.astAt(new ast.ExprFunc(fn, args, isRaw, rawType), pcx);
  }

  visitExprDuration(pcx: parse.ExprDurationContext): ast.ExprDuration {
    return new ast.ExprDuration(
      this.getFieldExpr(pcx.fieldExpr()),
      this.visitTimeframe(pcx.timeframe()).text
    );
  }

  visitPickStatement(pcx: parse.PickStatementContext): ast.Pick {
    const picks = pcx.pick().map(pwCx => {
      let pickExpr: ast.ExpressionDef | undefined;
      if (pwCx._pickValue) {
        pickExpr = this.getFieldExpr(pwCx._pickValue);
      }
      return new ast.PickWhen(pickExpr, this.getFieldExpr(pwCx._pickWhen));
    });
    if (pcx.ELSE()) {
      return new ast.Pick(picks, this.getFieldExpr(pcx._pickElse));
    }
    return new ast.Pick(picks);
  }

  visitSourceFromNamedModelEntry(
    pcx: parse.SourceFromNamedModelEntryContext
  ): ast.Source {
    const name = this.getModelEntryName(pcx.sourceID());
    // Parameters ... coming ...
    // const paramListCx = pcx.isParam();
    // if (paramListCx) {
    //   const paramInit: Record<string, ast.ConstantSubExpression> = {};
    //   for (const cx of paramListCx) {
    //     const pName = this.identifer(cx.id());
    //     const pVal = this.getFieldExpr(cx.isExpr().partialAllowedFieldExpr());
    //     paramInit[pName] = new ast.ConstantSubExpression(pVal);
    //   }
    //   return this.astAt(new ast.NamedSource(name, paramInit), pcx);
    // }
    const source = new ast.NamedSourceOrQuery(name);
    return this.astAt(source, pcx);
  }

  visitExprFilter(pcx: parse.ExprFilterContext): ast.ExprFilter {
    const filters = this.visit(pcx.filteredBy());
    return new ast.ExprFilter(
      this.getFieldExpr(pcx.fieldExpr()),
      filters as ast.Filter
    );
  }

  visitLiteralTimestamp(pcx: parse.LiteralTimestampContext): ast.ExpressionDef {
    return this.parseTime(pcx, ast.LiteralTimestamp.parse);
  }

  visitLiteralHour(pcx: parse.LiteralHourContext): ast.ExpressionDef {
    return this.parseTime(pcx, ast.LiteralHour.parse);
  }

  visitLiteralDay(pcx: parse.LiteralDayContext): ast.ExpressionDef {
    return this.parseTime(pcx, ast.LiteralDay.parse);
  }

  visitLiteralWeek(pcx: parse.LiteralWeekContext): ast.ExpressionDef {
    return this.parseTime(pcx, ast.LiteralWeek.parse);
  }

  visitLiteralMonth(pcx: parse.LiteralMonthContext): ast.ExpressionDef {
    return this.parseTime(pcx, ast.LiteralMonth.parse);
  }

  visitLiteralQuarter(pcx: parse.LiteralQuarterContext): ast.ExpressionDef {
    return this.parseTime(pcx, ast.LiteralQuarter.parse);
  }

  visitLiteralYear(pcx: parse.LiteralYearContext): ast.ExpressionDef {
    return this.parseTime(pcx, ast.LiteralYear.parse);
  }

  visitImportStatement(pcx: parse.ImportStatementContext): ast.ImportStatement {
    const url = getShortString(pcx.importURL());
    return this.astAt(
      new ast.ImportStatement(url, this.parse.subTranslator.sourceURL),
      pcx
    );
  }

  visitJustExpr(pcx: parse.JustExprContext): ast.ExpressionDef {
    return this.getFieldExpr(pcx.fieldExpr());
  }

  visitDefineSQLStatement(
    pcx: parse.DefineSQLStatementContext
  ): ast.SQLStatement {
    const blockName = pcx.nameSQLBlock()?.text;
    const blockParts = pcx.sqlBlock().blockSQLDef();
    const sqlStr = new ast.SQLString();
    let connectionName: string | undefined;
    for (const blockEnt of blockParts) {
      const nmCx = blockEnt.connectionName();
      if (nmCx) {
        if (connectionName) {
          this.contextError(nmCx, 'Cannot redefine connection');
        } else {
          connectionName = getShortString(nmCx);
        }
      }
      const selCx = blockEnt.sqlString();
      if (selCx) {
        this.makeSqlString(selCx, sqlStr);
      }
    }
    const stmt = new ast.SQLStatement(sqlStr);
    if (connectionName !== undefined) {
      stmt.connection = connectionName;
    }
    stmt.is = blockName;
    const result = this.astAt(stmt, pcx);
    if (ENABLE_M4_WARNINGS) {
      this.astError(
        result,
        '`sql:` statement is deprecated, use `connection_name.sql(...)` instead',
        'warn'
      );
    }
    return result;
  }

  visitSampleStatement(pcx: parse.SampleStatementContext): ast.SampleProperty {
    const rowCx = pcx.sampleSpec().INTEGER_LITERAL();
    if (rowCx) {
      return new ast.SampleProperty({rows: this.getNumber(rowCx)});
    }
    const limitCx = pcx.sampleSpec().PERCENT_LITERAL();
    if (limitCx) {
      return new ast.SampleProperty({percent: this.getNumber(limitCx)});
    }
    const enabled = pcx.sampleSpec().TRUE() !== undefined;
    return new ast.SampleProperty({enable: enabled});
  }

  visitDocAnnotations(pcx: parse.DocAnnotationsContext): ast.ModelAnnotation {
    const allNotes = pcx.DOC_ANNOTATION().map(note => note.text);
    return new ast.ModelAnnotation(allNotes);
  }

  visitIgnoredObjectAnnotations(
    pcx: parse.IgnoredObjectAnnotationsContext
  ): IgnoredElement {
    return new IgnoredElement(pcx.text);
  }

  visitIgnoredModelAnnotations(
    pcx: parse.IgnoredModelAnnotationsContext
  ): IgnoredElement {
    return new IgnoredElement(pcx.text);
  }

  visitDefExploreAnnotation(
    pcx: parse.DefExploreAnnotationContext
  ): ast.ObjectAnnotation {
    const allNotes = pcx.ANNOTATION().map(note => note.text);
    return new ast.ObjectAnnotation(allNotes);
  }
}<|MERGE_RESOLUTION|>--- conflicted
+++ resolved
@@ -190,11 +190,11 @@
   }
 
   protected getFieldName(cx: ContainsID): ast.FieldName {
-    return this.astAt(new ast.FieldName(getId(cx)), cx);
+    return this.astAt(new ast.FieldName(getId(cx)), cx.id());
   }
 
   protected getModelEntryName(cx: ContainsID): ast.ModelEntryReference {
-    return this.astAt(new ast.ModelEntryReference(getId(cx)), cx);
+    return this.astAt(new ast.ModelEntryReference(getId(cx)), cx.id());
   }
 
   defaultResult(): ast.MalloyElement {
@@ -319,13 +319,8 @@
 
   visitSourceDefinition(pcx: parse.SourceDefinitionContext): ast.DefineSource {
     const exploreDef = new ast.DefineSource(
-<<<<<<< HEAD
-      this.getIdText(pcx.sourceNameDef()),
+      getId(pcx.sourceNameDef()),
       this.getSource(pcx.explore()),
-=======
-      getId(pcx.sourceNameDef()),
-      this.visitExplore(pcx.explore()),
->>>>>>> 33f28d87
       true,
       []
     );
@@ -371,13 +366,13 @@
   ): ast.QueryElement {
     const source = this.visitUnextendableSource(pcx.unextendableSource());
     const query = new ast.FullQuery(source);
-    query.turtleName = this.getFieldName(pcx.id());
+    query.turtleName = this.getFieldName(pcx);
     return this.astAt(query, pcx);
   }
 
   visitQueryByName(pcx: parse.QueryByNameContext): ast.QueryElement {
     const query = new ast.ExistingQuery();
-    query.head = this.getModelEntryName(pcx.id());
+    query.head = this.getModelEntryName(pcx);
     return this.astAt(query, pcx);
   }
 
