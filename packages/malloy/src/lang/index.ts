--- conflicted
+++ resolved
@@ -24,10 +24,6 @@
 export { HighlightType } from "./parse-tree-walkers/document-highlight-walker";
 export type { DocumentHighlight } from "./parse-tree-walkers/document-highlight-walker";
 export type { DocumentSymbol } from "./parse-tree-walkers/document-symbol-walker";
-<<<<<<< HEAD
 export type { DocumentCompletion } from "./parse-tree-walkers/document-completion-walker";
 export type { LogMessage } from "./parse-log";
-=======
-export type { LogMessage } from "./parse-log";
-export type { Range } from "./source-reference";
->>>>>>> 005896e0
+export type { Range } from "./source-reference";