--- conflicted
+++ resolved
@@ -562,24 +562,21 @@
 export function newCompileQueryState(
   request: RunQueryRequest
 ): CompileQueryState {
-<<<<<<< HEAD
-=======
-  const queryMalloy =
-    request.query_malloy ??
-    (request.query ? Malloy.queryToMalloy(request.query) : undefined);
-  if (queryMalloy === undefined) {
-    throw new Error('Expected either query or query_malloy');
-  }
->>>>>>> 096e90c2
   const needs = {
     ...(request.compiler_needs ?? {}),
   };
   const queryURL = 'internal://query.malloy';
   if (request.internal_options?.serialize_and_parse) {
+    const queryMalloy =
+      request.query_malloy ??
+      (request.query ? Malloy.queryToMalloy(request.query) : undefined);
+    if (queryMalloy === undefined) {
+      throw new Error('Expected either query or query_malloy');
+    }
     needs.files = [
       {
         url: queryURL,
-        contents: Malloy.queryToMalloy(request.query),
+        contents: queryMalloy,
       },
       ...(needs.files ?? []),
     ];
