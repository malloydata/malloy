--- conflicted
+++ resolved
@@ -200,13 +200,8 @@
   }
 }
 
-<<<<<<< HEAD
 export async function _runQueryInternal(
   request: Core.RunQueryRequest,
-=======
-export async function runQuery(
-  request: Malloy.RunQueryRequest,
->>>>>>> 096e90c2
   fetchers: CompilerNeedFetch<Connection>
 ): Promise<Malloy.RunQueryResponse> {
   const timer = new Timer('run_query');
