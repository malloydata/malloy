/*
 * Copyright 2023 Google LLC
 *
 * Permission is hereby granted, free of charge, to any person obtaining
 * a copy of this software and associated documentation files
 * (the "Software"), to deal in the Software without restriction,
 * including without limitation the rights to use, copy, modify, merge,
 * publish, distribute, sublicense, and/or sell copies of the Software,
 * and to permit persons to whom the Software is furnished to do so,
 * subject to the following conditions:
 *
 * The above copyright notice and this permission notice shall be
 * included in all copies or substantial portions of the Software.
 *
 * THE SOFTWARE IS PROVIDED "AS IS", WITHOUT WARRANTY OF ANY KIND,
 * EXPRESS OR IMPLIED, INCLUDING BUT NOT LIMITED TO THE WARRANTIES OF
 * MERCHANTABILITY, FITNESS FOR A PARTICULAR PURPOSE AND NONINFRINGEMENT.
 * IN NO EVENT SHALL THE AUTHORS OR COPYRIGHT HOLDERS BE LIABLE FOR ANY
 * CLAIM, DAMAGES OR OTHER LIABILITY, WHETHER IN AN ACTION OF CONTRACT,
 * TORT OR OTHERWISE, ARISING FROM, OUT OF OR IN CONNECTION WITH THE
 * SOFTWARE OR THE USE OR OTHER DEALINGS IN THE SOFTWARE.
 */

// TODO tighten up exports
export type {
  QueryDataRow,
  // Currently needed only by tests
  Fragment,
  // Needed for DB
  StructDef,
  StructRelationship,
  NamedStructDefs,
  MalloyQueryData,
  AtomicFieldType as AtomicFieldTypeInner,
  DateUnit,
  ExtractUnit,
  TimestampUnit,
  TimeFieldType,
  QueryData,
  FieldTypeDef,
  Expr,
  DialectFragment,
  TimeValue,
  // Needed for drills in render
  FilterExpression,
  SQLBlock,
  // Used in Composer Demo
  FieldDef,
  FilteredAliasedName,
  PipeSegment,
  QueryFieldDef,
  TurtleDef,
  SearchValueMapResult,
  SearchIndexResult,
  ModelDef,
  Query,
  NamedQuery,
  NamedModelObject,
  ExpressionType,
<<<<<<< HEAD
  FunctionDef,
  FunctionOverloadDef,
  FunctionParameterDef,
  ExpressionValueType,
  TypeDesc,
  FieldValueType,
  ExpressionTypeDesc
} from "./model";
=======
} from './model';
>>>>>>> 5db2fe1d
export {
  // Used in Composer Demo
  Segment,
  isFilteredAliasedName,
  flattenQuery,
  expressionIsCalculation,
} from './model';
export {
  // Neede for VSCode extension
  HighlightType,
  // Needed for tests only
  MalloyTranslator,
} from './lang';
export type {LogMessage, TranslateResponse} from './lang';
export {
  Malloy,
  Runtime,
  AtomicFieldType,
  ConnectionRuntime,
  SingleConnectionRuntime,
  EmptyURLReader,
  InMemoryURLReader,
  FixedConnectionMap,
  MalloyError,
  JoinRelationship,
  SourceRelationship,
  DateTimeframe,
  TimestampTimeframe,
  Result,
  parseTableURI,
  QueryMaterializer,
  CSVWriter,
  JSONWriter,
  Parse,
  DataWriter,
} from './malloy';
export type {
  Explore,
  Model,
  PreparedQuery,
  PreparedResult,
  Field,
  AtomicField,
  ExploreField,
  QueryField,
  DataArray,
  DataRecord,
  DataColumn,
  DataArrayOrRecord,
  ModelMaterializer,
  DocumentSymbol,
  DocumentHighlight,
  ResultJSON,
  PreparedResultMaterializer,
  SQLBlockMaterializer,
  ExploreMaterializer,
  WriteStream,
} from './malloy';
export type {RunSQLOptions} from './run_sql_options';
export type {
  URLReader,
  InfoConnection,
  LookupConnection,
  Connection,
  QueryString,
  ModelString,
  QueryURL,
  ModelURL,
  PooledConnection,
  TestableConnection,
  PersistSQLResults,
  StreamingConnection,
} from './runtime_types';
export type {Loggable} from './malloy';
export {toAsyncGenerator} from './connection_utils';<|MERGE_RESOLUTION|>--- conflicted
+++ resolved
@@ -57,7 +57,6 @@
   NamedQuery,
   NamedModelObject,
   ExpressionType,
-<<<<<<< HEAD
   FunctionDef,
   FunctionOverloadDef,
   FunctionParameterDef,
@@ -66,9 +65,6 @@
   FieldValueType,
   ExpressionTypeDesc
 } from "./model";
-=======
-} from './model';
->>>>>>> 5db2fe1d
 export {
   // Used in Composer Demo
   Segment,
