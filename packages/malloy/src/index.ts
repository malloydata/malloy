/*
 * Copyright 2023 Google LLC
 *
 * Permission is hereby granted, free of charge, to any person obtaining
 * a copy of this software and associated documentation files
 * (the "Software"), to deal in the Software without restriction,
 * including without limitation the rights to use, copy, modify, merge,
 * publish, distribute, sublicense, and/or sell copies of the Software,
 * and to permit persons to whom the Software is furnished to do so,
 * subject to the following conditions:
 *
 * The above copyright notice and this permission notice shall be
 * included in all copies or substantial portions of the Software.
 *
 * THE SOFTWARE IS PROVIDED "AS IS", WITHOUT WARRANTY OF ANY KIND,
 * EXPRESS OR IMPLIED, INCLUDING BUT NOT LIMITED TO THE WARRANTIES OF
 * MERCHANTABILITY, FITNESS FOR A PARTICULAR PURPOSE AND NONINFRINGEMENT.
 * IN NO EVENT SHALL THE AUTHORS OR COPYRIGHT HOLDERS BE LIABLE FOR ANY
 * CLAIM, DAMAGES OR OTHER LIABILITY, WHETHER IN AN ACTION OF CONTRACT,
 * TORT OR OTHERWISE, ARISING FROM, OUT OF OR IN CONNECTION WITH THE
 * SOFTWARE OR THE USE OR OTHER DEALINGS IN THE SOFTWARE.
 */
export {
  DuckDBDialect,
  StandardSQLDialect,
  PostgresDialect,
  registerDialect,
  arg,
  qtz,
  overload,
  minScalar,
  anyExprType,
  minAggregate,
  maxScalar,
  sql,
  makeParam,
  sqlFragment,
  param,
  spread,
  Dialect,
  FUNCTIONS,
} from './dialect';
export type {
  DialectFieldList,
  DialectFunctionOverloadDef,
  QueryInfo,
} from './dialect';
// TODO tighten up exports
export type {
  QueryDataRow,
  // Currently needed only by tests
  Fragment,
  // Needed for DB
  StructDef,
  StructRelationship,
  NamedStructDefs,
  MalloyQueryData,
  AtomicFieldType as AtomicFieldTypeInner,
  DateUnit,
  ExtractUnit,
  TimestampUnit,
  TimeFieldType,
  QueryData,
  QueryValue,
  FieldTypeDef,
  Expr,
  DialectFragment,
  TimeValue,
  // Needed for drills in render
  FilterExpression,
  SQLBlock,
  // Used in Composer Demo
  FieldAtomicDef,
  FieldDef,
  FilteredAliasedName,
  PipeSegment,
  QueryFieldDef,
  TurtleDef,
  SearchValueMapResult,
  SearchIndexResult,
  ModelDef,
  Query,
  QueryRunStats,
  NamedQuery,
  NamedModelObject,
  ExpressionType,
  FunctionDef,
  FunctionOverloadDef,
  FunctionParameterDef,
  ExpressionValueType,
  TypeDesc,
  FieldValueType,
  ExpressionTypeDesc,
  FunctionParamTypeDesc,
  // used in MalloyError.log
  DocumentLocation,
  DocumentRange,
  DocumentPosition,
  Sampling,
  TypecastFragment,
  Annotation,
  FieldAtomicTypeDef,
} from './model';
export {
  // Used in Composer Demo
  Segment,
  isFilteredAliasedName,
<<<<<<< HEAD
=======
  isSamplingEnable,
  isSamplingPercent,
  isSamplingRows,
  mkExpr,
  flattenQuery,
>>>>>>> a8c40d1f
  expressionIsCalculation,
  indent,
} from './model';
export {
  // Neede for VSCode extension
  HighlightType,
  // Needed for tests only
  MalloyTranslator,
} from './lang';
export type {LogMessage, TranslateResponse} from './lang';
export {
  Malloy,
  Runtime,
  AtomicFieldType,
  ConnectionRuntime,
  SingleConnectionRuntime,
  EmptyURLReader,
  InMemoryURLReader,
  FixedConnectionMap,
  MalloyError,
  JoinRelationship,
  SourceRelationship,
  DateTimeframe,
  TimestampTimeframe,
  Result,
  QueryMaterializer,
  CSVWriter,
  JSONWriter,
  Parse,
  DataWriter,
  Explore,
} from './malloy';
export type {
  Model,
  PreparedQuery,
  PreparedResult,
  Field,
  AtomicField,
  ExploreField,
  QueryField,
  SortableField,
  DataArray,
  DataRecord,
  DataColumn,
  DataArrayOrRecord,
  Loggable,
  ModelMaterializer,
  DocumentSymbol,
  DocumentHighlight,
  ResultJSON,
  PreparedResultMaterializer,
  SQLBlockMaterializer,
  ExploreMaterializer,
  WriteStream,
  SerializedExplore,
} from './malloy';
export type {RunSQLOptions} from './run_sql_options';
export type {
  Connection,
  ConnectionConfig,
  ConnectionFactory,
  ConnectionParameter,
  ConnectionParameterValue,
  ConnectionConfigSchema,
  InfoConnection,
  LookupConnection,
  ModelString,
  ModelURL,
  FetchSchemaOptions,
  PersistSQLResults,
  PooledConnection,
  QueryString,
  QueryURL,
  TestableConnection,
  StreamingConnection,
  URLReader,
} from './runtime_types';
export {toAsyncGenerator} from './connection_utils';
export {type TagParse, Tag, type TagDict} from './tags';<|MERGE_RESOLUTION|>--- conflicted
+++ resolved
@@ -105,14 +105,10 @@
   // Used in Composer Demo
   Segment,
   isFilteredAliasedName,
-<<<<<<< HEAD
-=======
   isSamplingEnable,
   isSamplingPercent,
   isSamplingRows,
   mkExpr,
-  flattenQuery,
->>>>>>> a8c40d1f
   expressionIsCalculation,
   indent,
 } from './model';
