--- conflicted
+++ resolved
@@ -89,6 +89,7 @@
 
 export class SnowflakeDialect extends Dialect {
   name = 'snowflake';
+  experimental = false;
   defaultNumberType = 'NUMBER';
   defaultDecimalType = 'NUMBER';
   udfPrefix = '__udf';
@@ -108,14 +109,7 @@
   supportsCTEinCoorelatedSubQueries = false;
   dontUnionIndex = false;
   supportsQualify = false;
-<<<<<<< HEAD
-  supportsNesting = true;
-  experimental = false;
-=======
->>>>>>> c6bfa10d
   supportsPipelinesInViews = false;
-
-
 
   // don't mess with the table pathing.
   quoteTablePath(tablePath: string): string {
