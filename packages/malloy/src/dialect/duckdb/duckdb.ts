/*
 * Copyright 2023 Google LLC
 *
 * Permission is hereby granted, free of charge, to any person obtaining
 * a copy of this software and associated documentation files
 * (the "Software"), to deal in the Software without restriction,
 * including without limitation the rights to use, copy, modify, merge,
 * publish, distribute, sublicense, and/or sell copies of the Software,
 * and to permit persons to whom the Software is furnished to do so,
 * subject to the following conditions:
 *
 * The above copyright notice and this permission notice shall be
 * included in all copies or substantial portions of the Software.
 *
 * THE SOFTWARE IS PROVIDED "AS IS", WITHOUT WARRANTY OF ANY KIND,
 * EXPRESS OR IMPLIED, INCLUDING BUT NOT LIMITED TO THE WARRANTIES OF
 * MERCHANTABILITY, FITNESS FOR A PARTICULAR PURPOSE AND NONINFRINGEMENT.
 * IN NO EVENT SHALL THE AUTHORS OR COPYRIGHT HOLDERS BE LIABLE FOR ANY
 * CLAIM, DAMAGES OR OTHER LIABILITY, WHETHER IN AN ACTION OF CONTRACT,
 * TORT OR OTHERWISE, ARISING FROM, OUT OF OR IN CONNECTION WITH THE
 * SOFTWARE OR THE USE OR OTHER DEALINGS IN THE SOFTWARE.
 */

import {
  Sampling,
  isSamplingEnable,
  isSamplingPercent,
  isSamplingRows,
  AtomicTypeDef,
  TimeDeltaExpr,
  RegexMatchExpr,
  MeasureTimeExpr,
  LeafAtomicTypeDef,
  TD,
<<<<<<< HEAD
  ArrayLiteralNode,
  RecordLiteralNode,
=======
  OrderBy,
>>>>>>> 3740e17e
} from '../../model/malloy_types';
import {indent} from '../../model/utils';
import {
  DialectFunctionOverloadDef,
  expandOverrideMap,
  expandBlueprintMap,
} from '../functions';
import {DialectFieldList, FieldReferenceType, inDays} from '../dialect';
import {PostgresBase} from '../pg_impl';
import {DUCKDB_DIALECT_FUNCTIONS} from './dialect_functions';
import {DUCKDB_MALLOY_STANDARD_OVERLOADS} from './function_overrides';

// need to refactor runSQL to take a SQLBlock instead of just a sql string.
const hackSplitComment = '-- hack: split on this';

const duckDBToMalloyTypes: {[key: string]: LeafAtomicTypeDef} = {
  'BIGINT': {type: 'number', numberType: 'integer'},
  'INTEGER': {type: 'number', numberType: 'integer'},
  'TINYINT': {type: 'number', numberType: 'integer'},
  'SMALLINT': {type: 'number', numberType: 'integer'},
  'UBIGINT': {type: 'number', numberType: 'integer'},
  'UINTEGER': {type: 'number', numberType: 'integer'},
  'UTINYINT': {type: 'number', numberType: 'integer'},
  'USMALLINT': {type: 'number', numberType: 'integer'},
  'HUGEINT': {type: 'number', numberType: 'integer'},
  'DOUBLE': {type: 'number', numberType: 'float'},
  'FLOAT': {type: 'number', numberType: 'float'},
  'VARCHAR': {type: 'string'},
  'DATE': {type: 'date'},
  'TIMESTAMP': {type: 'timestamp'},
  'TIME': {type: 'string'},
  'DECIMAL': {type: 'number', numberType: 'float'},
  'BOOLEAN': {type: 'boolean'},
};

export class DuckDBDialect extends PostgresBase {
  name = 'duckdb';
  experimental = false;
  defaultNumberType = 'DOUBLE';
  defaultDecimalType = 'NUMERIC';
  hasFinalStage = false;
  divisionIsInteger = true;
  supportsSumDistinctFunction = true;
  unnestWithNumbers = false;
  defaultSampling = {rows: 50000};
  supportUnnestArrayAgg = true;
  supportsAggDistinct = true;
  supportsCTEinCoorelatedSubQueries = true;
  dontUnionIndex = true;
  supportsQualify = true;
  supportsSafeCast = true;
  supportsNesting = true;
  supportsCountApprox = true;

  // hack until they support temporary macros.
  get udfPrefix(): string {
    return `__udf${Math.floor(Math.random() * 100000)}`;
  }

  quoteTablePath(tableName: string): string {
    return tableName.match(/[/*:]/) ? `'${tableName}'` : tableName;
  }

  sqlGroupSetTable(groupSetCount: number): string {
    return `CROSS JOIN (SELECT UNNEST(GENERATE_SERIES(0,${groupSetCount},1)) as group_set  ) as group_set`;
  }

  sqlAnyValue(groupSet: number, fieldName: string): string {
    return `FIRST(${fieldName}) FILTER (WHERE ${fieldName} IS NOT NULL)`;
  }

  // DuckDB WASM has an issue with returning invalid DecimalBigNum
  // values unless we explicitly cast to DOUBLE
  override sqlLiteralNumber(literal: string): string {
    return literal.includes('.')
      ? `${literal}::${this.defaultNumberType}`
      : literal;
  }

  mapFields(fieldList: DialectFieldList): string {
    return fieldList.join(', ');
  }

  sqlAggregateTurtle(
    groupSet: number,
    fieldList: DialectFieldList,
    orderBy: string | undefined,
    limit: number | undefined
  ): string {
    let tail = '';
    if (limit !== undefined) {
      tail += `[1:${limit}]`;
    }
    const fields = fieldList
      .map(f => `\n  ${f.sqlOutputName}: ${f.sqlExpression}`)
      .join(', ');
    return `COALESCE(LIST({${fields}} ${orderBy}) FILTER (WHERE group_set=${groupSet})${tail},[])`;
  }

  sqlAnyValueTurtle(groupSet: number, fieldList: DialectFieldList): string {
    const fields = fieldList
      .map(f => `${f.sqlExpression} as ${f.sqlOutputName}`)
      .join(', ');
    return `ANY_VALUE(CASE WHEN group_set=${groupSet} THEN STRUCT_PACK(${fields}))`;
  }

  sqlAnyValueLastTurtle(
    name: string,
    groupSet: number,
    sqlName: string
  ): string {
    return `MAX(CASE WHEN group_set=${groupSet} THEN ${name} END) as ${sqlName}`;
  }

  sqlCoaleseMeasuresInline(
    groupSet: number,
    fieldList: DialectFieldList
  ): string {
    const fields = fieldList
      .map(f => `${f.sqlOutputName}: ${f.sqlExpression} `)
      .join(', ');
    const nullValues = fieldList
      .map(f => `${f.sqlOutputName}: NULL`)
      .join(', ');

    return `COALESCE(FIRST({${fields}}) FILTER(WHERE group_set=${groupSet}), {${nullValues}})`;
  }

  // sqlUnnestAlias(
  //   source: string,
  //   alias: string,
  //   _fieldList: DialectFieldList,
  //   _needDistinctKey: boolean
  // ): string {
  //   return `LEFT JOIN (select UNNEST(generate_series(1,
  //       100000, --
  //       -- (SELECT genres_length FROM movies limit 1),
  //       1)) as __row_id) as ${alias} ON  ${alias}.__row_id <= array_length(${source})`;
  //   // When DuckDB supports lateral joins...
  //   //return `,(select UNNEST(generate_series(1, length(${source}),1))) as ${alias}(__row_id)`;
  // }

  sqlUnnestAlias(
    source: string,
    alias: string,
    _fieldList: DialectFieldList,
    needDistinctKey: boolean,
    _isArray: boolean,
    isInNestedPipeline: boolean
  ): string {
    if (this.unnestWithNumbers) {
      // Duckdb can't unnest in a coorelated subquery at the moment so we hack it.
      const arrayLen = isInNestedPipeline
        ? '100000'
        : `array_length(${source})`;
      return `LEFT JOIN (select UNNEST(generate_series(1,
        ${arrayLen},
        1)) as __row_id) as ${alias} ON  ${alias}.__row_id <= array_length(${source})`;
    }
    //Simulate left joins by guarenteeing there is at least one row.
    if (!needDistinctKey) {
      return `LEFT JOIN LATERAL (SELECT UNNEST(${source}), 1 as ignoreme) as ${alias}_outer(${alias},ignoreme) ON ${alias}_outer.ignoreme=1`;
    } else {
      return `LEFT JOIN LATERAL (SELECT UNNEST(GENERATE_SERIES(1, length(${source}),1)) as __row_id, UNNEST(${source}), 1 as ignoreme) as ${alias}_outer(__row_id, ${alias},ignoreme) ON  ${alias}_outer.ignoreme=1`;
    }
  }

  sqlSumDistinctHashedKey(_sqlDistinctKey: string): string {
    return 'uses sumDistinctFunction, should not be called';
  }

  sqlGenerateUUID(): string {
    return 'GEN_RANDOM_UUID()';
  }

  sqlDateToString(sqlDateExp: string): string {
    return `(${sqlDateExp})::date::varchar`;
  }

  sqlFieldReference(
    parentAlias: string,
    parentType: FieldReferenceType,
    childName: string,
    _childType: string
  ): string {
    // LTNOTE: hack, in duckdb we can't have structs as tables so we kind of simulate it.
    if (!this.unnestWithNumbers && childName === '__row_id') {
      return `${parentAlias}_outer.__row_id`;
    } else if (parentType === 'array[scalar]') {
      return parentAlias;
    } else {
      return `${parentAlias}.${this.sqlMaybeQuoteIdentifier(childName)}`;
    }
  }

  sqlUnnestPipelineHead(
    isSingleton: boolean,
    sourceSQLExpression: string
  ): string {
    let p = sourceSQLExpression;
    if (isSingleton) {
      p = `[${p}]`;
    }
    return `(SELECT UNNEST(${p}) as base)`;
  }

  sqlCreateFunction(id: string, funcText: string): string {
    return `DROP MACRO IF EXISTS ${id}; \n${hackSplitComment}\n CREATE MACRO ${id}(_param) AS (\n${indent(
      funcText
    )}\n);\n${hackSplitComment}\n`;
  }

  sqlCreateFunctionCombineLastStage(
    lastStageName: string,
    dialectFieldList: DialectFieldList,
    orderBy: OrderBy[] | undefined
  ): string {
    let o = '';
    if (orderBy) {
      const clauses: string[] = [];
      for (const c of orderBy) {
        if (typeof c.field === 'string') {
          clauses.push(`${c.field} ${c.dir || 'asc'}`);
        } else {
          clauses.push(
            `${dialectFieldList[c.field].sqlOutputName} ${c.dir || 'asc'}`
          );
        }
      }
      if (clauses.length > 0) {
        o = ` ORDER BY ${clauses.join(', ')}`;
      }
    }
    return `SELECT LIST(STRUCT_PACK(${dialectFieldList
      .map(d => this.sqlMaybeQuoteIdentifier(d.sqlOutputName))
      .join(',')})${o}) FROM ${lastStageName}\n`;
  }

  sqlSelectAliasAsStruct(
    alias: string,
    dialectFieldList: DialectFieldList
  ): string {
    return `STRUCT_PACK(${dialectFieldList
      .map(d => `${alias}.${d.sqlOutputName}`)
      .join(', ')})`;
  }
  // TODO
  // sqlMaybeQuoteIdentifier(identifier: string): string {
  //   return keywords.indexOf(identifier.toUpperCase()) > 0 ||
  //     identifier.match(/[a-zA-Z][a-zA-Z0-9]*/) === null || true
  //     ? '"' + identifier + '"'
  //     : identifier;
  // }

  sqlMaybeQuoteIdentifier(identifier: string): string {
    return '"' + identifier + '"';
  }

  // The simple way to do this is to add a comment on the table
  //  with the expiration time. https://www.postgresql.org/docs/current/sql-comment.html
  //  and have a reaper that read comments.
  sqlCreateTableAsSelect(_tableName: string, _sql: string): string {
    throw new Error('Not implemented Yet');
  }

  sqlSumDistinct(key: string, value: string, funcName: string): string {
    // return `sum_distinct(list({key:${key}, val: ${value}}))`;
    return `(
      SELECT ${funcName}(a.val) as value
      FROM (
        SELECT UNNEST(list(distinct {key:${key}, val: ${value}})) a
      )
    )`;
  }

  sqlAggDistinct(
    key: string,
    values: string[],
    func: (valNames: string[]) => string
  ): string {
    return `(
      SELECT ${func(values.map((v, i) => `a.val${i}`))} as value
      FROM (
        SELECT UNNEST(list(distinct {key:${key}, ${values
          .map((v, i) => `val${i}: ${v}`)
          .join(',')}})) a
      )
    )`;
  }

  // sqlSumDistinct(key: string, value: string): string {
  //   const _factor = 32;
  //   const precision = 0.000001;
  //   const keySQL = `md5_number_lower(${key}::varchar)::int128`;
  //   return `
  //   (SUM(DISTINCT ${keySQL} + FLOOR(IFNULL(${value},0)/${precision})::int128) -  SUM(DISTINCT ${keySQL}))*${precision}
  //   `;
  // }

  // default duckdb to sampling 50K rows.
  sqlSampleTable(tableSQL: string, sample: Sampling | undefined): string {
    if (sample !== undefined) {
      if (isSamplingEnable(sample) && sample.enable) {
        sample = this.defaultSampling;
      }
      if (isSamplingRows(sample)) {
        return `(SELECT * FROM ${tableSQL} USING SAMPLE ${sample.rows})`;
      } else if (isSamplingPercent(sample)) {
        return `(SELECT * FROM ${tableSQL} USING SAMPLE ${sample.percent} PERCENT (bernoulli))`;
      }
    }
    return tableSQL;
  }

  sqlOrderBy(orderTerms: string[]): string {
    return `ORDER BY ${orderTerms.map(t => `${t} NULLS LAST`).join(',')}`;
  }

  sqlLiteralString(literal: string): string {
    return "'" + literal.replace(/'/g, "''") + "'";
  }

  sqlLiteralRegexp(literal: string): string {
    return "'" + literal.replace(/'/g, "''") + "'";
  }

  getDialectFunctionOverrides(): {
    [name: string]: DialectFunctionOverloadDef[];
  } {
    return expandOverrideMap(DUCKDB_MALLOY_STANDARD_OVERLOADS);
  }

  getDialectFunctions(): {[name: string]: DialectFunctionOverloadDef[]} {
    return expandBlueprintMap(DUCKDB_DIALECT_FUNCTIONS);
  }

  malloyTypeToSQLType(malloyType: AtomicTypeDef): string {
    if (malloyType.type === 'number') {
      if (malloyType.numberType === 'integer') {
        return 'integer';
      } else {
        return 'double precision';
      }
    } else if (malloyType.type === 'string') {
      return 'varchar';
    }
    return malloyType.type;
  }

  sqlTypeToMalloyType(sqlType: string): LeafAtomicTypeDef {
    // Remove decimal precision
    const ddbType = sqlType.replace(/^DECIMAL\(\d+,\d+\)/g, 'DECIMAL');
    // Remove trailing params
    const baseSqlType = ddbType.match(/^(\w+)/)?.at(0) ?? ddbType;
    return (
      duckDBToMalloyTypes[baseSqlType.toUpperCase()] ?? {
        type: 'sql native',
        rawType: sqlType.toLowerCase(),
      }
    );
  }

  castToString(expression: string): string {
    return `CAST(${expression} as VARCHAR)`;
  }

  concat(...values: string[]): string {
    return values.join(' || ');
  }

  validateTypeName(sqlType: string): boolean {
    // Letters:              BIGINT
    // Numbers:              INT8
    // Spaces:               TIMESTAMP WITH TIME ZONE
    // Parentheses, Commas:  DECIMAL(1, 1)
    // Brackets:             INT[ ]
    return sqlType.match(/^[A-Za-z\s(),[\]0-9]*$/) !== null;
  }

  sqlAlterTimeExpr(df: TimeDeltaExpr): string {
    let timeframe = df.units;
    let n = df.kids.delta.sql;
    if (timeframe === 'quarter') {
      timeframe = 'month';
      n = `${n}*3`;
    } else if (timeframe === 'week') {
      timeframe = 'day';
      n = `${n}*7`;
    }
    const interval = `INTERVAL (${n}) ${timeframe}`;
    return `${df.kids.base.sql} ${df.op} ${interval}`;
  }

  sqlRegexpMatch(df: RegexMatchExpr): string {
    return `REGEXP_MATCHES(${df.kids.expr.sql},${df.kids.regex.sql})`;
  }

  sqlMeasureTimeExpr(df: MeasureTimeExpr): string {
    const from = df.kids.left;
    const to = df.kids.right;
    let lVal = from.sql || '';
    let rVal = to.sql || '';
    if (!inDays(df.units)) {
      if (TD.isDate(from.typeDef)) {
        lVal = `${lVal}::TIMESTAMP`;
      }
      if (TD.isDate(to.typeDef)) {
        rVal = `${rVal}::TIMESTAMP`;
      }
    }
    return `DATE_SUB('${df.units}', ${lVal}, ${rVal})`;
  }

  sqlLiteralArray(lit: ArrayLiteralNode): string {
    const array = lit.kids.values.map(val => val.sql);
    return '[' + array.join(',') + ']';
  }

  sqlLiteralRecord(lit: RecordLiteralNode): string {
    const pairs = Object.entries(lit.kids).map(
      ([propName, propVal]) =>
        `${this.sqlMaybeQuoteIdentifier(propName)}:${propVal.sql}`
    );
    return '{' + pairs.join(',') + '}';
  }
}<|MERGE_RESOLUTION|>--- conflicted
+++ resolved
@@ -32,12 +32,9 @@
   MeasureTimeExpr,
   LeafAtomicTypeDef,
   TD,
-<<<<<<< HEAD
   ArrayLiteralNode,
   RecordLiteralNode,
-=======
   OrderBy,
->>>>>>> 3740e17e
 } from '../../model/malloy_types';
 import {indent} from '../../model/utils';
 import {
