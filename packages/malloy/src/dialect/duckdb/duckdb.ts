/*
 * Copyright 2023 Google LLC
 *
 * Permission is hereby granted, free of charge, to any person obtaining
 * a copy of this software and associated documentation files
 * (the "Software"), to deal in the Software without restriction,
 * including without limitation the rights to use, copy, modify, merge,
 * publish, distribute, sublicense, and/or sell copies of the Software,
 * and to permit persons to whom the Software is furnished to do so,
 * subject to the following conditions:
 *
 * The above copyright notice and this permission notice shall be
 * included in all copies or substantial portions of the Software.
 *
 * THE SOFTWARE IS PROVIDED "AS IS", WITHOUT WARRANTY OF ANY KIND,
 * EXPRESS OR IMPLIED, INCLUDING BUT NOT LIMITED TO THE WARRANTIES OF
 * MERCHANTABILITY, FITNESS FOR A PARTICULAR PURPOSE AND NONINFRINGEMENT.
 * IN NO EVENT SHALL THE AUTHORS OR COPYRIGHT HOLDERS BE LIABLE FOR ANY
 * CLAIM, DAMAGES OR OTHER LIABILITY, WHETHER IN AN ACTION OF CONTRACT,
 * TORT OR OTHERWISE, ARISING FROM, OUT OF OR IN CONNECTION WITH THE
 * SOFTWARE OR THE USE OR OTHER DEALINGS IN THE SOFTWARE.
 */

import {
  DateUnit,
  Expr,
  ExtractUnit,
  Sampling,
  StructDef,
  TimeFieldType,
  TimeValue,
  TimestampUnit,
  TypecastFragment,
  getIdentifier,
  isSamplingEnable,
  isSamplingPercent,
  isSamplingRows,
  mkExpr,
  CastType,
} from '../../model/malloy_types';
import {indent} from '../../model/utils';
import {DialectFunctionOverloadDef} from '../functions';
import {DUCKDB_FUNCTIONS} from './functions';
import {Dialect, DialectFieldList, QueryInfo, inDays, qtz} from '../dialect';

// need to refactor runSQL to take a SQLBlock instead of just a sql string.
const hackSplitComment = '-- hack: split on this';

const castMap: Record<string, string> = {
  'number': 'double precision',
  'string': 'varchar',
};

const pgExtractionMap: Record<string, string> = {
  'day_of_week': 'dow',
  'day_of_year': 'doy',
};

// TODO this should not be duplicated between duckdb dialect and duckdb connection
const duckDBToMalloyTypes: {[key: string]: CastType} = {
  'BIGINT': 'number',
  'INTEGER': 'number',
  'TINYINT': 'number',
  'SMALLINT': 'number',
  'UBIGINT': 'number',
  'UINTEGER': 'number',
  'UTINYINT': 'number',
  'USMALLINT': 'number',
  'HUGEINT': 'number',
  'DOUBLE': 'number',
  'VARCHAR': 'string',
  'DATE': 'date',
  'TIMESTAMP': 'timestamp',
  'TIME': 'string',
  'DECIMAL': 'number',
  'BOOLEAN': 'boolean',
};

export class DuckDBDialect extends Dialect {
  name = 'duckdb';
  defaultNumberType = 'DOUBLE';
  defaultDecimalType = 'NUMERIC';
  hasFinalStage = false;
  divisionIsInteger = true;
  supportsSumDistinctFunction = true;
  unnestWithNumbers = true;
  defaultSampling = {rows: 50000};
  supportUnnestArrayAgg = true;
  supportsAggDistinct = true;
  supportsCTEinCoorelatedSubQueries = true;
  dontUnionIndex = true;
  supportsQualify = true;
  supportsSafeCast = true;
  supportsNesting = true;

  // hack until they support temporary macros.
  get udfPrefix(): string {
    return `__udf${Math.floor(Math.random() * 100000)}`;
  }

  quoteTablePath(tableName: string): string {
    return tableName.match(/\//) ? `'${tableName}'` : tableName;
  }

  sqlGroupSetTable(groupSetCount: number): string {
    return `CROSS JOIN (SELECT UNNEST(GENERATE_SERIES(0,${groupSetCount},1)) as group_set  ) as group_set`;
  }

  sqlAnyValue(groupSet: number, fieldName: string): string {
    return `FIRST(${fieldName}) FILTER (WHERE ${fieldName} IS NOT NULL)`;
  }

  mapFields(fieldList: DialectFieldList): string {
    return fieldList.join(', ');
  }

  sqlAggregateTurtle(
    groupSet: number,
    fieldList: DialectFieldList,
    orderBy: string | undefined,
    limit: number | undefined
  ): string {
    let tail = '';
    if (limit !== undefined) {
      tail += `[1:${limit}]`;
    }
    const fields = fieldList
      .map(f => `\n  ${f.sqlOutputName}: ${f.sqlExpression}`)
      .join(', ');
    return `COALESCE(LIST({${fields}} ${orderBy}) FILTER (WHERE group_set=${groupSet})${tail},[])`;
  }

  sqlAnyValueTurtle(groupSet: number, fieldList: DialectFieldList): string {
    const fields = fieldList
      .map(f => `${f.sqlExpression} as ${f.sqlOutputName}`)
      .join(', ');
    return `ANY_VALUE(CASE WHEN group_set=${groupSet} THEN ROW(${fields}))`;
  }

  sqlAnyValueLastTurtle(
    name: string,
    groupSet: number,
    sqlName: string
  ): string {
    return `MAX(CASE WHEN group_set=${groupSet} THEN ${name} END) as ${sqlName}`;
  }

  sqlCoaleseMeasuresInline(
    groupSet: number,
    fieldList: DialectFieldList
  ): string {
    const fields = fieldList
      .map(f => `${f.sqlOutputName}: ${f.sqlExpression} `)
      .join(', ');
    const nullValues = fieldList
      .map(f => `${f.sqlOutputName}: NULL`)
      .join(', ');

    return `COALESCE(FIRST({${fields}}) FILTER(WHERE group_set=${groupSet}), {${nullValues}})`;
  }

  // sqlUnnestAlias(
  //   source: string,
  //   alias: string,
  //   _fieldList: DialectFieldList,
  //   _needDistinctKey: boolean
  // ): string {
  //   return `LEFT JOIN (select UNNEST(generate_series(1,
  //       100000, --
  //       -- (SELECT genres_length FROM movies limit 1),
  //       1)) as __row_id) as ${alias} ON  ${alias}.__row_id <= array_length(${source})`;
  //   // When DuckDB supports lateral joins...
  //   //return `,(select UNNEST(generate_series(1, length(${source}),1))) as ${alias}(__row_id)`;
  // }

  sqlUnnestAlias(
    source: string,
    alias: string,
    _fieldList: DialectFieldList,
    needDistinctKey: boolean,
    _isArray: boolean,
    isInNestedPipeline: boolean
  ): string {
    if (this.unnestWithNumbers) {
      // Duckdb can't unnest in a coorelated subquery at the moment so we hack it.
      const arrayLen = isInNestedPipeline
        ? '100000'
        : `array_length(${source})`;
      return `LEFT JOIN (select UNNEST(generate_series(1,
        ${arrayLen},
        1)) as __row_id) as ${alias} ON  ${alias}.__row_id <= array_length(${source})`;
    }
    //Simulate left joins by guarenteeing there is at least one row.
    if (!needDistinctKey) {
      return `LEFT JOIN LATERAL (SELECT UNNEST(${source}), 1 as ignoreme) as ${alias}_outer(${alias},ignoreme) ON ${alias}_outer.ignoreme=1`;
    } else {
      return `LEFT JOIN LATERAL (SELECT UNNEST(GENERATE_SERIES(1, length(${source}),1)) as __row_id, UNNEST(${source}), 1 as ignoreme) as ${alias}_outer(__row_id, ${alias},ignoreme) ON  ${alias}_outer.ignoreme=1`;
    }
  }

  sqlSumDistinctHashedKey(_sqlDistinctKey: string): string {
    return 'uses sumDistinctFunction, should not be called';
  }

  sqlGenerateUUID(): string {
    return 'GEN_RANDOM_UUID()';
  }

  sqlDateToString(sqlDateExp: string): string {
    return `(${sqlDateExp})::date::varchar`;
  }

  sqlFieldReference(
    alias: string,
    fieldName: string,
    _fieldType: string,
    _isNested: boolean,
    isArray: boolean
  ): string {
    // LTNOTE: hack, in duckdb we can't have structs as tables so we kind of simulate it.
    if (!this.unnestWithNumbers && fieldName === '__row_id') {
      return `${alias}_outer.__row_id`;
    } else if (isArray) {
      return alias;
    } else {
      return `${alias}.${this.sqlMaybeQuoteIdentifier(fieldName)}`;
    }
  }

  sqlUnnestPipelineHead(
    isSingleton: boolean,
    sourceSQLExpression: string
  ): string {
    let p = sourceSQLExpression;
    if (isSingleton) {
      p = `[${p}]`;
    }
    return `(SELECT UNNEST(${p}) as base)`;
  }

  sqlCreateFunction(id: string, funcText: string): string {
    return `DROP MACRO IF EXISTS ${id}; \n${hackSplitComment}\n CREATE MACRO ${id}(_param) AS (\n${indent(
      funcText
    )}\n);\n${hackSplitComment}\n`;
  }

  sqlCreateFunctionCombineLastStage(
    lastStageName: string,
    structDef: StructDef
  ): string {
    return `SELECT LIST(ROW(${structDef.fields
      .map(fieldDef => this.sqlMaybeQuoteIdentifier(getIdentifier(fieldDef)))
      .join(',')})) FROM ${lastStageName}\n`;
  }

  sqlSelectAliasAsStruct(alias: string, physicalFieldNames: string[]): string {
    return `ROW(${physicalFieldNames
      .map(name => `${alias}.${name}`)
      .join(', ')})`;
  }
  // TODO
  // sqlMaybeQuoteIdentifier(identifier: string): string {
  //   return keywords.indexOf(identifier.toUpperCase()) > 0 ||
  //     identifier.match(/[a-zA-Z][a-zA-Z0-9]*/) === null || true
  //     ? '"' + identifier + '"'
  //     : identifier;
  // }

  sqlMaybeQuoteIdentifier(identifier: string): string {
    return '"' + identifier + '"';
  }

  // The simple way to do this is to add a comment on the table
  //  with the expiration time. https://www.postgresql.org/docs/current/sql-comment.html
  //  and have a reaper that read comments.
  sqlCreateTableAsSelect(_tableName: string, _sql: string): string {
    throw new Error('Not implemented Yet');
  }

  sqlMeasureTime(from: TimeValue, to: TimeValue, units: string): Expr {
    let lVal = from.value;
    let rVal = to.value;
    if (!inDays(units)) {
      if (from.valueType === 'date') {
        lVal = mkExpr`(${lVal})::TIMESTAMP`;
      }
      if (to.valueType === 'date') {
        rVal = mkExpr`(${rVal})::TIMESTAMP`;
      }
    }
    return mkExpr`DATE_SUB('${units}',${lVal},${rVal})`;
  }

  sqlNow(): Expr {
    return mkExpr`LOCALTIMESTAMP`;
  }

  sqlTrunc(qi: QueryInfo, sqlTime: TimeValue, units: TimestampUnit): Expr {
    // adjusting for monday/sunday weeks
    const week = units === 'week';
    const truncThis = week
      ? mkExpr`${sqlTime.value} + INTERVAL 1 DAY`
      : sqlTime.value;
    if (sqlTime.valueType === 'timestamp') {
      const tz = qtz(qi);
      if (tz) {
        const civilSource = mkExpr`(${truncThis}::TIMESTAMPTZ AT TIME ZONE '${tz}')`;
        let civilTrunc = mkExpr`DATE_TRUNC('${units}', ${civilSource})`;
        // MTOY todo ... only need to do this if this is a date ...
        civilTrunc = mkExpr`${civilTrunc}::TIMESTAMP`;
        const truncTsTz = mkExpr`${civilTrunc} AT TIME ZONE '${tz}'`;
        return mkExpr`(${truncTsTz})::TIMESTAMP`;
      }
    }
    let result = mkExpr`DATE_TRUNC('${units}', ${truncThis})`;
    if (week) {
      result = mkExpr`(${result} - INTERVAL 1 DAY)`;
    }
    return result;
  }

  sqlExtract(qi: QueryInfo, from: TimeValue, units: ExtractUnit): Expr {
    const pgUnits = pgExtractionMap[units] || units;
    let extractFrom = from.value;
    if (from.valueType === 'timestamp') {
      const tz = qtz(qi);
      if (tz) {
        extractFrom = mkExpr`(${extractFrom}::TIMESTAMPTZ AT TIME ZONE '${tz}')`;
      }
    }
    const extracted = mkExpr`EXTRACT(${pgUnits} FROM ${extractFrom})`;
    return units === 'day_of_week' ? mkExpr`(${extracted}+1)` : extracted;
  }

  sqlAlterTime(
    op: '+' | '-',
    expr: TimeValue,
    n: Expr,
    timeframe: DateUnit
  ): Expr {
    if (timeframe === 'quarter') {
      timeframe = 'month';
      n = mkExpr`${n}*3`;
    }
    if (timeframe === 'week') {
      timeframe = 'day';
      n = mkExpr`${n}*7`;
    }
    const interval = mkExpr`INTERVAL (${n}) ${timeframe}`;
    return mkExpr`${expr.value} ${op} ${interval}`;
  }

  sqlCast(qi: QueryInfo, cast: TypecastFragment): Expr {
    const op = `${cast.srcType}::${cast.dstType}`;
    const tz = qtz(qi);
    if (op === 'timestamp::date' && tz) {
      const tstz = mkExpr`${cast.expr}::TIMESTAMPTZ`;
      return mkExpr`CAST((${tstz}) AT TIME ZONE '${tz}' AS DATE)`;
    } else if (op === 'date::timestamp' && tz) {
      return mkExpr`CAST((${cast.expr})::TIMESTAMP AT TIME ZONE '${tz}' AS TIMESTAMP)`;
    }
    if (cast.srcType !== cast.dstType) {
      const dstType =
        typeof cast.dstType === 'string'
          ? this.malloyTypeToSQLType(cast.dstType)
          : cast.dstType.raw;
      const castFunc = cast.safe ? 'TRY_CAST' : 'CAST';
      return mkExpr`${castFunc}(${cast.expr} AS ${dstType})`;
    }
    return cast.expr;
  }

  sqlRegexpMatch(expr: Expr, regexp: Expr): Expr {
    return mkExpr`REGEXP_MATCHES(${expr}, ${regexp})`;
  }

  sqlLiteralTime(
    qi: QueryInfo,
    timeString: string,
    type: TimeFieldType,
    timezone: string | undefined
  ): string {
    if (type === 'date') {
      return `DATE '${timeString}'`;
    }
    const tz = timezone || qtz(qi);
    if (tz) {
      return `TIMESTAMPTZ '${timeString} ${tz}'::TIMESTAMP`;
    }
    return `TIMESTAMP '${timeString}'`;
  }

  sqlSumDistinct(key: string, value: string, funcName: string): string {
    // return `sum_distinct(list({key:${key}, val: ${value}}))`;
    return `(
      SELECT ${funcName}(a.val) as value
      FROM (
        SELECT UNNEST(list(distinct {key:${key}, val: ${value}})) a
      )
    )`;
  }

  sqlAggDistinct(
    key: string,
    values: string[],
    func: (valNames: string[]) => string
  ): string {
    return `(
      SELECT ${func(values.map((v, i) => `a.val${i}`))} as value
      FROM (
        SELECT UNNEST(list(distinct {key:${key}, ${values
      .map((v, i) => `val${i}: ${v}`)
      .join(',')}})) a
      )
    )`;
  }

  // sqlSumDistinct(key: string, value: string): string {
  //   const _factor = 32;
  //   const precision = 0.000001;
  //   const keySQL = `md5_number_lower(${key}::varchar)::int128`;
  //   return `
  //   (SUM(DISTINCT ${keySQL} + FLOOR(IFNULL(${value},0)/${precision})::int128) -  SUM(DISTINCT ${keySQL}))*${precision}
  //   `;
  // }

  // default duckdb to sampling 50K rows.
  sqlSampleTable(tableSQL: string, sample: Sampling | undefined): string {
    if (sample !== undefined) {
      if (isSamplingEnable(sample) && sample.enable) {
        sample = this.defaultSampling;
      }
      if (isSamplingRows(sample)) {
        return `(SELECT * FROM ${tableSQL} USING SAMPLE ${sample.rows})`;
      } else if (isSamplingPercent(sample)) {
        return `(SELECT * FROM ${tableSQL} USING SAMPLE ${sample.percent} PERCENT (bernoulli))`;
      }
    }
    return tableSQL;
  }

  sqlOrderBy(orderTerms: string[]): string {
    return `ORDER BY ${orderTerms.map(t => `${t} NULLS LAST`).join(',')}`;
  }

  sqlLiteralString(literal: string): string {
    return "'" + literal.replace(/'/g, "''") + "'";
  }

  sqlLiteralRegexp(literal: string): string {
    return "'" + literal.replace(/'/g, "''") + "'";
  }

  getGlobalFunctionDef(name: string): DialectFunctionOverloadDef[] | undefined {
    return DUCKDB_FUNCTIONS.get(name);
  }

<<<<<<< HEAD
  malloyTypeToSQLType(malloyType: CastType): string {
    return castMap[malloyType] ?? malloyType;
  }

  sqlTypeToMalloyType(sqlType: string): CastType | undefined {
    return duckDBToMalloyTypes[sqlType];
=======
  castToString(expression: string): string {
    return `CAST(${expression} as VARCHAR)`;
  }

  concat(...values: string[]): string {
    return values.join(' || ');
>>>>>>> 9da7659b
  }
}<|MERGE_RESOLUTION|>--- conflicted
+++ resolved
@@ -455,20 +455,19 @@
     return DUCKDB_FUNCTIONS.get(name);
   }
 
-<<<<<<< HEAD
   malloyTypeToSQLType(malloyType: CastType): string {
     return castMap[malloyType] ?? malloyType;
   }
 
   sqlTypeToMalloyType(sqlType: string): CastType | undefined {
     return duckDBToMalloyTypes[sqlType];
-=======
+  }
+
   castToString(expression: string): string {
     return `CAST(${expression} as VARCHAR)`;
   }
 
   concat(...values: string[]): string {
     return values.join(' || ');
->>>>>>> 9da7659b
   }
 }