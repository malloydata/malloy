--- conflicted
+++ resolved
@@ -41,8 +41,6 @@
   sqlOutputName: string;
 }
 
-<<<<<<< HEAD
-=======
 /**
  * Data which dialect methods need in order to correctly generate SQL.
  * Initially this is just timezone related, but I made this an interface
@@ -83,16 +81,6 @@
   return tz;
 }
 
-/**
- * Someday this might be used to control how a function call in malloy is
- * translated into a function call in SQL. Today this is just so that
- * the expression compiler can know the output type of a function.
- */
-export interface FunctionInfo {
-  returnType: AtomicFieldTypeInner;
-}
-
->>>>>>> eeec761d
 export type DialectFieldList = DialectField[];
 
 export abstract class Dialect {
@@ -278,8 +266,7 @@
     }
   }
 
-<<<<<<< HEAD
-  sqlSumDistinct(_key: string, _value: string): string {
+  sqlSumDistinct(_key: string, _value: string, _funcName: string): string {
     return 'sqlSumDistinct called but not implemented';
   }
 
@@ -289,10 +276,6 @@
     _func: (valNames: string[]) => string
   ) {
     return 'sqlAggDistinct called but not implemented';
-=======
-  sqlSumDistinct(_key: string, _value: string, _funcName: string): string {
-    return 'sqlSumDistinct called bu not implemented';
->>>>>>> eeec761d
   }
 
   sqlSampleTable(tableSQL: string, sample: Sampling | undefined): string {
