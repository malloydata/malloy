/*
 * Copyright 2023 Google LLC
 *
 * Permission is hereby granted, free of charge, to any person obtaining
 * a copy of this software and associated documentation files
 * (the "Software"), to deal in the Software without restriction,
 * including without limitation the rights to use, copy, modify, merge,
 * publish, distribute, sublicense, and/or sell copies of the Software,
 * and to permit persons to whom the Software is furnished to do so,
 * subject to the following conditions:
 *
 * The above copyright notice and this permission notice shall be
 * included in all copies or substantial portions of the Software.
 *
 * THE SOFTWARE IS PROVIDED "AS IS", WITHOUT WARRANTY OF ANY KIND,
 * EXPRESS OR IMPLIED, INCLUDING BUT NOT LIMITED TO THE WARRANTIES OF
 * MERCHANTABILITY, FITNESS FOR A PARTICULAR PURPOSE AND NONINFRINGEMENT.
 * IN NO EVENT SHALL THE AUTHORS OR COPYRIGHT HOLDERS BE LIABLE FOR ANY
 * CLAIM, DAMAGES OR OTHER LIABILITY, WHETHER IN AN ACTION OF CONTRACT,
 * TORT OR OTHERWISE, ARISING FROM, OUT OF OR IN CONNECTION WITH THE
 * SOFTWARE OR THE USE OR OTHER DEALINGS IN THE SOFTWARE.
 */

import type {
  Expr,
  Sampling,
  AtomicTypeDef,
  MeasureTimeExpr,
  TimeTruncExpr,
  TimeExtractExpr,
  TimeDeltaExpr,
  TypecastExpr,
  RegexMatchExpr,
  TimeLiteralNode,
  RecordLiteralNode,
  ArrayLiteralNode,
  BasicAtomicTypeDef,
  OrderBy,
} from '../model/malloy_types';
import {isRawCast, isBasicAtomic} from '../model/malloy_types';
import type {DialectFunctionOverloadDef} from './functions';

interface DialectField {
  typeDef: AtomicTypeDef;
  sqlExpression: string;
  rawName: string;
  sqlOutputName: string;
}
export type DialectFieldList = DialectField[];

/**
 * Data which dialect methods need in order to correctly generate SQL.
 * Initially this is just timezone related, but I made this an interface
 * so it would be extensible with other useful information which might not be
 * available until runtime (e.g. version number of db)
 * mtoy TODO rename this interface to something other than "QueryInfo"
 */
export interface QueryInfo {
  queryTimezone?: string;
  systemTimezone?: string;
}

export type FieldReferenceType =
  | 'table'
  | 'nest source'
  | 'array[scalar]'
  | 'array[record]'
  | 'record';

const allUnits = [
  'microsecond',
  'millisecond',
  'second',
  'minute',
  'hour',
  'day',
  'week',
  'month',
  'quarter',
  'year',
];
export const dayIndex = allUnits.indexOf('day');

export function inDays(units: string): boolean {
  return allUnits.indexOf(units) >= dayIndex;
}

// Return the active query timezone, if it different than the
// "native" timezone for timestamps.
export function qtz(qi: QueryInfo): string | undefined {
  const tz = qi.queryTimezone;
  if (tz === undefined || tz === qi.systemTimezone) {
    return undefined;
  }
  return tz;
}

export type OrderByClauseType = 'output_name' | 'ordinal' | 'expression';
<<<<<<< HEAD

// TODO (vitor): check with malloy.
export type GroupByClauseType = 'ordinal' | 'expression';
export type LimitingClause = 'limit' | 'top';

export type OrderByRequest = 'query' | 'turtle' | 'analytical';
export type BooleanType =
  | 'supported' // Booleans are supported in the schema
  | 'simulated' // Boolean expressions evaluate to 0/1
  | 'none'; // Boolean values cannot be stored in the database
=======
export type OrderByRequest = 'query' | 'turtle' | 'analytical';
export type BooleanTypeSupport = 'supported' | 'simulated' | 'none';
>>>>>>> 08536d6f

export abstract class Dialect {
  abstract name: string;
  abstract defaultNumberType: string;
  abstract defaultDecimalType: string;
  abstract udfPrefix: string;
  abstract hasFinalStage: boolean;
  abstract divisionIsInteger: boolean;
  abstract supportsSumDistinctFunction: boolean;
  abstract unnestWithNumbers: boolean;
  abstract defaultSampling: Sampling;
  abstract supportsAggDistinct: boolean;
  abstract supportUnnestArrayAgg: boolean; // won't need UDFs for nested pipelines
  abstract supportsCTEinCoorelatedSubQueries: boolean;
  abstract dontUnionIndex: boolean;
  abstract supportsQualify: boolean;
  abstract supportsSafeCast: boolean;
  abstract supportsNesting: boolean;
  abstract experimental: boolean; // requires ##! experimental.dialect.NAME

  // -- we should add flags with default values from now on so as to not break
  // dialects outside our repository
  //

  // StandardSQL dialects can't partition on expression in window functions
  cantPartitionWindowFunctionsOnExpressions = false;

  // Snowflake can't yet support pipelines in nested views.
  supportsPipelinesInViews = true;

  // Some dialects don't supporrt arrays (mysql)
  supportsArraysInData = true;

  // can read some version of ga_sample
  readsNestedData = true;

  // ORDER BY 1 DESC
  orderByClause: OrderByClauseType = 'ordinal';

  groupByClause: GroupByClauseType = 'ordinal';

  limitClause: LimitingClause = 'limit';

  // null will match in a function signature
  nullMatchesFunctionSignature = true;

  // support select * replace(...)
  supportsSelectReplace = true;

  // ability to join source with a filter on a joined source.
  supportsComplexFilteredSources = true;

  // can create temp tables
  supportsTempTables = true;

  hasModOperator = true;

  // can LEFT JOIN UNNEST
  supportsLeftJoinUnnest = true;

  supportsCountApprox = false;

  supportsHyperLogLog = false;

  // MYSQL doesn't have full join, maybe others.
  supportsFullJoin = true;

  // Can have arrays of arrays
  nestedArrays = true;
  // An array or record will reveal type of contents on schema read
  compoundObjectInSchema = true;

<<<<<<< HEAD
  booleanType: BooleanType = 'supported';
=======
  booleanType: BooleanTypeSupport = 'supported';
>>>>>>> 08536d6f

  // Like characters are escaped with ESCAPE clause
  likeEscape = true;

  // Added field supportsRegexp. TSQL Doesn't support regexp. Idk how to use this with = false yet (tsql case). Malloy seems to often go for regexp
  // TODO (vitor): Discuss with malloy
  supportsRegexp = true;

  // TSQL doesn't let you do complex operations on GROUP BY for aliased columns.
  // TODO (vitor): Discuss with malloy. Also don't know how to name it.
  supportsLateGroupByEval = true;

  abstract getDialectFunctionOverrides(): {
    [name: string]: DialectFunctionOverloadDef[];
  };

  abstract getDialectFunctions(): {
    [name: string]: DialectFunctionOverloadDef[];
  };

  // return a quoted string for use as a table path.
  abstract quoteTablePath(tablePath: string): string;

  // returns an table that is a 0 based array of numbers
  abstract sqlGroupSetTable(groupSetCount: number): string;

  // aggregate function that return the ANY NON NULL value encountered
  abstract sqlAnyValue(groupSet: number, fieldName: string): string;

  // can array agg or any_value a struct...
  abstract sqlAggregateTurtle(
    groupSet: number,
    fieldList: DialectFieldList,
    orderBy: string | undefined,
    limit: number | undefined
  ): string;

  abstract sqlAnyValueTurtle(
    groupSet: number,
    fieldList: DialectFieldList
  ): string;

  abstract sqlAnyValueLastTurtle(
    name: string,
    groupSet: number,
    sqlName: string
  ): string;

  abstract sqlCoaleseMeasuresInline(
    groupSet: number,
    fieldList: DialectFieldList
  ): string;

  abstract sqlUnnestAlias(
    source: string,
    alias: string,
    fieldList: DialectFieldList,
    needDistinctKey: boolean,
    isArray: boolean,
    isInNestedPipeline: boolean
  ): string;

  abstract sqlSumDistinctHashedKey(sqlDistinctKey: string): string;

  abstract sqlGenerateUUID(): string;

  abstract sqlFieldReference(
    parentAlias: string,
    parentType: FieldReferenceType,
    childName: string,
    childType: string
  ): string;

  abstract sqlUnnestPipelineHead(
    isSingleton: boolean,
    sourceSQLExpression: string,
    fieldList?: DialectFieldList
  ): string;

  abstract sqlCreateFunction(id: string, funcText: string): string;

  abstract sqlCreateFunctionCombineLastStage(
    lastStageName: string,
    fieldList: DialectFieldList,
    orderBy: OrderBy[] | undefined
  ): string;
  abstract sqlCreateTableAsSelect(tableName: string, sql: string): string;

  abstract sqlSelectAliasAsStruct(
    alias: string,
    fieldList: DialectFieldList
  ): string;

  sqlFinalStage(_lastStageName: string, _fields: string[]): string {
    throw new Error('Dialect has no final Stage but called Anyway');
  }

  // default implementation will probably work most of the time
  sqlDateToString(sqlDateExp: string): string {
    return this.castToString(`DATE(${sqlDateExp})`);
  }
  abstract sqlMaybeQuoteIdentifier(identifier: string): string;

  abstract castToString(expression: string): string;

  abstract concat(...values: string[]): string;

  sqlLiteralNumber(literal: string): string {
    return literal;
  }

  // BigQuery has some fieldNames that are Pseudo Fields and shouldn't be
  //  included in projections.
  ignoreInProject(_fieldName: string): boolean {
    return false;
  }

  abstract sqlNowExpr(): string;
  abstract sqlTruncExpr(qi: QueryInfo, toTrunc: TimeTruncExpr): string;
  abstract sqlTimeExtractExpr(qi: QueryInfo, xFrom: TimeExtractExpr): string;
  abstract sqlMeasureTimeExpr(e: MeasureTimeExpr): string;
  abstract sqlAlterTimeExpr(df: TimeDeltaExpr): string;
  abstract sqlCast(qi: QueryInfo, cast: TypecastExpr): string;
  abstract sqlRegexpMatch(df: RegexMatchExpr): string;

  abstract sqlLiteralTime(qi: QueryInfo, df: TimeLiteralNode): string;
  abstract sqlLiteralString(literal: string): string;
  abstract sqlLiteralRegexp(literal: string): string;
  abstract sqlLiteralArray(lit: ArrayLiteralNode): string;
  abstract sqlLiteralRecord(lit: RecordLiteralNode): string;

  /**
   * The dialect has a chance to over-ride how expressions are translated. If
   * "undefined" is returned then the translation is left to the query translator.
   *
   * Any child nodes of the expression will already have been translated, and
   * the translated value will be in the ".sql" fields for those nodes
   * @param qi Info from the query containing this expression
   * @param df The expression being translated
   * @returns The SQL translation of the expression, or undefined
   */
  exprToSQL(qi: QueryInfo, df: Expr): string | undefined {
    switch (df.node) {
      case 'now':
        return this.sqlNowExpr();
      case 'timeDiff':
        return this.sqlMeasureTimeExpr(df);
      case 'delta':
        return this.sqlAlterTimeExpr(df);
      case 'trunc':
        return this.sqlTruncExpr(qi, df);
      case 'extract':
        return this.sqlTimeExtractExpr(qi, df);
      case 'cast':
        return this.sqlCast(qi, df);
      case 'regexpMatch':
        return this.sqlRegexpMatch(df);
      case '/': {
        if (this.divisionIsInteger) {
          return `${df.kids.left.sql}*1.0/${df.kids.right.sql}`;
        }
        return;
      }
      case '%': {
        if (!this.hasModOperator) {
          return `MOD(${df.kids.left.sql},${df.kids.right.sql})`;
        }
        return;
      }
      case 'timeLiteral':
        return this.sqlLiteralTime(qi, df);
      case 'stringLiteral':
        return this.sqlLiteralString(df.literal);
      case 'numberLiteral':
        return this.sqlLiteralNumber(df.literal);
      case 'regexpLiteral':
        return this.sqlLiteralRegexp(df.literal);
      case 'recordLiteral':
        return this.sqlLiteralRecord(df);
      case 'arrayLiteral':
        return this.sqlLiteralArray(df);
    }
  }

  // tsql has no real boolean value, override this function with a boolean expression only if needed to
  booleanValue(boolStr: 'true' | 'false'): string {
    return boolStr;
  }

  sqlSumDistinct(_key: string, _value: string, _funcName: string): string {
    return 'sqlSumDistinct called but not implemented';
  }

  // Like sqlSumDistinct, but for an arbitrary aggregate expression
  sqlAggDistinct(
    _key: string,
    _values: string[],
    // A function which takes the value names used internally and produces the SQL operation using those
    // value names.
    // TODO maybe this should be flipped around and the SQL should be passed in directly along with the
    // value names used?
    _func: (valNames: string[]) => string
  ) {
    return 'sqlAggDistinct called but not implemented';
  }

  sqlSampleTable(tableSQL: string, sample: Sampling | undefined): string {
    if (sample !== undefined) {
      throw new Error(`Sampling is not supported on dialect ${this.name}.`);
    }
    return tableSQL;
  }

  /**
   * MySQL is NULLs first, all other dialects have a way to make NULLs last.
   * isBaseOrdering is a hack to allow the MySQL dialect to partially implement
   * NULLs last, but should go away once MySQL fully implements NULLs last.
   */
  sqlOrderBy(orderTerms: string[], _orderFor?: OrderByRequest): string {
    return `ORDER BY ${orderTerms.join(',')}`;
  }

  sqlTzStr(qi: QueryInfo): string {
    return `"${qi.queryTimezone}"`;
  }

  sqlMakeUnnestKey(key: string, rowKey: string) {
    return this.concat(key, "'x'", rowKey);
  }

  // default implementation
  sqlStringAggDistinct(
    distinctKey: string,
    valueSQL: string,
    separatorSQL: string
  ) {
    const keyStart = '__STRING_AGG_KS__';
    const keyEnd = '__STRING_AGG_KE__';
    const distinctValueSQL = `concat('${keyStart}', ${distinctKey}, '${keyEnd}', ${valueSQL})`;
    return `REGEXP_REPLACE(
      STRING_AGG(DISTINCT ${distinctValueSQL}${
        separatorSQL.length > 0 ? ',' + separatorSQL : ''
      }),
      '${keyStart}.*?${keyEnd}',
      ''
    )`;
  }

  abstract sqlTypeToMalloyType(sqlType: string): BasicAtomicTypeDef;
  abstract malloyTypeToSQLType(malloyType: AtomicTypeDef): string;

  abstract validateTypeName(sqlType: string): boolean;

  /**
   * Helper function for sql cast implementations. Handles the
   * wrangling of the raw type and also inferring the source
   * type if it was not provided.
   */
  sqlCastPrep(cast: TypecastExpr): {
    op: string;
    srcTypeDef: BasicAtomicTypeDef | undefined;
    dstTypeDef: BasicAtomicTypeDef | undefined;
    dstSQLType: string;
  } {
    let srcTypeDef = cast.srcType || cast.e.typeDef;
    const src = srcTypeDef?.type || 'unknown';
    if (srcTypeDef && !isBasicAtomic(srcTypeDef)) {
      srcTypeDef = undefined;
    }
    if (isRawCast(cast)) {
      return {
        op: `${src}::'${cast.dstSQLType}'`,
        srcTypeDef,
        dstTypeDef: undefined,
        dstSQLType: cast.dstSQLType,
      };
    }
    return {
      op: `${src}::${cast.dstType.type}`,
      srcTypeDef,
      dstTypeDef: cast.dstType,
      dstSQLType: this.malloyTypeToSQLType(cast.dstType),
    };
  }

  /**
   * Write a LIKE expression. Malloy like strings are escaped with \\% and \\_
   * but some SQL dialects use an ESCAPE clause.
   */
  sqlLike(likeOp: 'LIKE' | 'NOT LIKE', left: string, likeStr: string): string {
    let escaped = '';
    let escapeActive = false;
    let escapeClause = false;
    for (const c of likeStr) {
      if (c === '\\' && !escapeActive) {
        escapeActive = true;
      } else if (this.likeEscape && c === '^') {
        escaped += '^^';
        escapeActive = false;
        escapeClause = true;
      } else {
        if (escapeActive) {
          if (this.likeEscape) {
            if (c === '%' || c === '_') {
              escaped += '^';
              escapeClause = true;
            }
          } else {
            if (c === '%' || c === '_' || c === '\\') {
              escaped += '\\';
            }
          }
        }
        escaped += c;
        escapeActive = false;
      }
    }
    const compare = `${left} ${likeOp} ${this.sqlLiteralString(escaped)}`;
    return escapeClause ? `${compare} ESCAPE '^'` : compare;
  }

  /**
   * SQL to generate to get a boolean value for a boolean expression
   */
  sqlBoolean(bv: boolean): string {
    if (this.booleanType === 'none') {
      return bv ? '(1=1)' : '(1-0)';
    }
    return bv ? 'true' : 'false';
  }

  /**
   * What a boolean value looks like in a query result
   */
  resultBoolean(bv: boolean) {
    if (this.booleanType !== 'supported') {
      return bv ? 1 : 0;
    }
    return bv ? true : false;
  }
}<|MERGE_RESOLUTION|>--- conflicted
+++ resolved
@@ -96,21 +96,10 @@
 }
 
 export type OrderByClauseType = 'output_name' | 'ordinal' | 'expression';
-<<<<<<< HEAD
-
-// TODO (vitor): check with malloy.
+export type OrderByRequest = 'query' | 'turtle' | 'analytical';
 export type GroupByClauseType = 'ordinal' | 'expression';
 export type LimitingClause = 'limit' | 'top';
-
-export type OrderByRequest = 'query' | 'turtle' | 'analytical';
-export type BooleanType =
-  | 'supported' // Booleans are supported in the schema
-  | 'simulated' // Boolean expressions evaluate to 0/1
-  | 'none'; // Boolean values cannot be stored in the database
-=======
-export type OrderByRequest = 'query' | 'turtle' | 'analytical';
 export type BooleanTypeSupport = 'supported' | 'simulated' | 'none';
->>>>>>> 08536d6f
 
 export abstract class Dialect {
   abstract name: string;
@@ -183,11 +172,7 @@
   // An array or record will reveal type of contents on schema read
   compoundObjectInSchema = true;
 
-<<<<<<< HEAD
-  booleanType: BooleanType = 'supported';
-=======
   booleanType: BooleanTypeSupport = 'supported';
->>>>>>> 08536d6f
 
   // Like characters are escaped with ESCAPE clause
   likeEscape = true;
