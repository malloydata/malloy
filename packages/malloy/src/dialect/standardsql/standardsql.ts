/*
 * Copyright 2023 Google LLC
 *
 * Permission is hereby granted, free of charge, to any person obtaining
 * a copy of this software and associated documentation files
 * (the "Software"), to deal in the Software without restriction,
 * including without limitation the rights to use, copy, modify, merge,
 * publish, distribute, sublicense, and/or sell copies of the Software,
 * and to permit persons to whom the Software is furnished to do so,
 * subject to the following conditions:
 *
 * The above copyright notice and this permission notice shall be
 * included in all copies or substantial portions of the Software.
 *
 * THE SOFTWARE IS PROVIDED "AS IS", WITHOUT WARRANTY OF ANY KIND,
 * EXPRESS OR IMPLIED, INCLUDING BUT NOT LIMITED TO THE WARRANTIES OF
 * MERCHANTABILITY, FITNESS FOR A PARTICULAR PURPOSE AND NONINFRINGEMENT.
 * IN NO EVENT SHALL THE AUTHORS OR COPYRIGHT HOLDERS BE LIABLE FOR ANY
 * CLAIM, DAMAGES OR OTHER LIABILITY, WHETHER IN AN ACTION OF CONTRACT,
 * TORT OR OTHERWISE, ARISING FROM, OUT OF OR IN CONNECTION WITH THE
 * SOFTWARE OR THE USE OR OTHER DEALINGS IN THE SOFTWARE.
 */

import {indent} from '../../model/utils';
import {
  Expr,
  ExtractUnit,
  Sampling,
  TimeValue,
  TimestampUnit,
  TypecastFragment,
  isSamplingEnable,
  isSamplingPercent,
  isSamplingRows,
  mkExpr,
  FieldTypeDef,
  CastType,
} from '../../model/malloy_types';
import {STANDARDSQL_FUNCTIONS} from './functions';
import {DialectFunctionOverloadDef} from '../functions';
import {Dialect, DialectFieldList, QueryInfo} from '../dialect';

const castMap: Record<string, string> = {
  'number': 'float64',
};

// These are the units that "TIMESTAMP_ADD" "TIMESTAMP_DIFF" accept
function timestampMeasureable(units: string): boolean {
  return [
    'microsecond',
    'millisecond',
    'second',
    'minute',
    'hour',
    'day',
  ].includes(units);
}

function dateMeasureable(units: string): boolean {
  return ['day', 'week', 'month', 'quarter', 'year'].includes(units);
}

const extractMap: Record<string, string> = {
  'day_of_week': 'dayofweek',
  'day_of_year': 'dayofyear',
};

/**
 * Return a non UTC timezone, if one was specificed.
 */
function qtz(qi: QueryInfo): string | undefined {
  const tz = qi.queryTimezone;
  if (tz && tz !== 'UTC') {
    return tz;
  }
}

declare interface TimeMeasure {
  use: string;
  ratio: number;
}

// TODO this is duplicated in dialect and connection
const bqToMalloyTypes: {[key: string]: CastType} = {
  'DATE': 'date',
  'STRING': 'string',
  'INTEGER': 'number',
  'INT64': 'number',
  'FLOAT': 'number',
  'FLOAT64': 'number',
  'NUMERIC': 'number',
  'BIGNUMERIC': 'number',
  'TIMESTAMP': 'timestamp',
  'BOOLEAN': 'boolean',
  'BOOL': 'boolean',
  'JSON': 'json',
  // TODO (https://cloud.google.com/bigquery/docs/reference/rest/v2/tables#tablefieldschema):
  // BYTES
  // DATETIME
  // TIME
  // GEOGRAPHY
};

export class StandardSQLDialect extends Dialect {
  name = 'standardsql';
  defaultNumberType = 'FLOAT64';
  defaultDecimalType = 'NUMERIC';
  udfPrefix = '__udf';
  hasFinalStage = false;
  divisionIsInteger = false;
  supportsSumDistinctFunction = false;
  unnestWithNumbers = false;
  defaultSampling = {enable: false};
  supportUnnestArrayAgg = false;
  supportsAggDistinct = false;
  supportsCTEinCoorelatedSubQueries = false;
  dontUnionIndex = true; // bigquery can't use a sample table more than once in a query.
  supportsQualify = true;
  supportsSafeCast = true;
  supportsNesting = true;

  quoteTablePath(tablePath: string): string {
    return `\`${tablePath}\``;
  }

  sqlGroupSetTable(groupSetCount: number): string {
    return `CROSS JOIN (SELECT row_number() OVER() -1  group_set FROM UNNEST(GENERATE_ARRAY(0,${groupSetCount},1)))`;
  }

  sqlAnyValue(groupSet: number, fieldName: string): string {
    return `ANY_VALUE(CASE WHEN group_set=${groupSet} THEN ${fieldName} END)`;
  }
  // can array agg or any_value a struct...
  sqlAggregateTurtle(
    groupSet: number,
    fieldList: DialectFieldList,
    orderBy: string | undefined,
    limit: number | undefined
  ): string {
    let tail = '';
    if (limit !== undefined) {
      tail += ` LIMIT ${limit}`;
    }
    const fields = fieldList
      .map(f => `\n  ${f.sqlExpression} as ${f.sqlOutputName}`)
      .join(', ');
    return `ARRAY_AGG(CASE WHEN group_set=${groupSet} THEN STRUCT(${fields}\n  ) END IGNORE NULLS ${orderBy} ${tail})`;
  }

  sqlAnyValueTurtle(groupSet: number, fieldList: DialectFieldList): string {
    const fields = fieldList
      .map(f => `${f.sqlExpression} as ${f.sqlOutputName}`)
      .join(', ');
    return `ANY_VALUE(CASE WHEN group_set=${groupSet} THEN STRUCT(${fields}))`;
  }

  sqlAnyValueLastTurtle(
    name: string,
    groupSet: number,
    sqlName: string
  ): string {
    return `ANY_VALUE(CASE WHEN group_set=${groupSet} THEN ${name} END) as ${sqlName}`;
  }

  sqlCoaleseMeasuresInline(
    groupSet: number,
    fieldList: DialectFieldList
  ): string {
    const fields = fieldList
      .map(f => `${f.sqlExpression} as ${f.sqlOutputName}`)
      .join(', ');
    const nullValues = fieldList
      .map(f => `NULL as ${f.sqlOutputName}`)
      .join(', ');

    return `COALESCE(ANY_VALUE(CASE WHEN group_set=${groupSet} THEN STRUCT(${fields}) END), STRUCT(${nullValues}))`;
  }

  //
  // this code used to be:
  //
  //   from += `JOIN UNNEST(GENERATE_ARRAY(0,${this.maxGroupSet},1)) as group_set\n`;
  //
  // BigQuery will allocate more resources if we use a CROSS JOIN so we do that instead.
  //
  sqlUnnestAlias(
    source: string,
    alias: string,
    fieldList: DialectFieldList,
    needDistinctKey: boolean,
    isArray: boolean,
    _isInNestedPipeline: boolean
  ): string {
    if (isArray) {
      if (needDistinctKey) {
        return `LEFT JOIN UNNEST(ARRAY(( SELECT AS STRUCT row_number() over() as __row_id, value FROM UNNEST(${source}) value))) as ${alias}`;
      } else {
        return `LEFT JOIN UNNEST(ARRAY((SELECT AS STRUCT value FROM unnest(${source}) value))) as ${alias}`;
      }
    } else if (needDistinctKey) {
      return `LEFT JOIN UNNEST(ARRAY(( SELECT AS STRUCT row_number() over() as __row_id, * FROM UNNEST(${source})))) as ${alias}`;
    } else {
      return `LEFT JOIN UNNEST(${source}) as ${alias}`;
    }
  }

  sqlSumDistinctHashedKey(sqlDistinctKey: string): string {
    sqlDistinctKey = `CAST(${sqlDistinctKey} AS STRING)`;
    const upperPart = `cast(cast(concat('0x', substr(to_hex(md5(${sqlDistinctKey})), 1, 15)) as int64) as numeric) * 4294967296`;
    const lowerPart = `cast(cast(concat('0x', substr(to_hex(md5(${sqlDistinctKey})), 16, 8)) as int64) as numeric)`;
    // See the comment below on `sql_sum_distinct` for why we multiply by this decimal
    const precisionShiftMultiplier = '0.000000001';
    return `(${upperPart} + ${lowerPart}) * ${precisionShiftMultiplier}`;
  }

  sqlGenerateUUID(): string {
    return 'GENERATE_UUID()';
  }

  sqlFieldReference(
    alias: string,
    fieldName: string,
    _fieldType: string,
    _isNested: boolean,
    _isArray: boolean
  ): string {
    return `${alias}.${fieldName}`;
  }

  sqlUnnestPipelineHead(
    isSingleton: boolean,
    sourceSQLExpression: string
  ): string {
    let p = sourceSQLExpression;
    if (isSingleton) {
      p = `[${p}]`;
    }
    return `UNNEST(${p})`;
  }

  sqlCreateFunction(id: string, funcText: string): string {
    return `CREATE TEMPORARY FUNCTION ${id}(__param ANY TYPE) AS ((\n${indent(
      funcText
    )}));\n`;
  }

  sqlCreateTableAsSelect(tableName: string, sql: string): string {
    return `
CREATE TABLE IF NOT EXISTS \`${tableName}\`
OPTIONS (
    expiration_timestamp=TIMESTAMP_ADD(current_timestamp(),  INTERVAL 1 hour)
)
AS (
${indent(sql)}
);
`;
  }

  sqlCreateFunctionCombineLastStage(lastStageName: string): string {
    return `SELECT ARRAY((SELECT AS STRUCT * FROM ${lastStageName}))\n`;
  }

  sqlSelectAliasAsStruct(alias: string): string {
    return `(SELECT AS STRUCT ${alias}.*)`;
  }

  keywords = `
  ALL
  AND
  ANY
  ARRAY
  AS
  ASC
  ASSERT_ROWS_MODIFIED
  AT
  BETWEEN
  BY
  CASE
  CAST
  COLLATE
  CONTAINS
  CREATE
  CROSS
  CUBE
  CURRENT
  DEFAULT
  DEFINE
  DESC
  DISTINCT
  ELSE
  END
  ENUM
  ESCAPE
  EXCEPT
  EXCLUDE
  EXISTS
  EXTRACT
  FALSE
  FETCH
  FOLLOWING
  FOR
  FROM
  FULL
  GROUP
  GROUPING
  GROUPS
  HASH
  HAVING
  IF
  IGNORE
  IN
  INNER
  INTERSECT
  INTERVAL
  INTO
  IS
  JOIN
  LATERAL
  LEFT
  LIKE
  LIMIT
  LOOKUP
  MERGE
  NATURAL
  NEW
  NO
  NOT
  NULL
  NULLS
  OF
  ON
  OR
  ORDER
  OUTER
  OVER
  PARTITION
  PRECEDING
  PROTO
  RANGE
  RECURSIVE
  RESPECT
  RIGHT
  ROLLUP
  ROWS
  SELECT
  SET
  SOME
  STRUCT
  TABLESAMPLE
  THEN
  TO
  TREAT
  TRUE
  UNBOUNDED
  UNION
  UNNEST
  USING
  WHEN
  WHERE
  WINDOW
  WITH
  WITHIN`.split(/\s/);

  sqlMaybeQuoteIdentifier(identifier: string): string {
    // return this.keywords.indexOf(identifier.toUpperCase()) > 0
    //   ? '`' + identifier + '`'
    //   : identifier;
    return '`' + identifier + '`';
  }

  sqlNow(): Expr {
    return mkExpr`CURRENT_TIMESTAMP()`;
  }

  sqlTrunc(qi: QueryInfo, sqlTime: TimeValue, units: TimestampUnit): Expr {
    const tz = qtz(qi);
    const tzAdd = tz ? `, "${tz}"` : '';
    if (sqlTime.valueType === 'date') {
      if (dateMeasureable(units)) {
        return mkExpr`DATE_TRUNC(${sqlTime.value},${units})`;
      }
      return mkExpr`TIMESTAMP(${sqlTime.value}${tzAdd})`;
    }
    return mkExpr`TIMESTAMP_TRUNC(${sqlTime.value},${units}${tzAdd})`;
  }

  sqlExtract(qi: QueryInfo, expr: TimeValue, units: ExtractUnit): Expr {
    const extractTo = extractMap[units] || units;
    const tz = expr.valueType === 'timestamp' && qtz(qi);
    const tzAdd = tz ? ` AT TIME ZONE '${tz}'` : '';
    return mkExpr`EXTRACT(${extractTo} FROM ${expr.value}${tzAdd})`;
  }

  sqlAlterTime(
    op: '+' | '-',
    expr: TimeValue,
    n: Expr,
    timeframe: TimestampUnit
  ): Expr {
    let theTime = expr.value;
    let computeType: string = expr.valueType;
    if (timeframe !== 'day' && timestampMeasureable(timeframe)) {
      // The units must be done in timestamp, no matter the input type
      computeType = 'timestamp';
      if (expr.valueType !== 'timestamp') {
        theTime = mkExpr`TIMESTAMP(${theTime})`;
      }
    } else if (expr.valueType === 'timestamp') {
      theTime = mkExpr`DATETIME(${theTime})`;
      computeType = 'datetime';
    }
    const funcName = computeType.toUpperCase() + (op === '+' ? '_ADD' : '_SUB');
    const newTime = mkExpr`${funcName}(${theTime}, INTERVAL ${n} ${timeframe})`;
    if (computeType === expr.valueType) {
      return newTime;
    }
    return mkExpr`${expr.valueType.toUpperCase()}(${newTime})`;
  }

  ignoreInProject(fieldName: string): boolean {
    return fieldName === '_PARTITIONTIME';
  }

  sqlCast(qi: QueryInfo, cast: TypecastFragment): Expr {
    const op = `${cast.srcType}::${cast.dstType}`;
    const tz = qtz(qi);
    if (op === 'timestamp::date' && tz) {
      return mkExpr`DATE(${cast.expr},'${tz}')`;
    }
    if (op === 'date::timestamp' && tz) {
      return mkExpr`TIMESTAMP(${cast.expr}, '${tz}')`;
    }
    if (cast.srcType !== cast.dstType) {
      const dstType =
        typeof cast.dstType === 'string'
          ? this.malloyTypeToSQLType(cast.dstType)
          : cast.dstType.raw;
      const castFunc = cast.safe ? 'SAFE_CAST' : 'CAST';
      return mkExpr`${castFunc}(${cast.expr} AS ${dstType})`;
    }
    return cast.expr;
  }

  sqlRegexpMatch(expr: Expr, regexp: Expr): Expr {
    return mkExpr`REGEXP_CONTAINS(${expr}, ${regexp})`;
  }

  sqlLiteralTime(
    qi: QueryInfo,
    timeString: string,
    type: 'date' | 'timestamp',
    timezone: string | undefined
  ): string {
    if (type === 'date') {
      return `DATE('${timeString}')`;
    } else if (type === 'timestamp') {
      let timestampArgs = `'${timeString}'`;
      const tz = timezone || qtz(qi);
      if (tz && tz !== 'UTC') {
        timestampArgs += `,'${tz}'`;
      }
      return `TIMESTAMP(${timestampArgs})`;
    } else {
      throw new Error(`Unsupported Literal time format ${type}`);
    }
  }

  sqlMeasureTime(from: TimeValue, to: TimeValue, units: string): Expr {
    const measureMap: Record<string, TimeMeasure> = {
      'microsecond': {use: 'microsecond', ratio: 1},
      'millisecond': {use: 'microsecond', ratio: 1000},
      'second': {use: 'millisecond', ratio: 1000},
      'minute': {use: 'second', ratio: 60},
      'hour': {use: 'minute', ratio: 60},
      'day': {use: 'hour', ratio: 24},
      'week': {use: 'day', ratio: 7},
    };
    let lVal = from.value;
    let rVal = to.value;
    if (measureMap[units]) {
      const {use: measureIn, ratio} = measureMap[units];
      if (!timestampMeasureable(measureIn)) {
        throw new Error(`Measure in '${measureIn} not implemented`);
      }
      if (from.valueType !== to.valueType) {
        throw new Error("Can't measure difference between different types");
      }
      if (from.valueType === 'date') {
        lVal = mkExpr`TIMESTAMP(${lVal})`;
        rVal = mkExpr`TIMESTAMP(${rVal})`;
      }
      let measured = mkExpr`TIMESTAMP_DIFF(${rVal},${lVal},${measureIn})`;
      if (ratio !== 1) {
        measured = mkExpr`FLOOR(${measured}/${ratio.toString()}.0)`;
      }
      return measured;
    }
    throw new Error(`Measure '${units} not implemented`);
  }

  sqlSampleTable(tableSQL: string, sample: Sampling | undefined): string {
    if (sample !== undefined) {
      if (isSamplingEnable(sample) && sample.enable) {
        sample = this.defaultSampling;
      }
      if (isSamplingRows(sample)) {
        throw new Error(
          "StandardSQL doesn't support sampling by rows only percent"
        );
      } else if (isSamplingPercent(sample)) {
        return `(SELECT * FROM ${tableSQL}  TABLESAMPLE SYSTEM (${sample.percent} PERCENT))`;
      }
    }
    return tableSQL;
  }

  sqlLiteralString(literal: string): string {
    const noVirgule = literal.replace(/\\/g, '\\\\');
    return "'" + noVirgule.replace(/'/g, "\\'") + "'";
  }

  sqlLiteralRegexp(literal: string): string {
    const noVirgule = literal.replace(/\\/g, '\\\\');
    return "'" + noVirgule.replace(/'/g, "\\'") + "'";
  }

  getGlobalFunctionDef(name: string): DialectFunctionOverloadDef[] | undefined {
    return STANDARDSQL_FUNCTIONS.get(name);
  }

<<<<<<< HEAD
  malloyTypeToSQLType(malloyType: CastType): string {
    return castMap[malloyType] ?? malloyType;
  }

  sqlTypeToMalloyType(sqlType: string): CastType | undefined {
    // TODO the version in connection also supports number type, should we here?
    return bqToMalloyTypes[sqlType];
=======
  castToString(expression: string): string {
    return `CAST(${expression} as STRING)`;
  }

  concat(...values: string[]): string {
    return values.join(' || ');
>>>>>>> 9da7659b
  }
}<|MERGE_RESOLUTION|>--- conflicted
+++ resolved
@@ -528,7 +528,6 @@
     return STANDARDSQL_FUNCTIONS.get(name);
   }
 
-<<<<<<< HEAD
   malloyTypeToSQLType(malloyType: CastType): string {
     return castMap[malloyType] ?? malloyType;
   }
@@ -536,13 +535,13 @@
   sqlTypeToMalloyType(sqlType: string): CastType | undefined {
     // TODO the version in connection also supports number type, should we here?
     return bqToMalloyTypes[sqlType];
-=======
+  }
+
   castToString(expression: string): string {
     return `CAST(${expression} as STRING)`;
   }
 
   concat(...values: string[]): string {
     return values.join(' || ');
->>>>>>> 9da7659b
   }
 }