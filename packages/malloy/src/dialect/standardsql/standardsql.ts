/*
 * Copyright 2023 Google LLC
 *
 * Permission is hereby granted, free of charge, to any person obtaining
 * a copy of this software and associated documentation files
 * (the "Software"), to deal in the Software without restriction,
 * including without limitation the rights to use, copy, modify, merge,
 * publish, distribute, sublicense, and/or sell copies of the Software,
 * and to permit persons to whom the Software is furnished to do so,
 * subject to the following conditions:
 *
 * The above copyright notice and this permission notice shall be
 * included in all copies or substantial portions of the Software.
 *
 * THE SOFTWARE IS PROVIDED "AS IS", WITHOUT WARRANTY OF ANY KIND,
 * EXPRESS OR IMPLIED, INCLUDING BUT NOT LIMITED TO THE WARRANTIES OF
 * MERCHANTABILITY, FITNESS FOR A PARTICULAR PURPOSE AND NONINFRINGEMENT.
 * IN NO EVENT SHALL THE AUTHORS OR COPYRIGHT HOLDERS BE LIABLE FOR ANY
 * CLAIM, DAMAGES OR OTHER LIABILITY, WHETHER IN AN ACTION OF CONTRACT,
 * TORT OR OTHERWISE, ARISING FROM, OUT OF OR IN CONNECTION WITH THE
 * SOFTWARE OR THE USE OR OTHER DEALINGS IN THE SOFTWARE.
 */

import {indent} from '../../model/utils';
import {
  Expr,
  ExtractUnit,
  Sampling,
  TimeValue,
  TimestampUnit,
  TypecastFragment,
  isSamplingEnable,
  isSamplingPercent,
  isSamplingRows,
  mkExpr,
  FieldAtomicTypeDef,
} from '../../model/malloy_types';
import {STANDARDSQL_FUNCTIONS} from './functions';
import {DialectFunctionOverloadDef} from '../functions';
import {Dialect, DialectFieldList, QueryInfo} from '../dialect';

// These are the units that "TIMESTAMP_ADD" "TIMESTAMP_DIFF" accept
function timestampMeasureable(units: string): boolean {
  return [
    'microsecond',
    'millisecond',
    'second',
    'minute',
    'hour',
    'day',
  ].includes(units);
}

function dateMeasureable(units: string): boolean {
  return ['day', 'week', 'month', 'quarter', 'year'].includes(units);
}

const extractMap: Record<string, string> = {
  'day_of_week': 'dayofweek',
  'day_of_year': 'dayofyear',
};

/**
 * Return a non UTC timezone, if one was specificed.
 */
function qtz(qi: QueryInfo): string | undefined {
  const tz = qi.queryTimezone;
  if (tz && tz !== 'UTC') {
    return tz;
  }
}

declare interface TimeMeasure {
  use: string;
  ratio: number;
}

const bqToMalloyTypes: {[key: string]: FieldAtomicTypeDef} = {
  'DATE': {type: 'date'},
  'STRING': {type: 'string'},
  'INTEGER': {type: 'number', numberType: 'integer'},
  'INT64': {type: 'number', numberType: 'integer'},
  'FLOAT': {type: 'number', numberType: 'float'},
  'FLOAT64': {type: 'number', numberType: 'float'},
  'NUMERIC': {type: 'number', numberType: 'float'},
  'BIGNUMERIC': {type: 'number', numberType: 'float'},
  'TIMESTAMP': {type: 'timestamp'},
  'BOOLEAN': {type: 'boolean'},
  'BOOL': {type: 'boolean'},
  'JSON': {type: 'json'},
  // TODO (https://cloud.google.com/bigquery/docs/reference/rest/v2/tables#tablefieldschema):
  // BYTES
  // DATETIME
  // TIME
  // GEOGRAPHY
};

export class StandardSQLDialect extends Dialect {
  name = 'standardsql';
  defaultNumberType = 'FLOAT64';
  defaultDecimalType = 'NUMERIC';
  udfPrefix = '__udf';
  hasFinalStage = false;
  divisionIsInteger = false;
  supportsSumDistinctFunction = false;
  unnestWithNumbers = false;
  defaultSampling = {enable: false};
  supportUnnestArrayAgg = false;
  supportsAggDistinct = false;
  supportsCTEinCoorelatedSubQueries = false;
  dontUnionIndex = true; // bigquery can't use a sample table more than once in a query.
  supportsQualify = true;
  supportsSafeCast = true;
  supportsNesting = true;
  cantPartitionWindowFunctionsOnExpressions = true;
<<<<<<< HEAD
  experimental = false;
=======
  hasModOperator = false;
>>>>>>> c6bfa10d

  quoteTablePath(tablePath: string): string {
    return `\`${tablePath}\``;
  }

  sqlGroupSetTable(groupSetCount: number): string {
    return `CROSS JOIN (SELECT row_number() OVER() -1  group_set FROM UNNEST(GENERATE_ARRAY(0,${groupSetCount},1)))`;
  }

  sqlAnyValue(groupSet: number, fieldName: string): string {
    return `ANY_VALUE(CASE WHEN group_set=${groupSet} THEN ${fieldName} END)`;
  }
  // can array agg or any_value a struct...
  sqlAggregateTurtle(
    groupSet: number,
    fieldList: DialectFieldList,
    orderBy: string | undefined,
    limit: number | undefined
  ): string {
    let tail = '';
    if (limit !== undefined) {
      tail += ` LIMIT ${limit}`;
    }
    const fields = fieldList
      .map(f => `\n  ${f.sqlExpression} as ${f.sqlOutputName}`)
      .join(', ');
    return `ARRAY_AGG(CASE WHEN group_set=${groupSet} THEN STRUCT(${fields}\n  ) END IGNORE NULLS ${orderBy} ${tail})`;
  }

  sqlAnyValueTurtle(groupSet: number, fieldList: DialectFieldList): string {
    const fields = fieldList
      .map(f => `${f.sqlExpression} as ${f.sqlOutputName}`)
      .join(', ');
    return `ANY_VALUE(CASE WHEN group_set=${groupSet} THEN STRUCT(${fields}))`;
  }

  sqlAnyValueLastTurtle(
    name: string,
    groupSet: number,
    sqlName: string
  ): string {
    return `ANY_VALUE(CASE WHEN group_set=${groupSet} THEN ${name} END) as ${sqlName}`;
  }

  sqlCoaleseMeasuresInline(
    groupSet: number,
    fieldList: DialectFieldList
  ): string {
    const fields = fieldList
      .map(f => `${f.sqlExpression} as ${f.sqlOutputName}`)
      .join(', ');
    const nullValues = fieldList
      .map(f => `NULL as ${f.sqlOutputName}`)
      .join(', ');

    return `COALESCE(ANY_VALUE(CASE WHEN group_set=${groupSet} THEN STRUCT(${fields}) END), STRUCT(${nullValues}))`;
  }

  //
  // this code used to be:
  //
  //   from += `JOIN UNNEST(GENERATE_ARRAY(0,${this.maxGroupSet},1)) as group_set\n`;
  //
  // BigQuery will allocate more resources if we use a CROSS JOIN so we do that instead.
  //
  sqlUnnestAlias(
    source: string,
    alias: string,
    fieldList: DialectFieldList,
    needDistinctKey: boolean,
    isArray: boolean,
    _isInNestedPipeline: boolean
  ): string {
    if (isArray) {
      if (needDistinctKey) {
        return `LEFT JOIN UNNEST(ARRAY(( SELECT AS STRUCT row_number() over() as __row_id, value FROM UNNEST(${source}) value))) as ${alias}`;
      } else {
        return `LEFT JOIN UNNEST(ARRAY((SELECT AS STRUCT value FROM unnest(${source}) value))) as ${alias}`;
      }
    } else if (needDistinctKey) {
      return `LEFT JOIN UNNEST(ARRAY(( SELECT AS STRUCT row_number() over() as __row_id, * FROM UNNEST(${source})))) as ${alias}`;
    } else {
      return `LEFT JOIN UNNEST(${source}) as ${alias}`;
    }
  }

  sqlSumDistinctHashedKey(sqlDistinctKey: string): string {
    sqlDistinctKey = `CAST(${sqlDistinctKey} AS STRING)`;
    const upperPart = `cast(cast(concat('0x', substr(to_hex(md5(${sqlDistinctKey})), 1, 15)) as int64) as numeric) * 4294967296`;
    const lowerPart = `cast(cast(concat('0x', substr(to_hex(md5(${sqlDistinctKey})), 16, 8)) as int64) as numeric)`;
    // See the comment below on `sql_sum_distinct` for why we multiply by this decimal
    const precisionShiftMultiplier = '0.000000001';
    return `(${upperPart} + ${lowerPart}) * ${precisionShiftMultiplier}`;
  }

  sqlGenerateUUID(): string {
    return 'GENERATE_UUID()';
  }

  sqlFieldReference(
    alias: string,
    fieldName: string,
    _fieldType: string,
    _isNested: boolean,
    _isArray: boolean
  ): string {
    return `${alias}.${fieldName}`;
  }

  sqlUnnestPipelineHead(
    isSingleton: boolean,
    sourceSQLExpression: string
  ): string {
    let p = sourceSQLExpression;
    if (isSingleton) {
      p = `[${p}]`;
    }
    return `UNNEST(${p})`;
  }

  sqlCreateFunction(id: string, funcText: string): string {
    return `CREATE TEMPORARY FUNCTION ${id}(__param ANY TYPE) AS ((\n${indent(
      funcText
    )}));\n`;
  }

  sqlCreateTableAsSelect(tableName: string, sql: string): string {
    return `
CREATE TABLE IF NOT EXISTS \`${tableName}\`
OPTIONS (
    expiration_timestamp=TIMESTAMP_ADD(current_timestamp(),  INTERVAL 1 hour)
)
AS (
${indent(sql)}
);
`;
  }

  sqlCreateFunctionCombineLastStage(lastStageName: string): string {
    return `SELECT ARRAY((SELECT AS STRUCT * FROM ${lastStageName}))\n`;
  }

  sqlSelectAliasAsStruct(alias: string): string {
    return `(SELECT AS STRUCT ${alias}.*)`;
  }

  keywords = `
  ALL
  AND
  ANY
  ARRAY
  AS
  ASC
  ASSERT_ROWS_MODIFIED
  AT
  BETWEEN
  BY
  CASE
  CAST
  COLLATE
  CONTAINS
  CREATE
  CROSS
  CUBE
  CURRENT
  DEFAULT
  DEFINE
  DESC
  DISTINCT
  ELSE
  END
  ENUM
  ESCAPE
  EXCEPT
  EXCLUDE
  EXISTS
  EXTRACT
  FALSE
  FETCH
  FOLLOWING
  FOR
  FROM
  FULL
  GROUP
  GROUPING
  GROUPS
  HASH
  HAVING
  IF
  IGNORE
  IN
  INNER
  INTERSECT
  INTERVAL
  INTO
  IS
  JOIN
  LATERAL
  LEFT
  LIKE
  LIMIT
  LOOKUP
  MERGE
  NATURAL
  NEW
  NO
  NOT
  NULL
  NULLS
  OF
  ON
  OR
  ORDER
  OUTER
  OVER
  PARTITION
  PRECEDING
  PROTO
  RANGE
  RECURSIVE
  RESPECT
  RIGHT
  ROLLUP
  ROWS
  SELECT
  SET
  SOME
  STRUCT
  TABLESAMPLE
  THEN
  TO
  TREAT
  TRUE
  UNBOUNDED
  UNION
  UNNEST
  USING
  WHEN
  WHERE
  WINDOW
  WITH
  WITHIN`.split(/\s/);

  sqlMaybeQuoteIdentifier(identifier: string): string {
    // return this.keywords.indexOf(identifier.toUpperCase()) > 0
    //   ? '`' + identifier + '`'
    //   : identifier;
    return '`' + identifier + '`';
  }

  sqlNow(): Expr {
    return mkExpr`CURRENT_TIMESTAMP()`;
  }

  sqlTrunc(qi: QueryInfo, sqlTime: TimeValue, units: TimestampUnit): Expr {
    const tz = qtz(qi);
    const tzAdd = tz ? `, "${tz}"` : '';
    if (sqlTime.valueType === 'date') {
      if (dateMeasureable(units)) {
        return mkExpr`DATE_TRUNC(${sqlTime.value},${units})`;
      }
      return mkExpr`TIMESTAMP(${sqlTime.value}${tzAdd})`;
    }
    return mkExpr`TIMESTAMP_TRUNC(${sqlTime.value},${units}${tzAdd})`;
  }

  sqlExtract(qi: QueryInfo, expr: TimeValue, units: ExtractUnit): Expr {
    const extractTo = extractMap[units] || units;
    const tz = expr.valueType === 'timestamp' && qtz(qi);
    const tzAdd = tz ? ` AT TIME ZONE '${tz}'` : '';
    return mkExpr`EXTRACT(${extractTo} FROM ${expr.value}${tzAdd})`;
  }

  sqlAlterTime(
    op: '+' | '-',
    expr: TimeValue,
    n: Expr,
    timeframe: TimestampUnit
  ): Expr {
    let theTime = expr.value;
    let computeType: string = expr.valueType;
    if (timeframe !== 'day' && timestampMeasureable(timeframe)) {
      // The units must be done in timestamp, no matter the input type
      computeType = 'timestamp';
      if (expr.valueType !== 'timestamp') {
        theTime = mkExpr`TIMESTAMP(${theTime})`;
      }
    } else if (expr.valueType === 'timestamp') {
      theTime = mkExpr`DATETIME(${theTime})`;
      computeType = 'datetime';
    }
    const funcName = computeType.toUpperCase() + (op === '+' ? '_ADD' : '_SUB');
    const newTime = mkExpr`${funcName}(${theTime}, INTERVAL ${n} ${timeframe})`;
    if (computeType === expr.valueType) {
      return newTime;
    }
    return mkExpr`${expr.valueType.toUpperCase()}(${newTime})`;
  }

  ignoreInProject(fieldName: string): boolean {
    return fieldName === '_PARTITIONTIME';
  }

  sqlCast(qi: QueryInfo, cast: TypecastFragment): Expr {
    const op = `${cast.srcType}::${cast.dstType}`;
    const tz = qtz(qi);
    if (op === 'timestamp::date' && tz) {
      return mkExpr`DATE(${cast.expr},'${tz}')`;
    }
    if (op === 'date::timestamp' && tz) {
      return mkExpr`TIMESTAMP(${cast.expr}, '${tz}')`;
    }
    if (cast.srcType !== cast.dstType) {
      const dstType =
        typeof cast.dstType === 'string'
          ? this.malloyTypeToSQLType({type: cast.dstType})
          : cast.dstType.raw;
      const castFunc = cast.safe ? 'SAFE_CAST' : 'CAST';
      return mkExpr`${castFunc}(${cast.expr} AS ${dstType})`;
    }
    return cast.expr;
  }

  sqlRegexpMatch(expr: Expr, regexp: Expr): Expr {
    return mkExpr`REGEXP_CONTAINS(${expr}, ${regexp})`;
  }

  sqlLiteralTime(
    qi: QueryInfo,
    timeString: string,
    type: 'date' | 'timestamp',
    timezone: string | undefined
  ): string {
    if (type === 'date') {
      return `DATE('${timeString}')`;
    } else if (type === 'timestamp') {
      let timestampArgs = `'${timeString}'`;
      const tz = timezone || qtz(qi);
      if (tz && tz !== 'UTC') {
        timestampArgs += `,'${tz}'`;
      }
      return `TIMESTAMP(${timestampArgs})`;
    } else {
      throw new Error(`Unsupported Literal time format ${type}`);
    }
  }

  sqlMeasureTime(from: TimeValue, to: TimeValue, units: string): Expr {
    const measureMap: Record<string, TimeMeasure> = {
      'microsecond': {use: 'microsecond', ratio: 1},
      'millisecond': {use: 'microsecond', ratio: 1000},
      'second': {use: 'millisecond', ratio: 1000},
      'minute': {use: 'second', ratio: 60},
      'hour': {use: 'minute', ratio: 60},
      'day': {use: 'hour', ratio: 24},
      'week': {use: 'day', ratio: 7},
    };
    let lVal = from.value;
    let rVal = to.value;
    if (measureMap[units]) {
      const {use: measureIn, ratio} = measureMap[units];
      if (!timestampMeasureable(measureIn)) {
        throw new Error(`Measure in '${measureIn} not implemented`);
      }
      if (from.valueType !== to.valueType) {
        throw new Error("Can't measure difference between different types");
      }
      if (from.valueType === 'date') {
        lVal = mkExpr`TIMESTAMP(${lVal})`;
        rVal = mkExpr`TIMESTAMP(${rVal})`;
      }
      let measured = mkExpr`TIMESTAMP_DIFF(${rVal},${lVal},${measureIn})`;
      if (ratio !== 1) {
        measured = mkExpr`FLOOR(${measured}/${ratio.toString()}.0)`;
      }
      return measured;
    }
    throw new Error(`Measure '${units} not implemented`);
  }

  sqlSampleTable(tableSQL: string, sample: Sampling | undefined): string {
    if (sample !== undefined) {
      if (isSamplingEnable(sample) && sample.enable) {
        sample = this.defaultSampling;
      }
      if (isSamplingRows(sample)) {
        throw new Error(
          "StandardSQL doesn't support sampling by rows only percent"
        );
      } else if (isSamplingPercent(sample)) {
        return `(SELECT * FROM ${tableSQL}  TABLESAMPLE SYSTEM (${sample.percent} PERCENT))`;
      }
    }
    return tableSQL;
  }

  sqlLiteralString(literal: string): string {
    const noVirgule = literal.replace(/\\/g, '\\\\');
    return "'" + noVirgule.replace(/'/g, "\\'") + "'";
  }

  sqlLiteralRegexp(literal: string): string {
    const noVirgule = literal.replace(/\\/g, '\\\\');
    return "'" + noVirgule.replace(/'/g, "\\'") + "'";
  }

  getGlobalFunctionDef(name: string): DialectFunctionOverloadDef[] | undefined {
    return STANDARDSQL_FUNCTIONS.get(name);
  }

  malloyTypeToSQLType(malloyType: FieldAtomicTypeDef): string {
    if (malloyType.type === 'number') {
      if (malloyType.numberType === 'integer') {
        return 'INT64';
      } else {
        return 'FLOAT64';
      }
    }
    return malloyType.type;
  }

  sqlTypeToMalloyType(sqlType: string): FieldAtomicTypeDef | undefined {
    // Remove trailing params
    const baseSqlType = sqlType.match(/^(\w+)/)?.at(0) ?? sqlType;
    return bqToMalloyTypes[baseSqlType.toUpperCase()];
  }

  castToString(expression: string): string {
    return `CAST(${expression} as STRING)`;
  }

  concat(...values: string[]): string {
    return values.join(' || ');
  }

  validateTypeName(sqlType: string): boolean {
    // Letters:              BIGINT
    // Numbers:              INT8
    // Spaces,
    // Parentheses, Commas:  NUMERIC(5, 2)
    // Angle Brackets:       ARRAY<INT64>
    return sqlType.match(/^[A-Za-z\s(),<>0-9]*$/) !== null;
  }
}<|MERGE_RESOLUTION|>--- conflicted
+++ resolved
@@ -97,6 +97,7 @@
 
 export class StandardSQLDialect extends Dialect {
   name = 'standardsql';
+  experimental = false;
   defaultNumberType = 'FLOAT64';
   defaultDecimalType = 'NUMERIC';
   udfPrefix = '__udf';
@@ -113,11 +114,7 @@
   supportsSafeCast = true;
   supportsNesting = true;
   cantPartitionWindowFunctionsOnExpressions = true;
-<<<<<<< HEAD
-  experimental = false;
-=======
   hasModOperator = false;
->>>>>>> c6bfa10d
 
   quoteTablePath(tablePath: string): string {
     return `\`${tablePath}\``;
