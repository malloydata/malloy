/*
 * Copyright 2023 Google LLC
 *
 * Permission is hereby granted, free of charge, to any person obtaining
 * a copy of this software and associated documentation files
 * (the "Software"), to deal in the Software without restriction,
 * including without limitation the rights to use, copy, modify, merge,
 * publish, distribute, sublicense, and/or sell copies of the Software,
 * and to permit persons to whom the Software is furnished to do so,
 * subject to the following conditions:
 *
 * The above copyright notice and this permission notice shall be
 * included in all copies or substantial portions of the Software.
 *
 * THE SOFTWARE IS PROVIDED "AS IS", WITHOUT WARRANTY OF ANY KIND,
 * EXPRESS OR IMPLIED, INCLUDING BUT NOT LIMITED TO THE WARRANTIES OF
 * MERCHANTABILITY, FITNESS FOR A PARTICULAR PURPOSE AND NONINFRINGEMENT.
 * IN NO EVENT SHALL THE AUTHORS OR COPYRIGHT HOLDERS BE LIABLE FOR ANY
 * CLAIM, DAMAGES OR OTHER LIABILITY, WHETHER IN AN ACTION OF CONTRACT,
 * TORT OR OTHERWISE, ARISING FROM, OUT OF OR IN CONNECTION WITH THE
 * SOFTWARE OR THE USE OR OTHER DEALINGS IN THE SOFTWARE.
 */

// import {
//   Dialect,
//   DialectFieldList,
//   QueryInfo,
//   qtz,
//   DialectFunctionOverloadDef,
// } from '..';
import type {
  Sampling,
  MeasureTimeExpr,
  TimeLiteralNode,
  RegexMatchExpr,
  TimeDeltaExpr,
  TimeTruncExpr,
  TimeExtractExpr,
  TypecastExpr,
  LeafAtomicTypeDef,
  AtomicTypeDef,
  ArrayLiteralNode,
  RecordLiteralNode,
} from '../../model/malloy_types';
import {
  isSamplingEnable,
  isSamplingRows,
  isSamplingPercent,
  TD,
} from '../../model/malloy_types';
import {indent} from '../../model/utils';
import type {
  DialectFieldList,
  FieldReferenceType,
  OrderByClauseType,
  QueryInfo,
} from '../dialect';
import {Dialect, qtz} from '../dialect';
import type {DialectFunctionOverloadDef} from '../functions';
import {expandBlueprintMap, expandOverrideMap} from '../functions';
import {MYSQL_DIALECT_FUNCTIONS} from './dialect_functions';
import {MYSQL_MALLOY_STANDARD_OVERLOADS} from './function_overrides';

const msExtractionMap: Record<string, string> = {
  day_of_week: 'DAYOFWEEK',
  day_of_year: 'DAYOFYEAR',
};

const inSeconds: Record<string, number> = {
  second: 1,
  minute: 60,
  hour: 3600,
  day: 24 * 3600,
  week: 7 * 24 * 3600,
};

const mysqlToMalloyTypes: {[key: string]: LeafAtomicTypeDef} = {
  // TODO: This assumes tinyint is always going to be a boolean.
  'tinyint': {type: 'boolean'},
  'smallint': {type: 'number', numberType: 'integer'},
  'mediumint': {type: 'number', numberType: 'integer'},
  'int': {type: 'number', numberType: 'integer'},
  'bigint': {type: 'number', numberType: 'integer'},
  'tinyint unsigned': {type: 'number', numberType: 'integer'},
  'smallint unsigned': {type: 'number', numberType: 'integer'},
  'mediumint unsigned': {type: 'number', numberType: 'integer'},
  'int unsigned': {type: 'number', numberType: 'integer'},
  'bigint unsigned': {type: 'number', numberType: 'integer'},
  'double': {type: 'number', numberType: 'float'},
  'varchar': {type: 'string'},
  'varbinary': {type: 'string'},
  'char': {type: 'string'},
  'text': {type: 'string'},
  'date': {type: 'date'},
  'datetime': {type: 'timestamp'},
  'timestamp': {type: 'timestamp'},
  'time': {type: 'string'},
  'decimal': {type: 'number', numberType: 'float'},
  // TODO: Check if we need special handling for boolean.
  'tinyint(1)': {type: 'boolean'},
};

export class MySQLDialect extends Dialect {
  name = 'mysql';
  defaultNumberType = 'DOUBLE PRECISION';
  defaultDecimalType = 'DECIMAL';
  udfPrefix = 'ms_temp.__udf';
  hasFinalStage = false;
  // TODO: this may not be enough for larger casts.
  stringTypeName = 'VARCHAR(255)';
  divisionIsInteger = true;
  supportsSumDistinctFunction = true;
  unnestWithNumbers = false;
  defaultSampling = {rows: 50000};
  supportUnnestArrayAgg = true;
  supportsAggDistinct = true;
  supportsCTEinCoorelatedSubQueries = true;
  supportsSafeCast = false;
  dontUnionIndex = false;
  supportsQualify = false;
  supportsNesting = true;
  experimental = false;
  supportsFullJoin = false;
  supportsPipelinesInViews = false;
  readsNestedData = false;
  supportsComplexFilteredSources = false;
  supportsArraysInData = false;
  compoundObjectInSchema = false;
  booleanAsNumbers = true;
<<<<<<< HEAD
  orderByClause: OrderByClauseType = 'output_name';
=======
  orderByClause: OrderByClauseType = 'ordinal';
>>>>>>> 14aaafde

  malloyTypeToSQLType(malloyType: AtomicTypeDef): string {
    switch (malloyType.type) {
      case 'number':
        return malloyType.numberType === 'integer' ? 'BIGINT' : 'DOUBLE';
      case 'string':
        return 'CHAR';
      case 'date':
      case 'timestamp':
      default:
        return malloyType.type;
    }
  }

  sqlTypeToMalloyType(sqlType: string): LeafAtomicTypeDef {
    // Remove trailing params
    const baseSqlType = sqlType.match(/^(\w+)/)?.at(0) ?? sqlType;
    return (
      mysqlToMalloyTypes[baseSqlType.toLowerCase()] || {
        type: 'sql native',
        rawType: baseSqlType,
      }
    );
  }

  quoteTablePath(tablePath: string): string {
    return tablePath
      .split('.')
      .map(part => `\`${part}\``)
      .join('.');
  }

  sqlGroupSetTable(groupSetCount: number): string {
    return `CROSS JOIN (select number - 1 as group_set from JSON_TABLE(cast(concat("[1", repeat(",1", ${groupSetCount}), "]") as JSON),"$[*]" COLUMNS(number FOR ORDINALITY)) group_set) as group_set`;
  }

  sqlAnyValue(_groupSet: number, fieldName: string): string {
    return `MAX(${fieldName})`;
  }

  private mapFields(fieldList: DialectFieldList): string {
    return fieldList.map(f => `"${f.rawName}", ${f.sqlExpression}`).join(', ');
  }

  sqlAggregateTurtle(
    groupSet: number,
    fieldList: DialectFieldList,
    orderBy: string | undefined,
    limit: number | undefined
  ): string {
    const separator = limit ? ',xrmmex' : ',';
    let gc = `GROUP_CONCAT(
      IF(group_set=${groupSet},
        JSON_OBJECT(${this.mapFields(fieldList)})
        , null
        )
      ${orderBy}
      SEPARATOR '${separator}'
    )`;
    if (limit) {
      gc = `SUBSTRING_INDEX(${gc}, '${separator}', ${limit})`;
      gc = `REPLACE(${gc},'${separator}',',')`;
    }
    gc = `COALESCE(JSON_EXTRACT(CONCAT('[',${gc},']'),'$'),JSON_ARRAY())`;
    return gc;
  }

  sqlAnyValueTurtle(groupSet: number, fieldList: DialectFieldList): string {
    const fields = this.mapFieldsForJsonObject(fieldList);
    return `MAX(CASE WHEN group_set=${groupSet} THEN JSON_OBJECT(${fields}) END)`;
  }

  sqlAnyValueLastTurtle(
    name: string,
    groupSet: number,
    sqlName: string
  ): string {
    return `MAX(CASE WHEN group_set=${groupSet} AND ${name} IS NOT NULL THEN ${name} END) as ${sqlName}`;
  }

  sqlCoaleseMeasuresInline(
    groupSet: number,
    fieldList: DialectFieldList
  ): string {
    const fields = this.mapFieldsForJsonObject(fieldList);
    const nullValues = this.mapFieldsForJsonObject(fieldList, true);

    return `COALESCE(MAX(CASE WHEN group_set=${groupSet} THEN JSON_OBJECT(${fields}) END),JSON_OBJECT(${nullValues}))`;
  }

  malloyToSQL(t: string) {
    if (t === 'number') {
      return 'DOUBLE';
    } else if (t === 'string') {
      return 'TEXT';
    } else if (t === 'struct' || t === 'array' || t === 'record') {
      return 'JSON';
    } else return t;
  }
  unnestColumns(fieldList: DialectFieldList) {
    const fields: string[] = [];
    for (const f of fieldList) {
      fields.push(
        `${this.sqlMaybeQuoteIdentifier(f.sqlOutputName)} ${this.malloyToSQL(
          f.type
        )} PATH "$.${f.rawName}"`
      );
    }
    return fields.join(',\n');
  }

  jsonTable(
    source: string,
    fieldList: DialectFieldList,
    isSingleton: boolean
  ): string {
    let fields = this.unnestColumns(fieldList);
    if (isSingleton) {
      // LTNOTE: we need the type of array here.
      fields = "`value` JSON PATH '$'";
    }
    return `JSON_TABLE(CAST(${source} AS JSON), '$[*]'
        COLUMNS (
          __row_id FOR ORDINALITY,
          ${fields}
        )
      )`;
  }

  sqlUnnestAlias(
    source: string,
    alias: string,
    fieldList: DialectFieldList,
    _needDistinctKey: boolean,
    isArray: boolean,
    _isInNestedPipeline: boolean
  ): string {
    return `
      LEFT JOIN ${this.jsonTable(
        source,
        fieldList,
        isArray
      )} as ${alias} ON 1=1`;
  }

  sqlUnnestPipelineHead(
    isSingleton: boolean,
    sourceSQLExpression: string,
    fieldList: DialectFieldList
  ): string {
    return this.jsonTable(sourceSQLExpression, fieldList, isSingleton);
  }

  sqlSumDistinctHashedKey(_sqlDistinctKey: string): string {
    return 'UNUSED';
  }

  sqlSumDistinct(key: string, value: string, funcName: string): string {
    const sqlDistinctKey = `CONCAT(${key}, '')`;
    const upperPart = `CAST(CONV(SUBSTRING(MD5(${sqlDistinctKey}), 1, 16), 16, 10) AS DECIMAL(65, 0)) * 4294967296`;
    const lowerPart = `CAST(CONV(SUBSTRING(MD5(${sqlDistinctKey}), 16, 8), 16, 10) AS DECIMAL(65, 0))`;
    const hashkey = `(${upperPart} + ${lowerPart})`;
    const v = `COALESCE(${value},0)`;
    const sqlSum = `(SUM(DISTINCT ${hashkey} + ${v}) - SUM(DISTINCT ${hashkey}))`;
    if (funcName === 'SUM') {
      return sqlSum;
    } else if (funcName === 'AVG') {
      return `(${sqlSum})/NULLIF(COUNT(DISTINCT CASE WHEN ${value} IS NOT NULL THEN ${key} END),0)`;
    }
    throw new Error(`Unknown Symmetric Aggregate function ${funcName}`);
  }

  sqlGenerateUUID(): string {
    // TODO: This causes the query to become slow, figure out another way to make UUID deterministic.
    return 'CONCAT(ROW_NUMBER() OVER(), UUID())';
  }

  sqlFieldReference(
    parentAlias: string,
    parentType: FieldReferenceType,
    childName: string,
    childType: string
  ): string {
    if (parentType === 'array[scalar]' || parentType === 'record') {
      let ret = `JSON_UNQUOTE(JSON_EXTRACT(${parentAlias},'$.${childName}'))`;
      if (parentType === 'array[scalar]') {
        ret = `JSON_UNQUOTE(${parentAlias}.\`value\`)`;
      }
      switch (childType) {
        case 'string':
          return `CONCAT(${ret}, '')`;
        case 'number':
          return `CAST(${ret} as double)`;
        case 'record':
        case 'array':
          return `CAST(${ret} as JSON)`;
      }
    }
    const child = this.sqlMaybeQuoteIdentifier(childName);
    return `${parentAlias}.${child}`;
  }

  sqlCreateFunction(id: string, funcText: string): string {
    // TODO:
    return `CREATE FUNCTION ${id}(JSONB) RETURNS JSONB AS $$\n${indent(
      funcText
    )}\n$$ LANGUAGE SQL;\n`;
  }

  sqlCreateFunctionCombineLastStage(lastStageName: string): string {
    // TODO:
    return `SELECT ARRAY((SELECT AS STRUCT * FROM ${lastStageName}))\n`;
  }

  sqlSelectAliasAsStruct(_alias: string, _fieldList: DialectFieldList) {
    return 'MYSQL: Implement this';
    // return `JSON_OBJECT(${physicalFieldNames
    //   .map(name => `'${name.replace(/`/g, '')}', \`${alias}\`.${name}`)
    //   .join(',')})`;
  }

  sqlMaybeQuoteIdentifier(identifier: string): string {
    return '`' + identifier.replace(/`/g, '``') + '`';
  }

  // TODO: Check what this is.
  sqlCreateTableAsSelect(_tableName: string, _sql: string): string {
    throw new Error('Not implemented Yet');
  }

  sqlNowExpr(): string {
    return 'LOCALTIMESTAMP';
  }

  // truncToUnit(sql, unit: string): string {
  //   return `EXTRACT(${unit} FROM ${sql})`;
  // }
  sqlTruncExpr(qi: QueryInfo, trunc: TimeTruncExpr): string {
    // LTNOTE: how come this can be undefined?
    let truncThis = trunc.e.sql || 'why could this be undefined';
    if (trunc.units === 'week') {
      truncThis = `DATE_SUB(${truncThis}, INTERVAL DAYOFWEEK(${truncThis}) - 1 DAY)`;
    }
    if (TD.isTimestamp(trunc.e.typeDef)) {
      const tz = qtz(qi);
      if (tz) {
        const civilSource = `(CONVERT_TZ(${truncThis}, 'UTC','${tz}'))`;
        const civilTrunc = `${this.truncToUnit(civilSource, trunc.units)}`;
        const truncTsTz = `CONVERT_TZ(${civilTrunc}, '${tz}', 'UTC')`;
        return `(${truncTsTz})`; // TODO: should it cast?
      }
    }
    const result = `${this.truncToUnit(truncThis, trunc.units)}`;
    return result;
  }

  truncToUnit(expr: string, units: string) {
    let format = "'%Y-%m-%d %H:%i:%s'";
    switch (units) {
      case 'minute':
        format = "'%Y-%m-%d %H:%i:00'";
        break;
      case 'hour':
        format = "'%Y-%m-%d %H:00:00'";
        break;
      case 'day':
      case 'week':
        format = "'%Y-%m-%d 00:00:00'";
        break;
      case 'month':
        format = "'%Y-%m-01 00:00:00'";
        break;
      case 'quarter':
        format = `CASE WHEN MONTH(${expr}) > 9 THEN '%Y-10-01 00:00:00' WHEN MONTH(${expr}) > 6 THEN '%Y-07-01 00:00:00' WHEN MONTH(${expr}) > 3 THEN '%Y-04-01 00:00:00' ELSE '%Y-01-01 00:00:00' end`;
        break;
      case 'year':
        format = "'%Y-01-01 00:00:00'";
        break;
    }

    return `TIMESTAMP(DATE_FORMAT(${expr}, ${format}))`;
  }

  sqlTimeExtractExpr(qi: QueryInfo, te: TimeExtractExpr): string {
    const msUnits = msExtractionMap[te.units] || te.units;
    let extractFrom = te.e.sql;
    if (TD.isTimestamp(te.e.typeDef)) {
      const tz = qtz(qi);
      if (tz) {
        extractFrom = `CONVERT_TZ(${extractFrom}, 'UTC', '${tz}')`;
      }
    }
    return `${msUnits}(${extractFrom})`;
  }

  sqlAlterTimeExpr(df: TimeDeltaExpr): string {
    let timeframe = df.units;
    let n = df.kids.delta.sql;
    if (timeframe === 'quarter') {
      timeframe = 'month';
      n = `${n}*3`;
    } else if (timeframe === 'week') {
      timeframe = 'day';
      n = `${n}*7`;
    }
    const interval = `INTERVAL ${n} ${timeframe} `;
    return `(${df.kids.base.sql})${df.op}${interval}`;
  }

  sqlCast(qi: QueryInfo, cast: TypecastExpr): string {
    const srcSQL = cast.e.sql || 'internal-error-in-sql-generation';
    const {op, srcTypeDef, dstTypeDef, dstSQLType} = this.sqlCastPrep(cast);
    const tz = qtz(qi);
    if (op === 'timestamp::date' && tz) {
      return `CAST(CONVERT_TZ(${srcSQL}, 'UTC', '${tz}') AS DATE) `;
    } else if (op === 'date::timestamp' && tz) {
      return ` CONVERT_TZ(${srcSQL}, '${tz}', 'UTC')`;
    }
    if (!TD.eq(srcTypeDef, dstTypeDef)) {
      if (cast.safe) {
        throw new Error("Mysql dialect doesn't support Safe Cast");
      }
      if (TD.isString(dstTypeDef)) {
        return `CONCAT(${srcSQL}, '')`;
      }
      return `CAST(${srcSQL} AS ${dstSQLType})`;
    }
    return srcSQL;
  }

  sqlRegexpMatch(df: RegexMatchExpr): string {
    return `REGEXP_LIKE(${df.kids.expr.sql}, ${df.kids.regex.sql})`;
  }

  sqlLiteralTime(qi: QueryInfo, lt: TimeLiteralNode): string {
    if (TD.isDate(lt.typeDef)) {
      return `DATE '${lt.literal}'`;
    }
    const tz = lt.timezone || qtz(qi);
    if (tz) {
      return ` CONVERT_TZ('${lt.literal}', '${tz}', 'UTC')`;
    }
    return `TIMESTAMP '${lt.literal}'`;
  }

  sqlMeasureTimeExpr(df: MeasureTimeExpr): string {
    let lVal = df.kids.left.sql;
    let rVal = df.kids.right.sql;
    if (inSeconds[df.units]) {
      lVal = `UNIX_TIMESTAMP(${lVal})`;
      rVal = `UNIX_TIMESTAMP(${rVal})`;
      const duration = `${rVal}-${lVal}`;
      return df.units === 'second'
        ? `FLOOR(${duration})`
        : `FLOOR((${duration})/${inSeconds[df.units].toString()}.0)`;
    }
    throw new Error(`Unknown or unhandled MySQL time unit: ${df.units}`);
  }

  sqlAggDistinct(
    _key: string,
    _values: string[],
    _func: (valNames: string[]) => string
  ): string {
    throw new Error('MySQL dialect does not support nesting.');
  }

  sqlSampleTable(tableSQL: string, sample: Sampling | undefined): string {
    if (sample !== undefined) {
      if (isSamplingEnable(sample) && sample.enable) {
        sample = this.defaultSampling;
      }
      if (isSamplingRows(sample)) {
        return `(SELECT * FROM ${tableSQL} ORDER BY rand() LIMIT ${sample.rows} )`;
      } else if (isSamplingPercent(sample)) {
        return `(SELECT * FROM (SELECT ROW_NUMBER() OVER (ORDER BY rand()) as __row_number, __source_tbl.* from ${tableSQL} as __source_tbl) as __rand_tbl where __row_number % FLOOR(100.0 / ${sample.percent}) = 1)`;
      }
    }
    return tableSQL;
  }

  sqlLiteralString(literal: string): string {
    const noVirgule = literal.replace(/\\/g, '\\\\');
    return "'" + noVirgule.replace(/'/g, "\\'") + "'";
  }

  sqlLiteralRegexp(literal: string): string {
    return "'" + literal.replace(/'/g, "''") + "'";
  }

  getDialectFunctionOverrides(): {
    [name: string]: DialectFunctionOverloadDef[];
  } {
    return expandOverrideMap(MYSQL_MALLOY_STANDARD_OVERLOADS);
  }

  getDialectFunctions(): {[name: string]: DialectFunctionOverloadDef[]} {
    return expandBlueprintMap(MYSQL_DIALECT_FUNCTIONS);
  }

  mapFieldsForJsonObject(fieldList: DialectFieldList, nullValues?: boolean) {
    return fieldList
      .map(
        f =>
          `${f.sqlOutputName.replace(/`/g, "'")}, ${
            nullValues ? 'NULL' : f.sqlExpression
          }\n`
      )
      .join(', ');
  }

  castToString(expression: string): string {
    return `CONCAT(${expression}, '')`;
  }

  concat(...values: string[]): string {
    return `CONCAT(${values.join(',')})`;
  }
  validateTypeName(sqlType: string): boolean {
    // Letters:              BIGINT
    // Numbers:              INT8
    // Spaces,
    // Parentheses, Commas:  NUMERIC(5, 2)
    return sqlType.match(/^[A-Za-z\s(),0-9]*$/) !== null;
  }

  sqlLiteralArray(lit: ArrayLiteralNode): string {
    const array = lit.kids.values.map(val => val.sql);
    return `JSON_ARRAY(${array.join(',')})`;
  }

  sqlLiteralRecord(lit: RecordLiteralNode): string {
    const pairs = Object.entries(lit.kids).map(
      ([propName, propVal]) =>
        `${this.sqlLiteralString(propName)},${propVal.sql}`
    );
    return `JSON_OBJECT(${pairs.join(', ')})`;
  }
}<|MERGE_RESOLUTION|>--- conflicted
+++ resolved
@@ -127,11 +127,7 @@
   supportsArraysInData = false;
   compoundObjectInSchema = false;
   booleanAsNumbers = true;
-<<<<<<< HEAD
-  orderByClause: OrderByClauseType = 'output_name';
-=======
   orderByClause: OrderByClauseType = 'ordinal';
->>>>>>> 14aaafde
 
   malloyTypeToSQLType(malloyType: AtomicTypeDef): string {
     switch (malloyType.type) {
