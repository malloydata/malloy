--- conflicted
+++ resolved
@@ -127,11 +127,7 @@
   supportsComplexFilteredSources = false;
   supportsArraysInData = false;
   compoundObjectInSchema = false;
-<<<<<<< HEAD
-  booleanType = 'simulated' as const;
-=======
   booleanType: BooleanTypeSupport = 'simulated';
->>>>>>> 08536d6f
   orderByClause: OrderByClauseType = 'ordinal';
 
   malloyTypeToSQLType(malloyType: AtomicTypeDef): string {
