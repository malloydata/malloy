/*
 * Copyright 2023 Google LLC
 *
 * Permission is hereby granted, free of charge, to any person obtaining
 * a copy of this software and associated documentation files
 * (the "Software"), to deal in the Software without restriction,
 * including without limitation the rights to use, copy, modify, merge,
 * publish, distribute, sublicense, and/or sell copies of the Software,
 * and to permit persons to whom the Software is furnished to do so,
 * subject to the following conditions:
 *
 * The above copyright notice and this permission notice shall be
 * included in all copies or substantial portions of the Software.
 *
 * THE SOFTWARE IS PROVIDED "AS IS", WITHOUT WARRANTY OF ANY KIND,
 * EXPRESS OR IMPLIED, INCLUDING BUT NOT LIMITED TO THE WARRANTIES OF
 * MERCHANTABILITY, FITNESS FOR A PARTICULAR PURPOSE AND NONINFRINGEMENT.
 * IN NO EVENT SHALL THE AUTHORS OR COPYRIGHT HOLDERS BE LIABLE FOR ANY
 * CLAIM, DAMAGES OR OTHER LIABILITY, WHETHER IN AN ACTION OF CONTRACT,p
 * TORT OR OTHERWISE, ARISING FROM, OUT OF OR IN CONNECTION WITH THE
 * SOFTWARE OR THE USE OR OTHER DEALINGS IN THE SOFTWARE.
 */

import {indent} from '../../model/utils';
import type {
  Expr,
  Sampling,
  AtomicTypeDef,
  TypecastExpr,
  RegexMatchExpr,
  MeasureTimeExpr,
  TimeLiteralNode,
  TimeExtractExpr,
  BasicAtomicTypeDef,
  RecordLiteralNode,
} from '../../model/malloy_types';
import {
  isSamplingEnable,
  isSamplingPercent,
  isSamplingRows,
  TD,
  isAtomic,
  isRepeatedRecord,
} from '../../model/malloy_types';
import type {DialectFunctionOverloadDef} from '../functions';
import {expandOverrideMap, expandBlueprintMap} from '../functions';
import type {DialectFieldList, OrderByClauseType, QueryInfo} from '../dialect';
import {PostgresBase, timeExtractMap} from '../pg_impl';
import {
  PRESTO_DIALECT_FUNCTIONS,
  TRINO_DIALECT_FUNCTIONS,
} from './dialect_functions';
import {TRINO_MALLOY_STANDARD_OVERLOADS} from './function_overrides';

// These are the units that "TIMESTAMP_ADD" "TIMESTAMP_DIFF" accept
function timestampMeasureable(units: string): boolean {
  return [
    'microsecond',
    'millisecond',
    'second',
    'minute',
    'hour',
    'day',
  ].includes(units);
}

/**
 * Return a non UTC timezone, if one was specificed.
 */
function qtz(qi: QueryInfo): string | undefined {
  const tz = qi.queryTimezone;
  if (tz && tz !== 'UTC') {
    return tz;
  }
}

declare interface TimeMeasure {
  use: string;
  ratio: number;
}

const trinoToMalloyTypes: {[key: string]: BasicAtomicTypeDef} = {
  'varchar': {type: 'string'},
  'integer': {type: 'number', numberType: 'integer'},
  'bigint': {type: 'number', numberType: 'integer'},
  'smallint': {type: 'number', numberType: 'integer'},
  'tinyint': {type: 'number', numberType: 'integer'},
  'double': {type: 'number', numberType: 'float'},
  'decimal': {type: 'number', numberType: 'float'},
  'string': {type: 'string'},
  'date': {type: 'date'},
  'timestamp': {type: 'timestamp'},
  'boolean': {type: 'boolean'},

  // TODO(figutierrez0): cleanup.
  /* 'INT64': {type: 'number', numberType: 'integer'},
  'FLOAT': {type: 'number', numberType: 'float'},
  'FLOAT64': {type: 'number', numberType: 'float'},
  'NUMERIC': {type: 'number', numberType: 'float'},
  'BIGNUMERIC': {type: 'number', numberType: 'float'},
  'JSON': {type: 'json'},*/
  // TODO (https://cloud.google.com/bigquery/docs/reference/rest/v2/tables#tablefieldschema):
  // BYTES
  // DATETIME
  // TIME
  // GEOGRAPHY
};

export class TrinoDialect extends PostgresBase {
  name = 'trino';
  experimental = false;
  defaultNumberType = 'DOUBLE';
  defaultDecimalType = 'DECIMAL';
  udfPrefix = '__udf';
  hasFinalStage = false;
  divisionIsInteger = true;
  supportsSumDistinctFunction = true;
  unnestWithNumbers = false;
  defaultSampling = {enable: false};
  supportUnnestArrayAgg = false;
  supportsAggDistinct = false;
  supportsCTEinCoorelatedSubQueries = false;
  dontUnionIndex = true; // bigquery can't use a sample table more than once in a query.
  supportsQualify = true;
  supportsSafeCast = true;
  supportsNesting = true;
  cantPartitionWindowFunctionsOnExpressions = false;
  orderByClause: OrderByClauseType = 'output_name';
  nullMatchesFunctionSignature = false;
  supportsSelectReplace = false;
  supportsComplexFilteredSources = false;
  supportsTempTables = false;
  supportsCountApprox = true;
  supportsHyperLogLog = true;

  quoteTablePath(tablePath: string): string {
    // TODO: look into escaping.
    //return `${tablePath.replace(/malloytest/g, 'malloy_demo.malloytest')}`;
    return tablePath;
  }

  sqlGroupSetTable(groupSetCount: number): string {
    return `CROSS JOIN (SELECT row_number() OVER() -1  group_set FROM UNNEST(SEQUENCE(0,${groupSetCount})))`;
  }

  exprToSQL(qi: QueryInfo, df: Expr): string | undefined {
    switch (df.node) {
      case '/':
        return `CAST(${df.kids.left.sql} AS DOUBLE)/${df.kids.right.sql}`;
    }
    return super.exprToSQL(qi, df);
  }

  sqlAnyValue(groupSet: number, fieldName: string): string {
    return `ANY_VALUE(CASE WHEN group_set=${groupSet} THEN ${fieldName} END)`;
  }

  buildTypeExpression(fieldList: DialectFieldList): string {
    return fieldList
      .map(
        dlf => `${dlf.sqlOutputName} ${this.malloyTypeToSQLType(dlf.typeDef)}`
      )
      .join(', \n');
  }
  // can array agg or any_value a struct...
  sqlAggregateTurtle(
    groupSet: number,
    fieldList: DialectFieldList,
    orderBy: string | undefined
  ): string {
    const expressions = fieldList.map(f => f.sqlExpression).join(',\n ');
    const definitions = this.buildTypeExpression(fieldList);
    return `ARRAY_AGG(CAST(ROW(${expressions}) AS ROW(${definitions})) ${orderBy}) FILTER (WHERE group_set=${groupSet})`;
  }

  sqlAnyValueTurtle(groupSet: number, fieldList: DialectFieldList): string {
    const expressions = fieldList.map(f => f.sqlExpression).join(',\n ');
    const definitions = this.buildTypeExpression(fieldList);
    return `ANY_VALUE(CASE WHEN group_set=${groupSet} THEN CAST(ROW(${expressions}) AS ROW(${definitions})) END)`;
  }

  sqlAnyValueLastTurtle(
    name: string,
    groupSet: number,
    sqlName: string
  ): string {
    return `ANY_VALUE(CASE WHEN group_set=${groupSet} THEN ${name} END) as ${sqlName}`;
  }

  sqlCoaleseMeasuresInline(
    groupSet: number,
    fieldList: DialectFieldList
  ): string {
    const fields = fieldList.map(f => f.sqlExpression).join(', ');
    const nullValues = fieldList.map(_f => 'NULL').join(', ');
    const definitions = this.buildTypeExpression(fieldList);
    return `COALESCE(ANY_VALUE(CASE WHEN group_set=${groupSet} THEN CAST(ROW(${fields}) AS ROW(${definitions})) END), CAST(ROW(${nullValues}) AS ROW(${definitions})))`;
  }

  //
  // this code used to be:
  //
  //   from += `JOIN UNNEST(GENERATE_ARRAY(0,${this.maxGroupSet},1)) as group_set\n`;
  //
  // BigQuery will allocate more resources if we use a CROSS JOIN so we do that instead.
  //
  sqlUnnestAlias(
    source: string,
    alias: string,
    _fieldList: DialectFieldList,
    needDistinctKey: boolean,
    isArray: boolean,
    _isInNestedPipeline: boolean
  ): string {
    if (isArray) {
      if (needDistinctKey) {
        // return `LEFT JOIN UNNEST(transform(${source}, x -> ROW(x) )) WITH ORDINALIITY as words_0(value,__row_id_from_${alias}) ON TRUE`;
        return `LEFT JOIN UNNEST(zip_with(${source},array[],(r,ignore) -> (r, ignore))) WITH ORDINALITY as ${alias}(value, ignore,__row_id_from_${alias}) ON TRUE`;
      } else {
        return `LEFT JOIN UNNEST(zip_with(${source},array[],(r,ignore) -> (r, ignore))) as ${alias}(value, ignore) ON TRUE`;
      }
    } else if (needDistinctKey) {
      return `LEFT JOIN UNNEST(zip_with(${source},array[],(r,ignore) -> (r, ignore))) WITH ORDINALITY as ${alias}_outer(${alias}, ignore,__row_id_from_${alias}) ON TRUE`;
    } else {
      return `LEFT JOIN UNNEST(zip_with(${source},array[],(r,ignore) -> (r, ignore)))as ${alias}_outer(${alias},ignore) ON TRUE`;
    }
  }
  static dtype = 'DECIMAL(38,0)';

  sqlSumDistinctHashedKey(sqlDistinctKey: string): string {
    sqlDistinctKey = `CAST(${sqlDistinctKey} AS VARCHAR)`;

    const upperPart = `cast(from_base(substr(to_hex(md5(to_utf8(${sqlDistinctKey}))), 1, 15),16) as ${TrinoDialect.dtype}) * CAST('4294967296' AS ${TrinoDialect.dtype}) `;
    const lowerPart = `cast(from_base(substr(to_hex(md5(to_utf8(${sqlDistinctKey}))), 16, 8),16) as ${TrinoDialect.dtype}) `;
    return `(${upperPart} + ${lowerPart})`;
  }

  sqlSumDistinct(key: string, value: string, funcName: string): string {
    const hashKey = this.sqlSumDistinctHashedKey(key);
    const scale = 100000000;
    const v = `CAST(COALESCE(${value},0)*${scale} as ${TrinoDialect.dtype})`;

    const sqlSum = `CAST(SUM(DISTINCT ${hashKey} + ${v}) - SUM(DISTINCT ${hashKey}) AS DOUBLE)/${scale}`;
    if (funcName === 'SUM') {
      return sqlSum;
    } else if (funcName === 'AVG') {
      return `(${sqlSum})/NULLIF(COUNT(DISTINCT CASE WHEN ${value} IS NOT NULL THEN ${key} END),0)`;
    }
    throw new Error(`Unknown Symmetric Aggregate function ${funcName}`);
  }

  sqlGenerateUUID(): string {
    return 'UUID()';
  }

  sqlFieldReference(
    parentAlias: string,
    _parentType: unknown,
    childName: string,
    _childType: string
  ): string {
    // LTNOTE: hack, in duckdb we can't have structs as tables so we kind of simulate it.
    if (childName === '__row_id') {
      return `__row_id_from_${parentAlias}`;
    }
    return `${parentAlias}.${this.sqlMaybeQuoteIdentifier(childName)}`;
  }

  sqlUnnestPipelineHead(
    isSingleton: boolean,
    sourceSQLExpression: string
  ): string {
    let p = sourceSQLExpression;
    if (isSingleton) {
      p = `ARRAY[${p}]`;
    }
    return `UNNEST(${p})`;
  }

  sqlCreateFunction(id: string, funcText: string): string {
    return `CREATE TEMPORARY FUNCTION ${id}(__param ANY TYPE) AS ((\n${indent(
      funcText
    )}));\n`;
  }

  sqlCreateTableAsSelect(tableName: string, sql: string): string {
    return `
CREATE TABLE IF NOT EXISTS \`${tableName}\`
OPTIONS (
    expiration_timestamp=TIMESTAMP_ADD(current_timestamp(),  INTERVAL 1 hour)
)
AS (
${indent(sql)}
);
`;
  }

  sqlCreateFunctionCombineLastStage(
    lastStageName: string,
    fieldList: DialectFieldList
  ): string {
    const fields = fieldList.map(f => f.sqlExpression).join(', ');
    const definitions = this.buildTypeExpression(fieldList);
    return `SELECT ARRAY_AGG(CAST(ROW(${fields}) as ROW(${definitions}))) FROM ${lastStageName}\n`;
  }

  sqlSelectAliasAsStruct(alias: string, fieldList): string {
    const fields = fieldList.map(f => f.sqlExpression).join(', ');
    const definitions = this.buildTypeExpression(fieldList);
    return `CAST(ROW(${fields}) as ROW(${definitions})`;
  }

  // TODO(figutierrez): update.
  keywords = `
  ALL
  AND
  ANY
  ARRAY
  AS
  ASC
  ASSERT_ROWS_MODIFIED
  AT
  BETWEEN
  BY
  CASE
  CAST
  COLLATE
  CONTAINS
  CREATE
  CROSS
  CUBE
  CURRENT
  DEFAULT
  DEFINE
  DESC
  DISTINCT
  ELSE
  END
  ENUM
  ESCAPE
  EXCEPT
  EXCLUDE
  EXISTS
  EXTRACT
  FALSE
  FETCH
  FOLLOWING
  FOR
  FROM
  FULL
  GROUP
  GROUPING
  GROUPS
  HASH
  HAVING
  IF
  IGNORE
  IN
  INNER
  INTERSECT
  INTERVAL
  INTO
  IS
  JOIN
  LATERAL
  LEFT
  LIKE
  LIMIT
  LOOKUP
  MERGE
  NATURAL
  NEW
  NO
  NOT
  NULL
  NULLS
  OF
  ON
  OR
  ORDER
  OUTER
  OVER
  PARTITION
  PRECEDING
  PROTO
  RANGE
  RECURSIVE
  RESPECT
  RIGHT
  ROLLUP
  ROWS
  SELECT
  SET
  SOME
  STRUCT
  TABLESAMPLE
  THEN
  TO
  TREAT
  TRUE
  UNBOUNDED
  UNION
  UNNEST
  USING
  WHEN
  WHERE
  WINDOW
  WITH
  WITHIN`.split(/\s/);

  sqlConvertToCivilTime(expr: string, timezone: string): string {
    return `${expr} AT TIME ZONE '${timezone}'`;
  }

  sqlConvertFromCivilTime(expr: string, _timezone: string): string {
    return `CAST(at_timezone(${expr}, 'UTC') AS TIMESTAMP)`;
  }

  sqlTruncate(
    expr: string,
    unit: string,
    _typeDef: AtomicTypeDef,
    _inCivilTime: boolean,
    _timezone?: string
  ): string {
    // Trino starts weeks on Monday, Malloy wants Sunday
    // Add 1 day before truncating, subtract 1 day after
    if (unit === 'week') {
      return `(DATE_TRUNC('${unit}', (${expr} + INTERVAL '1' DAY)) - INTERVAL '1' DAY)`;
    }
    return `DATE_TRUNC('${unit}', ${expr})`;
  }

  sqlOffsetTime(
    expr: string,
    op: '+' | '-',
    magnitude: string,
    unit: string,
    _typeDef: AtomicTypeDef,
    _inCivilTime: boolean,
    _timezone?: string
  ): string {
    // Convert quarter/week to supported units
    let offsetUnit = unit;
    let offsetMag = magnitude;
    if (unit === 'quarter') {
      offsetUnit = 'month';
      offsetMag = `${magnitude}*3`;
    } else if (unit === 'week') {
      offsetUnit = 'day';
      offsetMag = `${magnitude}*7`;
    }

    // Handle subtraction by negating
    const n = op === '-' ? `(${offsetMag})*-1` : offsetMag;
    return `DATE_ADD('${offsetUnit}', ${n}, ${expr})`;
  }

  sqlCast(qi: QueryInfo, cast: TypecastExpr): string {
    const {op, srcTypeDef, dstTypeDef, dstSQLType} = this.sqlCastPrep(cast);
    const tz = qtz(qi);
    const expr = cast.e.sql || '';
    if (op === 'timestamp::date' && tz) {
      const tstz = `CAST(${expr} as TIMESTAMP)`;
      return `CAST((${tstz}) AT TIME ZONE '${tz}' AS DATE)`;
    } else if (op === 'date::timestamp' && tz) {
      return `CAST(CONCAT(CAST(CAST(${expr} AS TIMESTAMP) AS VARCHAR), ' ${tz}') AS TIMESTAMP WITH TIME ZONE)`;
    }
    if (!TD.eq(srcTypeDef, dstTypeDef)) {
      const castFunc = cast.safe ? 'TRY_CAST' : 'CAST';
      return `${castFunc}(${expr} AS ${dstSQLType})`;
    }
    return expr;
  }

  sqlRegexpMatch(reCmp: RegexMatchExpr): string {
    return `REGEXP_LIKE(${reCmp.kids.expr.sql}, ${reCmp.kids.regex.sql})`;
  }

  sqlMeasureTimeExpr(mf: MeasureTimeExpr): string {
    const measureMap: Record<string, TimeMeasure> = {
      'microsecond': {use: 'microsecond', ratio: 1},
      'millisecond': {use: 'microsecond', ratio: 1000},
      'second': {use: 'millisecond', ratio: 1000},
      'minute': {use: 'second', ratio: 60},
      'hour': {use: 'minute', ratio: 60},
      'day': {use: 'hour', ratio: 24},
      'week': {use: 'day', ratio: 7},
    };
    const from = mf.kids.left;
    const to = mf.kids.right;
    let lVal = from.sql;
    let rVal = to.sql;
    if (measureMap[mf.units]) {
      const {use: measureIn, ratio} = measureMap[mf.units];
      if (!timestampMeasureable(measureIn)) {
        throw new Error(`Measure in '${measureIn} not implemented`);
      }
      if (!TD.eq(from.typeDef, to.typeDef)) {
        throw new Error("Can't measure difference between different types");
      }
      if (TD.isDate(from.typeDef)) {
        lVal = `CAST(${lVal} AS TIMESTAMP)`;
        rVal = `CAST(${rVal} AS TIMESTAMP)`;
      }
      let measured = `DATE_DIFF('${measureIn}',${lVal},${rVal})`;
      if (ratio !== 1) {
        measured = `FLOOR(CAST(${measured} AS DOUBLE)/${ratio.toString()}.0)`;
      }
      return measured;
    }
    throw new Error(`Measure '${mf.units} not implemented`);
  }

  sqlSampleTable(tableSQL: string, sample: Sampling | undefined): string {
    if (sample !== undefined) {
      if (isSamplingEnable(sample) && sample.enable) {
        sample = this.defaultSampling;
      }
      if (isSamplingRows(sample)) {
        throw new Error("Trino doesn't support sampling by rows only percent");
      } else if (isSamplingPercent(sample)) {
        return `(SELECT * FROM ${tableSQL}  TABLESAMPLE SYSTEM (${sample.percent}))`;
      }
    }
    return tableSQL;
  }

  sqlLiteralString(literal: string): string {
    return "'" + literal.replace(/'/g, "''") + "'";
  }

  sqlLiteralRegexp(literal: string): string {
    return "'" + literal.replace(/'/g, "''") + "'";
  }

  getDialectFunctionOverrides(): {
    [name: string]: DialectFunctionOverloadDef[];
  } {
    return expandOverrideMap(TRINO_MALLOY_STANDARD_OVERLOADS);
  }

  getDialectFunctions(): {[name: string]: DialectFunctionOverloadDef[]} {
    return expandBlueprintMap(TRINO_DIALECT_FUNCTIONS);
  }

  malloyTypeToSQLType(malloyType: AtomicTypeDef): string {
    switch (malloyType.type) {
      case 'number':
        return malloyType.numberType === 'integer' ? 'BIGINT' : 'DOUBLE';
      case 'string':
        return 'VARCHAR';
      case 'record': {
        const typeSpec: string[] = [];
        for (const f of malloyType.fields) {
          if (isAtomic(f)) {
            typeSpec.push(
              `${this.sqlMaybeQuoteIdentifier(
                f.name
              )} ${this.malloyTypeToSQLType(f)}`
            );
          }
        }
        return `ROW(${typeSpec.join(',')})`;
      }
      case 'sql native':
        return malloyType.rawType || 'UNKNOWN-NATIVE';
      case 'array': {
        if (isRepeatedRecord(malloyType)) {
          const typeSpec: string[] = [];
          for (const f of malloyType.fields) {
            if (isAtomic(f)) {
              typeSpec.push(
                `${this.sqlMaybeQuoteIdentifier(
                  f.name
                )} ${this.malloyTypeToSQLType(f)}`
              );
            }
          }
          return `ARRAY<ROW(${typeSpec.join(',')})>`;
        }
        return `ARRAY<${this.malloyTypeToSQLType(malloyType.elementTypeDef)}>`;
      }
      default:
        return malloyType.type.toUpperCase();
    }
  }

  sqlTypeToMalloyType(sqlType: string): BasicAtomicTypeDef {
    const matchType = sqlType.toLowerCase();
    if (matchType.startsWith('timestamp with time zone')) {
      return {type: 'timestamp', offset: true};
    }
    const baseSqlType = matchType.match(/^\w+/)?.at(0) ?? matchType;
    return (
      trinoToMalloyTypes[baseSqlType] ?? {
        type: 'sql native',
        rawType: sqlType,
      }
    );
  }

  castToString(expression: string): string {
    return `CAST(${expression} as VARCHAR)`;
  }

  concat(...values: string[]): string {
    return values.join(' || ');
  }

  sqlMakeUnnestKey(key: string, rowKey: string) {
    return `CAST(${key} as VARCHAR) || 'x' || CAST(${rowKey} as VARCHAR)`;
  }

  sqlStringAggDistinct(
    distinctKey: string,
    valueSQL: string,
    separatorSQL: string
  ) {
    return `
    ARRAY_JOIN(TRANSFORM(ARRAY_AGG(DISTINCT ARRAY[CAST(${valueSQL} AS VARCHAR),CAST(${distinctKey} as VARCHAR)]), x -> x[1]),${
      separatorSQL.length > 0 ? separatorSQL : "','"
    })`;
  }

  validateTypeName(sqlType: string): boolean {
    // Letters:              BIGINT
    // Numbers:              INT8
    // Spaces,
    // Parentheses, Commas:  NUMERIC(5, 2)
    // Angle Brackets:       ARRAY<INT64>
    return sqlType.match(/^[A-Za-z\s(),<>0-9]*$/) !== null;
  }

  sqlLiteralTime(qi: QueryInfo, lit: TimeLiteralNode): string {
    if (TD.isDate(lit.typeDef)) {
      return `DATE '${lit.literal}'`;
    }
    const tz = lit.timezone || qtz(qi);
    if (tz) {
      // Interpret wall clock time in timezone, convert to UTC wall clock, cast to TIMESTAMP
      return `CAST(at_timezone(with_timezone(TIMESTAMP '${lit.literal}', '${tz}'), 'UTC') AS TIMESTAMP)`;
    }
    return `TIMESTAMP '${lit.literal}'`;
  }

<<<<<<< HEAD
  sqlTruncExpr(qi: QueryInfo, df: TimeTruncExpr): string {
    // adjusting for monday/sunday weeks
    const week = df.units === 'week';
    const truncThis = week ? `${df.e.sql} + INTERVAL '1' DAY` : df.e.sql;

    // Only do timezone conversion for timestamps, not dates
    if (TD.isTimestamp(df.e.typeDef)) {
      const tz = qtz(qi);

      // Check if this is an offset timestamp
      if (df.e.typeDef.offset) {
        // Offset timestamps truncate in their embedded timezone, NOT query timezone
        // They're already TIMESTAMP WITH TIME ZONE, so just truncate directly
        let result = `DATE_TRUNC('${df.units}', ${truncThis})`;
        if (week) {
          result = `(${result} - INTERVAL '1' DAY)`;
        }
        // Result is still TIMESTAMP WITH TIME ZONE, which is what we want
        return result;
      } else if (tz) {
        // Plain timestamp with query timezone: do the full conversion
        // Step 1: Convert plain TIMESTAMP to TIMESTAMP WITH TIME ZONE in UTC
        // with_timezone() attaches a timezone to a plain timestamp, saying "this civil time is in this zone"
        const tsWithUtc = `with_timezone(${truncThis}, 'UTC')`;

        // Step 2: Convert to the query timezone
        // at_timezone() converts a TIMESTAMP WITH TIME ZONE to a different timezone
        // This preserves the instant in time but changes the display (civil time)
        const inQueryTz = `at_timezone(${tsWithUtc}, '${tz}')`;

        // Step 3: Truncate in the query timezone's civil time
        let civilTrunc = `DATE_TRUNC('${df.units}', ${inQueryTz})`;
        if (week) {
          civilTrunc = `(${civilTrunc} - INTERVAL '1' DAY)`;
        }

        // Step 4: Convert back to UTC to preserve the instant in time
        // This ensures when we return to JavaScript/Malloy, the UTC instant is correct
        const backToUtc = `at_timezone(${civilTrunc}, 'UTC')`;

        // Step 5: Cast to plain TIMESTAMP for return
        // The civil time in this TIMESTAMP will be the UTC representation of the instant
        return `CAST(${backToUtc} AS TIMESTAMP)`;
      }
    }

    // For dates (civil time) or timestamps without query timezone
    let result = `DATE_TRUNC('${df.units}', ${truncThis})`;
    if (week) {
      result = `(${result} - INTERVAL '1' DAY)`;
    }
    return result;
  }

=======
>>>>>>> 45901ea7
  sqlTimeExtractExpr(qi: QueryInfo, from: TimeExtractExpr): string {
    const pgUnits = timeExtractMap[from.units] || from.units;
    let extractFrom = from.e.sql || '';
    if (TD.isTimestamp(from.e.typeDef)) {
      const tz = qtz(qi);
      // Only apply query timezone to plain timestamps, not offset timestamps
      if (tz && !from.e.typeDef.offset) {
        extractFrom = `at_timezone(${extractFrom},'${tz}')`;
      }
      // Offset timestamps already have timezone info, extract directly
    }
    const extracted = `EXTRACT(${pgUnits} FROM ${extractFrom})`;
    return from.units === 'day_of_week' ? `mod(${extracted}+1,7)` : extracted;
  }

  sqlLiteralRecord(lit: RecordLiteralNode): string {
    const rowVals: string[] = [];
    const rowTypes: string[] = [];
    for (const f of lit.typeDef.fields) {
      if (isAtomic(f)) {
        const name = f.as ?? f.name;
        rowVals.push(lit.kids[name].sql ?? 'internal-error-record-literal');
        const elType = this.malloyTypeToSQLType(f);
        rowTypes.push(`${this.sqlMaybeQuoteIdentifier(name)} ${elType}`);
      }
    }
    return `CAST(ROW(${rowVals.join(',')}) AS ROW(${rowTypes.join(',')}))`;
  }
}

export class PrestoDialect extends TrinoDialect {
  name = 'presto';
  supportsPipelinesInViews = false; // what a drag...
  supportsLeftJoinUnnest = false; // we need to fix this....

  sqlGenerateUUID(): string {
    return 'CAST(UUID() AS VARCHAR)';
  }

  sqlLiteralTime(qi: QueryInfo, lit: TimeLiteralNode): string {
    if (TD.isDate(lit.typeDef)) {
      return `DATE '${lit.literal}'`;
    }
    const tz = lit.timezone || qtz(qi);
    if (tz) {
      return `CAST(TIMESTAMP '${lit.literal} ${tz}' AT TIME ZONE 'UTC' AS TIMESTAMP)`;
    }
    return `TIMESTAMP '${lit.literal}'`;
  }

  sqlConvertFromCivilTime(expr: string, _timezone: string): string {
    return `CAST(${expr} AT TIME ZONE 'UTC' AS TIMESTAMP)`;
  }

  sqlUnnestAlias(
    source: string,
    alias: string,
    _fieldList: DialectFieldList,
    needDistinctKey: boolean,
    isArray: boolean,
    _isInNestedPipeline: boolean
  ): string {
    if (isArray) {
      if (needDistinctKey) {
        // return `LEFT JOIN UNNEST(transform(${source}, x -> CAST(ROW(x) as ROW(value) )) WITH ORDINALIITY as words_0(value,__row_id_from_${alias}) ON TRUE`;
        return (
          '-- Simulate a left join\n' +
          `CROSS JOIN  UNNEST(COALESCE(${source},ARRAY[NULL])) WITH ORDINALITY as ${alias}(value, __row_id_almost_${alias})\n` +
          `CROSS JOIN UNNEST(ARRAY[CASE WHEN ${source} IS NOT NULL THEN __row_id_almost_${alias} END]) as ${alias}_ignore(__row_id_from_${alias})`
        );
      } else {
        // return `CROSS JOIN UNNEST(zip_with(${source},array[],(r,ignore) -> (r, ignore))) as ${alias}(value, ignore)`;
        return `CROSS JOIN  UNNEST(COALESCE(${source}, ARRAY[NULL])) as ${alias}(value) `;
      }
    } else if (needDistinctKey) {
      // return `CROSS JOIN UNNEST(zip_with(${source},array[],(r,ignore) -> (r, ignore))) WITH ORDINALITY as ${alias}_outer(${alias}, ignore,__row_id_from_${alias})`;
      return (
        '-- Simulate a left join\n' +
        `CROSS JOIN UNNEST(COALESCE(${source}, ARRAY[NULL])) WITH ORDINALITY as ${alias}_outer(${alias}, __row_id_almost_${alias})\n` +
        `CROSS JOIN UNNEST(ARRAY[CASE WHEN ${source} IS NOT NULL THEN __row_id_almost_${alias} END]) as ${alias}_ignore(__row_id_from_${alias})`
      );
    } else {
      // return `CROSS JOIN UNNEST(zip_with(${source},array[],(r,ignore) -> (r, ignore)))as ${alias}_outer(${alias},ignore)`;
      return `CROSS JOIN  UNNEST(COALESCE(${source}, ARRAY[NULL])) as ${alias}_outer(${alias})`;
    }
  }

  getDialectFunctions(): {[name: string]: DialectFunctionOverloadDef[]} {
    return expandBlueprintMap(PRESTO_DIALECT_FUNCTIONS);
  }
}<|MERGE_RESOLUTION|>--- conflicted
+++ resolved
@@ -644,63 +644,6 @@
     return `TIMESTAMP '${lit.literal}'`;
   }
 
-<<<<<<< HEAD
-  sqlTruncExpr(qi: QueryInfo, df: TimeTruncExpr): string {
-    // adjusting for monday/sunday weeks
-    const week = df.units === 'week';
-    const truncThis = week ? `${df.e.sql} + INTERVAL '1' DAY` : df.e.sql;
-
-    // Only do timezone conversion for timestamps, not dates
-    if (TD.isTimestamp(df.e.typeDef)) {
-      const tz = qtz(qi);
-
-      // Check if this is an offset timestamp
-      if (df.e.typeDef.offset) {
-        // Offset timestamps truncate in their embedded timezone, NOT query timezone
-        // They're already TIMESTAMP WITH TIME ZONE, so just truncate directly
-        let result = `DATE_TRUNC('${df.units}', ${truncThis})`;
-        if (week) {
-          result = `(${result} - INTERVAL '1' DAY)`;
-        }
-        // Result is still TIMESTAMP WITH TIME ZONE, which is what we want
-        return result;
-      } else if (tz) {
-        // Plain timestamp with query timezone: do the full conversion
-        // Step 1: Convert plain TIMESTAMP to TIMESTAMP WITH TIME ZONE in UTC
-        // with_timezone() attaches a timezone to a plain timestamp, saying "this civil time is in this zone"
-        const tsWithUtc = `with_timezone(${truncThis}, 'UTC')`;
-
-        // Step 2: Convert to the query timezone
-        // at_timezone() converts a TIMESTAMP WITH TIME ZONE to a different timezone
-        // This preserves the instant in time but changes the display (civil time)
-        const inQueryTz = `at_timezone(${tsWithUtc}, '${tz}')`;
-
-        // Step 3: Truncate in the query timezone's civil time
-        let civilTrunc = `DATE_TRUNC('${df.units}', ${inQueryTz})`;
-        if (week) {
-          civilTrunc = `(${civilTrunc} - INTERVAL '1' DAY)`;
-        }
-
-        // Step 4: Convert back to UTC to preserve the instant in time
-        // This ensures when we return to JavaScript/Malloy, the UTC instant is correct
-        const backToUtc = `at_timezone(${civilTrunc}, 'UTC')`;
-
-        // Step 5: Cast to plain TIMESTAMP for return
-        // The civil time in this TIMESTAMP will be the UTC representation of the instant
-        return `CAST(${backToUtc} AS TIMESTAMP)`;
-      }
-    }
-
-    // For dates (civil time) or timestamps without query timezone
-    let result = `DATE_TRUNC('${df.units}', ${truncThis})`;
-    if (week) {
-      result = `(${result} - INTERVAL '1' DAY)`;
-    }
-    return result;
-  }
-
-=======
->>>>>>> 45901ea7
   sqlTimeExtractExpr(qi: QueryInfo, from: TimeExtractExpr): string {
     const pgUnits = timeExtractMap[from.units] || from.units;
     let extractFrom = from.e.sql || '';
