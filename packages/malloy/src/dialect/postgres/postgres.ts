/*
 * Copyright 2023 Google LLC
 *
 * Permission is hereby granted, free of charge, to any person obtaining
 * a copy of this software and associated documentation files
 * (the "Software"), to deal in the Software without restriction,
 * including without limitation the rights to use, copy, modify, merge,
 * publish, distribute, sublicense, and/or sell copies of the Software,
 * and to permit persons to whom the Software is furnished to do so,
 * subject to the following conditions:
 *
 * The above copyright notice and this permission notice shall be
 * included in all copies or substantial portions of the Software.
 *
 * THE SOFTWARE IS PROVIDED "AS IS", WITHOUT WARRANTY OF ANY KIND,
 * EXPRESS OR IMPLIED, INCLUDING BUT NOT LIMITED TO THE WARRANTIES OF
 * MERCHANTABILITY, FITNESS FOR A PARTICULAR PURPOSE AND NONINFRINGEMENT.
 * IN NO EVENT SHALL THE AUTHORS OR COPYRIGHT HOLDERS BE LIABLE FOR ANY
 * CLAIM, DAMAGES OR OTHER LIABILITY, WHETHER IN AN ACTION OF CONTRACT,
 * TORT OR OTHERWISE, ARISING FROM, OUT OF OR IN CONNECTION WITH THE
 * SOFTWARE OR THE USE OR OTHER DEALINGS IN THE SOFTWARE.
 */

import {indent} from '../../model/utils';
import {
  DateUnit,
  Expr,
  ExtractUnit,
  Sampling,
  TimeFieldType,
  TimeValue,
  TimestampUnit,
  TypecastFragment,
  isSamplingEnable,
  isSamplingPercent,
  isSamplingRows,
  mkExpr,
  CastType,
} from '../../model/malloy_types';
import {POSTGRES_FUNCTIONS} from './functions';
import {DialectFunctionOverloadDef} from '../functions';
import {Dialect, DialectFieldList, QueryInfo, qtz} from '../dialect';

const castMap: Record<string, string> = {
  'number': 'double precision',
  'string': 'varchar',
};

const pgExtractionMap: Record<string, string> = {
  'day_of_week': 'dow',
  'day_of_year': 'doy',
};

const pgMakeIntervalMap: Record<string, string> = {
  'year': 'years',
  'month': 'months',
  'week': 'weeks',
  'day': 'days',
  'hour': 'hours',
  'minute': 'mins',
  'second': 'secs',
};

const inSeconds: Record<string, number> = {
  'second': 1,
  'minute': 60,
  'hour': 3600,
  'day': 24 * 3600,
  'week': 7 * 24 * 3600,
};

// TODO this is duplicated in dialect and connection
const postgresToMalloyTypes: {[key: string]: CastType} = {
  'character varying': 'string',
  'name': 'string',
  'text': 'string',
  'date': 'date',
  'integer': 'number',
  'bigint': 'number',
  'double precision': 'number',
  'timestamp without time zone': 'timestamp', // maybe not
  'oid': 'string',
  'boolean': 'boolean',
  // ARRAY: "string",
  'timestamp': 'timestamp',
  '"char"': 'string',
  'character': 'string',
  'smallint': 'number',
  'xid': 'string',
  'real': 'number',
  'interval': 'string',
  'inet': 'string',
  'regtype': 'string',
  'numeric': 'number',
  'bytea': 'string',
  'pg_ndistinct': 'number',
};

export class PostgresDialect extends Dialect {
  name = 'postgres';
  defaultNumberType = 'DOUBLE PRECISION';
  defaultDecimalType = 'NUMERIC';
  udfPrefix = 'pg_temp.__udf';
  hasFinalStage = true;
  divisionIsInteger = true;
  supportsSumDistinctFunction = false;
  unnestWithNumbers = false;
  defaultSampling = {rows: 50000};
  supportUnnestArrayAgg = true;
  supportsAggDistinct = true;
  supportsCTEinCoorelatedSubQueries = true;
  supportsSafeCast = false;
  dontUnionIndex = false;
  supportsQualify = false;
  globalFunctions = POSTGRES_FUNCTIONS;
  supportsNesting = true;

  quoteTablePath(tablePath: string): string {
    return tablePath
      .split('.')
      .map(part => `"${part}"`)
      .join('.');
  }

  sqlGroupSetTable(groupSetCount: number): string {
    return `CROSS JOIN GENERATE_SERIES(0,${groupSetCount},1) as group_set`;
  }

  sqlAnyValue(groupSet: number, fieldName: string): string {
    return `MAX(${fieldName})`;
  }

  mapFields(fieldList: DialectFieldList): string {
    return fieldList
      .map(
        f =>
          `\n  ${f.sqlExpression}${
            f.type === 'number' ? `::${this.defaultNumberType}` : ''
          } as ${f.sqlOutputName}`
        //`${f.sqlExpression} ${f.type} as ${f.sqlOutputName}`
      )
      .join(', ');
  }

  sqlAggregateTurtle(
    groupSet: number,
    fieldList: DialectFieldList,
    orderBy: string | undefined,
    limit: number | undefined
  ): string {
    let tail = '';
    if (limit !== undefined) {
      tail += `[1:${limit}]`;
    }
    const fields = this.mapFields(fieldList);
    // return `(ARRAY_AGG((SELECT __x FROM (SELECT ${fields}) as __x) ${orderBy} ) FILTER (WHERE group_set=${groupSet}))${tail}`;
    return `COALESCE(TO_JSONB((ARRAY_AGG((SELECT TO_JSONB(__x) FROM (SELECT ${fields}\n  ) as __x) ${orderBy} ) FILTER (WHERE group_set=${groupSet}))${tail}),'[]'::JSONB)`;
  }

  sqlAnyValueTurtle(groupSet: number, fieldList: DialectFieldList): string {
    const fields = fieldList
      .map(f => `${f.sqlExpression} as ${f.sqlOutputName}`)
      .join(', ');
    return `ANY_VALUE(CASE WHEN group_set=${groupSet} THEN STRUCT(${fields}))`;
  }

  sqlAnyValueLastTurtle(
    name: string,
    groupSet: number,
    sqlName: string
  ): string {
    return `(ARRAY_AGG(${name}) FILTER (WHERE group_set=${groupSet} AND ${name} IS NOT NULL))[1] as ${sqlName}`;
  }

  sqlCoaleseMeasuresInline(
    groupSet: number,
    fieldList: DialectFieldList
  ): string {
    const fields = this.mapFields(fieldList);
    return `TO_JSONB((ARRAY_AGG((SELECT __x FROM (SELECT ${fields}) as __x)) FILTER (WHERE group_set=${groupSet}))[1])`;
  }

  // UNNEST((select ARRAY((SELECT ROW(gen_random_uuid()::text, state, airport_count) FROM UNNEST(base.by_state) as by_state(state text, airport_count numeric, by_fac_type record[]))))) as by_state(__distinct_key text, state text, airport_count numeric)

  // sqlUnnestAlias(
  //   source: string,
  //   alias: string,
  //   fieldList: DialectFieldList,
  //   needDistinctKey: boolean
  // ): string {
  //   const fields = [];
  //   for (const f of fieldList) {
  //     let t = undefined;
  //     switch (f.type) {
  //       case "string":
  //         t = "text";
  //         break;
  //       case "number":
  //         t = this.defaultNumberType;
  //         break;
  //       case "struct":
  //         t = "record[]";
  //         break;
  //     }
  //     fields.push(`${f.sqlOutputName} ${t || f.type}`);
  //   }
  //   if (needDistinctKey) {
  //     return `UNNEST((select ARRAY((SELECT ROW(gen_random_uuid()::text, ${fieldList
  //       .map((f) => f.sqlOutputName)
  //       .join(", ")}) FROM UNNEST(${source}) as ${alias}(${fields.join(
  //       ", "
  //     )}))))) as ${alias}(__distinct_key text, ${fields.join(", ")})`;
  //   } else {
  //     return `UNNEST(${source}) as ${alias}(${fields.join(", ")})`;
  //   }
  // }

  sqlUnnestAlias(
    source: string,
    alias: string,
    fieldList: DialectFieldList,
    needDistinctKey: boolean,
    isArray: boolean,
    _isInNestedPipeline: boolean
  ): string {
    if (isArray) {
      if (needDistinctKey) {
        return `LEFT JOIN UNNEST(ARRAY((SELECT jsonb_build_object('__row_id', row_number() over (), 'value', v) FROM UNNEST(${source}) as v))) as ${alias} ON true`;
      } else {
        return `LEFT JOIN UNNEST(ARRAY((SELECT jsonb_build_object('value', v) FROM UNNEST(${source}) as v))) as ${alias} ON true`;
      }
    } else if (needDistinctKey) {
      // return `UNNEST(ARRAY(( SELECT AS STRUCT GENERATE_UUID() as __distinct_key, * FROM UNNEST(${source})))) as ${alias}`;
      return `LEFT JOIN UNNEST(ARRAY((SELECT jsonb_build_object('__row_number', row_number() over())|| __xx::jsonb as b FROM  JSONB_ARRAY_ELEMENTS(${source}) __xx ))) as ${alias} ON true`;
    } else {
      // return `CROSS JOIN LATERAL JSONB_ARRAY_ELEMENTS(${source}) as ${alias}`;
      return `LEFT JOIN JSONB_ARRAY_ELEMENTS(${source}) as ${alias} ON true`;
    }
  }

  sqlSumDistinctHashedKey(sqlDistinctKey: string): string {
    return `('x' || MD5(${sqlDistinctKey}::varchar))::bit(64)::bigint::DECIMAL(65,0)  *18446744073709551616 + ('x' || SUBSTR(MD5(${sqlDistinctKey}::varchar),17))::bit(64)::bigint::DECIMAL(65,0)`;
  }

  sqlGenerateUUID(): string {
    return 'GEN_RANDOM_UUID()';
  }

  sqlFieldReference(
    alias: string,
    fieldName: string,
    fieldType: string,
    isNested: boolean,
    _isArray: boolean
  ): string {
    let ret = `${alias}->>'${fieldName}'`;
    if (isNested) {
      switch (fieldType) {
        case 'string':
          break;
        case 'number':
          ret = `(${ret})::double precision`;
          break;
        case 'struct':
          ret = `(${ret})::jsonb`;
          break;
      }
      return ret;
    } else {
      return `${alias}."${fieldName}"`;
    }
  }

  sqlUnnestPipelineHead(
    isSingleton: boolean,
    sourceSQLExpression: string
  ): string {
    if (isSingleton) {
      return `UNNEST(ARRAY((SELECT ${sourceSQLExpression})))`;
    } else {
      return `JSONB_ARRAY_ELEMENTS(${sourceSQLExpression})`;
    }
  }

  sqlCreateFunction(id: string, funcText: string): string {
    return `CREATE FUNCTION ${id}(JSONB) RETURNS JSONB AS $$\n${indent(
      funcText
    )}\n$$ LANGUAGE SQL;\n`;
  }

  sqlCreateFunctionCombineLastStage(lastStageName: string): string {
    return `SELECT JSONB_AGG(__stage0) FROM ${lastStageName}\n`;
  }

  sqlFinalStage(lastStageName: string, _fields: string[]): string {
    return `SELECT row_to_json(finalStage) as row FROM ${lastStageName} AS finalStage`;
  }

  sqlSelectAliasAsStruct(alias: string): string {
    return `ROW(${alias})`;
  }
  // TODO
  sqlMaybeQuoteIdentifier(identifier: string): string {
    return `"${identifier}"`;
  }

  // The simple way to do this is to add a comment on the table
  //  with the expiration time. https://www.postgresql.org/docs/current/sql-comment.html
  //  and have a reaper that read comments.
  sqlCreateTableAsSelect(_tableName: string, _sql: string): string {
    throw new Error('Not implemented Yet');
  }

  sqlNow(): Expr {
    return mkExpr`LOCALTIMESTAMP`;
  }

  sqlTrunc(qi: QueryInfo, sqlTime: TimeValue, units: TimestampUnit): Expr {
    // adjusting for monday/sunday weeks
    const week = units === 'week';
    const truncThis = week
      ? mkExpr`${sqlTime.value} + INTERVAL '1' DAY`
      : sqlTime.value;
    if (sqlTime.valueType === 'timestamp') {
      const tz = qtz(qi);
      if (tz) {
        const civilSource = mkExpr`(${truncThis}::TIMESTAMPTZ AT TIME ZONE '${tz}')`;
        let civilTrunc = mkExpr`DATE_TRUNC('${units}', ${civilSource})`;
        // MTOY todo ... only need to do this if this is a date ...
        civilTrunc = mkExpr`${civilTrunc}::TIMESTAMP`;
        const truncTsTz = mkExpr`${civilTrunc} AT TIME ZONE '${tz}'`;
        return mkExpr`(${truncTsTz})::TIMESTAMP`;
      }
    }
    let result = mkExpr`DATE_TRUNC('${units}', ${truncThis})`;
    if (week) {
      result = mkExpr`(${result} - INTERVAL '1' DAY)`;
    }
    return result;
  }

  sqlExtract(qi: QueryInfo, from: TimeValue, units: ExtractUnit): Expr {
    const pgUnits = pgExtractionMap[units] || units;
    let extractFrom = from.value;
    if (from.valueType === 'timestamp') {
      const tz = qtz(qi);
      if (tz) {
        extractFrom = mkExpr`(${extractFrom}::TIMESTAMPTZ AT TIME ZONE '${tz}')`;
      }
    }
    const extracted = mkExpr`EXTRACT(${pgUnits} FROM ${extractFrom})`;
    return units === 'day_of_week' ? mkExpr`(${extracted}+1)` : extracted;
  }

  sqlAlterTime(
    op: '+' | '-',
    expr: TimeValue,
    n: Expr,
    timeframe: DateUnit
  ): Expr {
    if (timeframe === 'quarter') {
      timeframe = 'month';
      n = mkExpr`${n}*3`;
    }
    const interval = mkExpr`make_interval(${pgMakeIntervalMap[timeframe]}=>${n})`;
    return mkExpr`((${expr.value})${op}${interval})`;
  }

  sqlCast(qi: QueryInfo, cast: TypecastFragment): Expr {
    const op = `${cast.srcType}::${cast.dstType}`;
    const tz = qtz(qi);
    if (op === 'timestamp::date' && tz) {
      const tstz = mkExpr`${cast.expr}::TIMESTAMPTZ`;
      return mkExpr`CAST((${tstz}) AT TIME ZONE '${tz}' AS DATE)`;
    } else if (op === 'date::timestamp' && tz) {
      return mkExpr`CAST((${cast.expr})::TIMESTAMP AT TIME ZONE '${tz}' AS TIMESTAMP)`;
    }
    if (cast.srcType !== cast.dstType) {
      const dstType =
        typeof cast.dstType === 'string'
          ? this.malloyTypeToSQLType(cast.dstType)
          : cast.dstType.raw;
      if (cast.safe) {
        throw new Error("Postgres dialect doesn't support Safe Cast");
      }
      const castFunc = 'CAST';
      return mkExpr`${castFunc}(${cast.expr} AS ${dstType})`;
    }
    return cast.expr;
  }

  sqlRegexpMatch(expr: Expr, regexp: Expr): Expr {
    return mkExpr`(${expr} ~ ${regexp})`;
  }

  sqlLiteralTime(
    qi: QueryInfo,
    timeString: string,
    type: TimeFieldType,
    timezone: string | undefined
  ): string {
    if (type === 'date') {
      return `DATE '${timeString}'`;
    }
    const tz = timezone || qtz(qi);
    if (tz) {
      return `TIMESTAMPTZ '${timeString} ${tz}'::TIMESTAMP`;
    }
    return `TIMESTAMP '${timeString}'`;
  }

  sqlMeasureTime(from: TimeValue, to: TimeValue, units: string): Expr {
    let lVal = from.value;
    let rVal = to.value;
    if (inSeconds[units]) {
      lVal = mkExpr`EXTRACT(EPOCH FROM ${lVal})`;
      rVal = mkExpr`EXTRACT(EPOCH FROM ${rVal})`;
      const duration = mkExpr`${rVal}-${lVal}`;
      return units === 'second'
        ? mkExpr`FLOOR(${duration})`
        : mkExpr`FLOOR((${duration})/${inSeconds[units].toString()}.0)`;
    }
    throw new Error(`Unknown or unhandled postgres time unit: ${units}`);
  }

  sqlSumDistinct(key: string, value: string, funcName: string): string {
    // return `sum_distinct(list({key:${key}, val: ${value}}))`;
    return `(
      SELECT ${funcName}((a::json->>'f2')::DOUBLE PRECISION) as value
      FROM (
        SELECT UNNEST(array_agg(distinct row_to_json(row(${key},${value}))::text)) a
      ) a
    )`;
  }

  // TODO this does not preserve the types of the arguments, meaning we have to hack
  // around this in the definitions of functions that use this to cast back to the correct
  // type (from text). See the postgres implementation of stddev.
  sqlAggDistinct(
    key: string,
    values: string[],
    func: (valNames: string[]) => string
  ): string {
    return `(
      SELECT ${func(values.map((v, i) => `(a::json->>'f${i + 2}')`))} as value
      FROM (
        SELECT UNNEST(array_agg(distinct row_to_json(row(${key},${values.join(
      ','
    )}))::text)) a
      ) a
    )`;
  }

  sqlSampleTable(tableSQL: string, sample: Sampling | undefined): string {
    if (sample !== undefined) {
      if (isSamplingEnable(sample) && sample.enable) {
        sample = this.defaultSampling;
      }
      if (isSamplingRows(sample)) {
        return `(SELECT * FROM ${tableSQL} TABLESAMPLE SYSTEM_ROWS(${sample.rows}))`;
      } else if (isSamplingPercent(sample)) {
        return `(SELECT * FROM ${tableSQL} TABLESAMPLE SYSTEM (${sample.percent}))`;
      }
    }
    return tableSQL;
  }

  sqlOrderBy(orderTerms: string[]): string {
    return `ORDER BY ${orderTerms.map(t => `${t} NULLS LAST`).join(',')}`;
  }

  sqlLiteralString(literal: string): string {
    return "'" + literal.replace(/'/g, "''") + "'";
  }

  sqlLiteralRegexp(literal: string): string {
    return "'" + literal.replace(/'/g, "''") + "'";
  }

  getGlobalFunctionDef(name: string): DialectFunctionOverloadDef[] | undefined {
    return POSTGRES_FUNCTIONS.get(name);
  }

<<<<<<< HEAD
  malloyTypeToSQLType(malloyType: CastType): string {
    return castMap[malloyType] ?? malloyType;
  }

  sqlTypeToMalloyType(sqlType: string): CastType | undefined {
    return postgresToMalloyTypes[sqlType];
=======
  castToString(expression: string): string {
    return `CAST(${expression} as VARCHAR)`;
  }

  concat(...values: string[]): string {
    return values.join(' || ');
>>>>>>> 9da7659b
  }
}<|MERGE_RESOLUTION|>--- conflicted
+++ resolved
@@ -481,20 +481,19 @@
     return POSTGRES_FUNCTIONS.get(name);
   }
 
-<<<<<<< HEAD
   malloyTypeToSQLType(malloyType: CastType): string {
     return castMap[malloyType] ?? malloyType;
   }
 
   sqlTypeToMalloyType(sqlType: string): CastType | undefined {
     return postgresToMalloyTypes[sqlType];
-=======
+  }
+
   castToString(expression: string): string {
     return `CAST(${expression} as VARCHAR)`;
   }
 
   concat(...values: string[]): string {
     return values.join(' || ');
->>>>>>> 9da7659b
   }
 }