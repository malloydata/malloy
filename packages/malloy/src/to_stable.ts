/*
 * Copyright (c) Meta Platforms, Inc. and affiliates.
 *
 * This source code is licensed under the MIT license found in the
 * LICENSE file in the root directory of this source tree.
 */

import * as Malloy from '@malloydata/malloy-interfaces';
import {
  AtomicTypeDef,
  DateUnit,
  expressionIsAggregate,
  expressionIsScalar,
  FieldDef,
  isAtomic,
  isJoinedSource,
  isLeafAtomic,
  isRepeatedRecord,
  isSourceDef,
  isTurtle,
  JoinType,
  ModelDef,
  Query,
  RecordTypeDef,
  RepeatedRecordTypeDef,
  ResultMetadataDef,
  ResultStructMetadataDef,
  SourceDef,
  TimestampUnit,
} from './model';
import {
  getResultStructDefForQuery,
  getResultStructDefForView,
} from './model/malloy_query';
import {annotationToTaglines} from './annotation';
import {Tag} from '@malloydata/malloy-tag';

export function modelDefToModelInfo(modelDef: ModelDef): Malloy.ModelInfo {
  const modelInfo: Malloy.ModelInfo = {
    entries: [],
    anonymous_queries: [],
  };
  for (const [name, entry] of Object.entries(modelDef.contents)) {
    if (!modelDef.exports.includes(name)) continue;
    if (isSourceDef(entry)) {
      const sourceInfo: Malloy.ModelEntryValueWithSource = {
        kind: 'source',
        name,
        schema: {
          fields: convertFieldInfos(entry, entry.fields),
        },
      };
      modelInfo.entries.push(sourceInfo);
    } else if (entry.type === 'query') {
      const outputStruct = getResultStructDefForQuery(modelDef, entry);
      const annotations = getAnnotationsFromField(entry);
      const resultMetadataAnnotation = outputStruct.resultMetadata
        ? getResultStructMetadataAnnotation(
            outputStruct,
            outputStruct.resultMetadata
          )
        : undefined;
      const fieldAnnotations = [
        ...(annotations ?? []),
        ...(resultMetadataAnnotation ? [resultMetadataAnnotation] : []),
      ];
      const queryInfo: Malloy.ModelEntryValueWithSource = {
        kind: 'source',
        name,
        schema: {
          fields: convertFieldInfos(outputStruct, outputStruct.fields),
        },
        annotations: fieldAnnotations.length > 0 ? fieldAnnotations : undefined,
      };
      modelInfo.entries.push(queryInfo);
    }
  }
  for (const query of modelDef.queryList) {
    const outputStruct = getResultStructDefForQuery(modelDef, query);
    const annotations = getAnnotationsFromField(query);
    const resultMetadataAnnotation = outputStruct.resultMetadata
      ? getResultStructMetadataAnnotation(
          outputStruct,
          outputStruct.resultMetadata
        )
      : undefined;
    const fieldAnnotations = [
      ...(annotations ?? []),
      ...(resultMetadataAnnotation ? [resultMetadataAnnotation] : []),
    ];
    const queryInfo: Malloy.AnonymousQueryInfo = {
      schema: {
        fields: convertFieldInfos(outputStruct, outputStruct.fields),
      },
      annotations: fieldAnnotations.length > 0 ? fieldAnnotations : undefined,
    };
    modelInfo.anonymous_queries.push(queryInfo);
  }
  return modelInfo;
}

function getAnnotationsFromField(field: FieldDef | Query): Malloy.Annotation[] {
  const taglines = annotationToTaglines(field.annotation);
  return taglines.map(tagline => ({
    value: tagline,
  }));
}

export function convertFieldInfos(source: SourceDef, fields: FieldDef[]) {
  const result: Malloy.FieldInfo[] = [];
  for (const field of fields) {
    const taglines = annotationToTaglines(field.annotation);
    const rawAnnotations: Malloy.Annotation[] = taglines.map(tagline => ({
      value: tagline,
    }));
    const annotations = rawAnnotations.length > 0 ? rawAnnotations : undefined;
    if (isTurtle(field)) {
      const outputStruct = getResultStructDefForView(source, field);
      const resultMetadataAnnotation = outputStruct.resultMetadata
        ? getResultStructMetadataAnnotation(
            outputStruct,
            outputStruct.resultMetadata
          )
        : undefined;
      const fieldAnnotations = [
        ...(annotations ?? []),
        ...(resultMetadataAnnotation ? [resultMetadataAnnotation] : []),
      ];
      const fieldInfo: Malloy.FieldInfo = {
        kind: 'view',
        name: field.as ?? field.name,
        annotations: fieldAnnotations.length > 0 ? fieldAnnotations : undefined,
        schema: {fields: convertFieldInfos(outputStruct, outputStruct.fields)},
      };
      result.push(fieldInfo);
    } else if (isAtomic(field)) {
      const aggregate = expressionIsAggregate(field.expressionType);
      const scalar = expressionIsScalar(field.expressionType);
      if (!aggregate && !scalar) continue;
      if (field.type === 'error') continue;
      const resultMetadataAnnotation = field.resultMetadata
        ? getResultMetadataAnnotation(field, field.resultMetadata)
        : undefined;
<<<<<<< HEAD
      // const resultStructMetadataAnnotation =
      //   isSourceDef(field) && field.resultMetadata
      //     ? getResultStructMetadataAnnotation(field, field.resultMetadata)
      //     : undefined;
      const fieldAnnotations = [
        ...(annotations ?? []),
        // ...(resultStructMetadataAnnotation
        //   ? [resultStructMetadataAnnotation]
        //   : []),
=======
      const fieldAnnotations = [
        ...(annotations ?? []),
>>>>>>> f841c67a
        ...(resultMetadataAnnotation ? [resultMetadataAnnotation] : []),
      ];
      const fieldInfo: Malloy.FieldInfo = {
        kind: aggregate ? 'measure' : 'dimension',
        name: field.as ?? field.name,
        type: typeDefToType(field),
        annotations: fieldAnnotations.length > 0 ? fieldAnnotations : undefined,
      };
      result.push(fieldInfo);
    } else if (isJoinedSource(field)) {
      const fieldInfo: Malloy.FieldInfo = {
        kind: 'join',
        name: field.as ?? field.name,
        annotations,
        schema: {
          fields: convertFieldInfos(field, field.fields),
        },
        relationship: convertJoinType(field.join),
      };
      result.push(fieldInfo);
    }
  }
  return result;
}

function getResultMetadataAnnotation(
  field: FieldDef,
  resultMetadata: ResultMetadataDef
): Malloy.Annotation | undefined {
  const tag = Tag.withPrefix('#(malloy) ');
  let hasAny = false;
  if (resultMetadata.referenceId !== undefined) {
    tag.set(['reference_id'], resultMetadata.referenceId);
    hasAny = true;
  }
  if (resultMetadata.fieldKind === 'measure') {
    tag.set(['calculation']);
    hasAny = true;
  }
<<<<<<< HEAD
  if (resultMetadata.filterList) {
    const drillFilters = resultMetadata.filterList
      .filter(f => f.expressionType === 'scalar')
      .map(f => f.code);
    tag.set(['drill_filters'], drillFilters);
    hasAny = true;
  }
=======
>>>>>>> f841c67a
  if (resultMetadata.fieldKind === 'dimension') {
    const dot = '.';
    // If field is joined-in from another table i.e. of type `tableName.columnName`,
    // return sourceField, else return name because this could be a renamed field.
    const drillExpression =
      resultMetadata?.sourceExpression ||
      (resultMetadata?.sourceField.includes(dot)
        ? resultMetadata?.sourceField
<<<<<<< HEAD
        : identifierCode(field.name));
=======
        : field.name);
>>>>>>> f841c67a
    tag.set(['drill_expression'], drillExpression);
    hasAny = true;
  }
  return hasAny
    ? {
        value: tag.toString(),
      }
    : undefined;
}

<<<<<<< HEAD
function escapeIdentifier(str: string) {
  return str.replace(/\\/g, '\\\\').replace(/`/g, '\\`');
}

function identifierCode(name: string) {
  if (name.match(/^[A-Za-z_][0-9A-Za-z_]*$/)) return name;
  return `\`${escapeIdentifier(name)}\``;
}

export function getResultStructMetadataAnnotation(
=======
function getResultStructMetadataAnnotation(
>>>>>>> f841c67a
  field: SourceDef,
  resultMetadata: ResultStructMetadataDef
): Malloy.Annotation | undefined {
  const tag = Tag.withPrefix('#(malloy) ');
  let hasAny = false;
  if (resultMetadata.limit !== undefined) {
    tag.set(['limit'], resultMetadata.limit);
    hasAny = true;
  }
<<<<<<< HEAD
  if (resultMetadata.filterList) {
    const drillFilters = resultMetadata.filterList
      .filter(f => f.expressionType === 'scalar')
      .map(f => f.code);
    if (drillFilters.length > 0) {
      tag.set(['drill_filters'], drillFilters);
      hasAny = true;
    }
  }
=======
>>>>>>> f841c67a
  if (resultMetadata.orderBy) {
    for (let i = 0; i < resultMetadata.orderBy.length; i++) {
      const orderBy = resultMetadata.orderBy[i];
      const orderByField =
        typeof orderBy.field === 'number'
          ? field.fields[orderBy.field].as ?? field.fields[orderBy.field].name
          : orderBy.field;
      const direction = orderBy.dir ?? null;
      tag.set(['ordered_by', i, orderByField], direction);
    }
    hasAny = true;
  }
  return hasAny
    ? {
        value: tag.toString(),
      }
    : undefined;
}

function typeDefToType(field: AtomicTypeDef): Malloy.AtomicType {
  if (isLeafAtomic(field)) {
    switch (field.type) {
      case 'string':
        return {kind: 'string_type'};
      case 'number':
        return {
          kind: 'number_type',
          subtype:
            field.numberType === 'float'
              ? 'decimal'
              : field.numberType === 'integer'
              ? 'integer'
              : undefined,
        };
      case 'boolean':
        return {kind: 'boolean_type'};
      case 'date': {
        // TODO there seems to be a bug where date literals with a timestamp truncation have
        // type: date, but still have a timestamp truncation.
        const timeframe = field.timeframe;
        if (timeframe && !isDateTimeframe(timeframe)) {
          return {
            kind: 'timestamp_type',
            timeframe: convertTimestampTimeframe(field.timeframe),
          };
        }
        return {
          kind: 'date_type',
          timeframe: convertDateTimeframe(field.timeframe),
        };
      }
      case 'timestamp':
        return {
          kind: 'timestamp_type',
          timeframe: convertTimestampTimeframe(field.timeframe),
        };
      case 'json':
        return {kind: 'json_type'};
      case 'sql native':
        return {
          kind: 'sql_native_type',
          sql_type: field.rawType,
        };
      case 'error':
        throw new Error('Error type is not supported in stable interface');
    }
  } else if (isRepeatedRecord(field)) {
    return {
      kind: 'array_type',
      element_type: convertRecordType(field),
    };
  } else if (field.type === 'record') {
    return convertRecordType(field);
  } else if (field.type === 'array') {
    return {
      kind: 'array_type',
      element_type: typeDefToType(field.elementTypeDef),
    };
  }
  throw new Error('Unexpected field type');
}

function convertRecordType(
  field: RecordTypeDef | RepeatedRecordTypeDef
): Malloy.AtomicTypeWithRecordType {
  return {
    kind: 'record_type',
    fields: field.fields.map(f => {
      const annotations: Malloy.Annotation[] = [];
      if ('resultMetadata' in f) {
        if (f.resultMetadata) {
          const ann = getResultMetadataAnnotation(f, f.resultMetadata);
          if (ann) {
            annotations.push(ann);
          }
        }
      }
      if (f.annotation) {
        const taglines = annotationToTaglines(f.annotation);
        annotations.push(
          ...taglines.map(tagline => ({
            value: tagline,
          }))
        );
      }
      if (isAtomic(f)) {
        return {
          name: f.name,
          annotations: annotations.length > 0 ? annotations : undefined,
          type: typeDefToType(f),
        };
      } else {
        throw new Error(
          'Expected record type to not have a table as its child'
        );
      }
    }),
  };
}

function isDateTimeframe(timeframe: DateUnit): boolean {
  switch (timeframe) {
    case 'day':
    case 'week':
    case 'month':
    case 'year':
    case 'quarter':
      return true;
    default:
      return false;
  }
}

function convertDateTimeframe(
  timeframe: DateUnit | undefined
): Malloy.DateTimeframe | undefined {
  switch (timeframe) {
    case undefined:
      return undefined;
    case 'day':
    case 'week':
    case 'month':
    case 'year':
    case 'quarter':
      return timeframe;
    default:
      throw new Error(`Invalid date timeframe ${timeframe}`);
  }
}

function convertTimestampTimeframe(
  timeframe: TimestampUnit | undefined
): Malloy.TimestampTimeframe | undefined {
  return timeframe;
}

function convertJoinType(type: JoinType): Malloy.Relationship {
  return type;
}<|MERGE_RESOLUTION|>--- conflicted
+++ resolved
@@ -141,20 +141,8 @@
       const resultMetadataAnnotation = field.resultMetadata
         ? getResultMetadataAnnotation(field, field.resultMetadata)
         : undefined;
-<<<<<<< HEAD
-      // const resultStructMetadataAnnotation =
-      //   isSourceDef(field) && field.resultMetadata
-      //     ? getResultStructMetadataAnnotation(field, field.resultMetadata)
-      //     : undefined;
       const fieldAnnotations = [
         ...(annotations ?? []),
-        // ...(resultStructMetadataAnnotation
-        //   ? [resultStructMetadataAnnotation]
-        //   : []),
-=======
-      const fieldAnnotations = [
-        ...(annotations ?? []),
->>>>>>> f841c67a
         ...(resultMetadataAnnotation ? [resultMetadataAnnotation] : []),
       ];
       const fieldInfo: Malloy.FieldInfo = {
@@ -194,7 +182,6 @@
     tag.set(['calculation']);
     hasAny = true;
   }
-<<<<<<< HEAD
   if (resultMetadata.filterList) {
     const drillFilters = resultMetadata.filterList
       .filter(f => f.expressionType === 'scalar')
@@ -202,8 +189,6 @@
     tag.set(['drill_filters'], drillFilters);
     hasAny = true;
   }
-=======
->>>>>>> f841c67a
   if (resultMetadata.fieldKind === 'dimension') {
     const dot = '.';
     // If field is joined-in from another table i.e. of type `tableName.columnName`,
@@ -212,11 +197,7 @@
       resultMetadata?.sourceExpression ||
       (resultMetadata?.sourceField.includes(dot)
         ? resultMetadata?.sourceField
-<<<<<<< HEAD
         : identifierCode(field.name));
-=======
-        : field.name);
->>>>>>> f841c67a
     tag.set(['drill_expression'], drillExpression);
     hasAny = true;
   }
@@ -227,7 +208,6 @@
     : undefined;
 }
 
-<<<<<<< HEAD
 function escapeIdentifier(str: string) {
   return str.replace(/\\/g, '\\\\').replace(/`/g, '\\`');
 }
@@ -238,9 +218,6 @@
 }
 
 export function getResultStructMetadataAnnotation(
-=======
-function getResultStructMetadataAnnotation(
->>>>>>> f841c67a
   field: SourceDef,
   resultMetadata: ResultStructMetadataDef
 ): Malloy.Annotation | undefined {
@@ -250,7 +227,6 @@
     tag.set(['limit'], resultMetadata.limit);
     hasAny = true;
   }
-<<<<<<< HEAD
   if (resultMetadata.filterList) {
     const drillFilters = resultMetadata.filterList
       .filter(f => f.expressionType === 'scalar')
@@ -260,8 +236,6 @@
       hasAny = true;
     }
   }
-=======
->>>>>>> f841c67a
   if (resultMetadata.orderBy) {
     for (let i = 0; i < resultMetadata.orderBy.length; i++) {
       const orderBy = resultMetadata.orderBy[i];
