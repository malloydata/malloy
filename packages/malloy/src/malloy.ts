--- conflicted
+++ resolved
@@ -107,6 +107,7 @@
 /** Options given to the Malloy compiler (QueryModel) */
 interface CompileQueryOptions {
   replaceMaterializedReferences?: boolean;
+  materializedTablePrefix?: string;
   eventStream?: EventStream;
 }
 
@@ -357,11 +358,11 @@
             const expanded = Malloy.compileSQLBlock(
               result.partialModel,
               toCompile,
-<<<<<<< HEAD
-              {replaceMaterializedReferences, eventStream}
-=======
-              {replaceMaterializedReferences, materializedTablePrefix}
->>>>>>> 54907f96
+              {
+                replaceMaterializedReferences,
+                materializedTablePrefix,
+                eventStream,
+              }
             );
             const resolved = await conn.fetchSchemaForSQLBlock(expanded, {
               refreshTimestamp,
@@ -392,11 +393,7 @@
   static compileSQLBlock(
     partialModel: ModelDef | undefined,
     toCompile: SQLBlockSource,
-<<<<<<< HEAD
     options?: CompileQueryOptions
-=======
-    options?: PrepareResultOptions
->>>>>>> 54907f96
   ): SQLBlock {
     let queryModel: QueryModel | undefined = undefined;
     let selectStr = '';
@@ -2674,14 +2671,14 @@
  * queries or explores (via e.g. `loadFinalQuery()`, `loadQuery`, `loadExploreByName`, etc.).
  */
 export class ModelMaterializer extends FluentState<Model> {
-  private readonly prepareResultOptions: PrepareResultOptions | undefined;
+  private readonly compileQueryOptions: CompileQueryOptions | undefined;
   constructor(
     protected runtime: Runtime,
     materialize: () => Promise<Model>,
     options?: CompileQueryOptions
   ) {
     super(runtime, materialize);
-    this.prepareResultOptions = options;
+    this.compileQueryOptions = options;
   }
 
   /**
@@ -2696,7 +2693,7 @@
         return (await this.materialize()).getPreparedQuery();
       },
       {
-        ...this.prepareResultOptions,
+        ...this.compileQueryOptions,
         ...options,
       }
     );
@@ -2718,7 +2715,7 @@
         return (await this.materialize()).getPreparedQueryByIndex(index);
       },
       {
-        ...this.prepareResultOptions,
+        ...this.compileQueryOptions,
         ...options,
       }
     );
@@ -2740,7 +2737,7 @@
         return (await this.materialize()).getPreparedQueryByName(name);
       },
       {
-        ...this.prepareResultOptions,
+        ...this.compileQueryOptions,
         ...options,
       }
     );
@@ -2787,7 +2784,7 @@
         model,
         refreshSchemaCache,
         noThrowOnError,
-        ...this.prepareResultOptions,
+        ...this.compileQueryOptions,
       });
       return queryModel.preparedQuery;
     });
@@ -2835,7 +2832,7 @@
           model,
           refreshSchemaCache: options?.refreshSchemaCache,
           noThrowOnError: options?.noThrowOnError,
-          ...this.prepareResultOptions,
+          ...this.compileQueryOptions,
         });
         return queryModel;
       },
@@ -3015,7 +3012,7 @@
         return new PreparedQuery(query, model._modelDef, model.problems);
       },
       {
-        ...this.prepareResultOptions,
+        ...this.compileQueryOptions,
         ...options,
       }
     );
@@ -3031,7 +3028,7 @@
   public loadExploreByName(name: string): ExploreMaterializer {
     return this.makeExploreMaterializer(async () => {
       return (await this.materialize()).getExploreByName(name);
-    }, this.prepareResultOptions);
+    }, this.compileQueryOptions);
   }
 
   /**
@@ -3060,14 +3057,14 @@
  * prepared results or run the query (via e.g. `loadPreparedResult()` or `run()`).
  */
 export class QueryMaterializer extends FluentState<PreparedQuery> {
-  private readonly prepareResultOptions: PrepareResultOptions | undefined;
+  private readonly compileQueryOptions: CompileQueryOptions | undefined;
   constructor(
     protected runtime: Runtime,
     materialize: () => Promise<PreparedQuery>,
     options?: CompileQueryOptions
   ) {
     super(runtime, materialize);
-    this.prepareResultOptions = options;
+    this.compileQueryOptions = options;
   }
 
   /**
@@ -3077,10 +3074,7 @@
    */
   async run(options?: RunSQLOptions & CompileQueryOptions): Promise<Result> {
     const connections = this.runtime.connections;
-    const preparedResult = await this.getPreparedResult({
-      ...this.prepareResultOptions,
-      ...options,
-    });
+    const preparedResult = await this.getPreparedResult(options);
     const finalOptions = runSQLOptionsWithAnnotations(preparedResult, options);
     return Malloy.run({connections, preparedResult, options: finalOptions});
   }
@@ -3088,10 +3082,7 @@
   async *runStream(
     options?: RunSQLOptions & CompileQueryOptions
   ): AsyncIterableIterator<DataRecord> {
-    const preparedResult = await this.getPreparedResult({
-      ...this.prepareResultOptions,
-      ...options,
-    });
+    const preparedResult = await this.getPreparedResult(options);
     const connections = this.runtime.connections;
     const finalOptions = runSQLOptionsWithAnnotations(preparedResult, options);
     const stream = Malloy.runStream({
@@ -3115,12 +3106,8 @@
   ): PreparedResultMaterializer {
     return this.makePreparedResultMaterializer(async () => {
       return (await this.materialize()).getPreparedResult({
-<<<<<<< HEAD
-        replaceMaterializedReferences: this.replaceMaterializedReferences,
         eventStream: this.eventStream,
-=======
-        ...this.prepareResultOptions,
->>>>>>> 54907f96
+        ...this.compileQueryOptions,
         ...options,
       });
     });
@@ -3134,10 +3121,7 @@
   public getPreparedResult(
     options?: CompileQueryOptions
   ): Promise<PreparedResult> {
-    return this.loadPreparedResult({
-      ...this.prepareResultOptions,
-      ...options,
-    }).getPreparedResult();
+    return this.loadPreparedResult(options).getPreparedResult();
   }
 
   /**
@@ -3146,12 +3130,7 @@
    * @return A promise of the SQL string.
    */
   public async getSQL(options?: CompileQueryOptions): Promise<string> {
-    return (
-      await this.getPreparedResult({
-        ...this.prepareResultOptions,
-        ...options,
-      })
-    ).sql;
+    return (await this.getPreparedResult(options)).sql;
   }
 
   /**
@@ -3172,10 +3151,7 @@
     options?: CompileQueryOptions
   ): Promise<QueryRunStats> {
     const connections = this.runtime.connections;
-    const preparedResult = await this.getPreparedResult({
-      ...this.prepareResultOptions,
-      ...options,
-    });
+    const preparedResult = await this.getPreparedResult(options);
     return Malloy.estimateQueryCost({connections, preparedResult});
   }
 }
