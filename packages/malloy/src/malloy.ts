/*
 * Copyright 2023 Google LLC
 *
 * Permission is hereby granted, free of charge, to any person obtaining
 * a copy of this software and associated documentation files
 * (the "Software"), to deal in the Software without restriction,
 * including without limitation the rights to use, copy, modify, merge,
 * publish, distribute, sublicense, and/or sell copies of the Software,
 * and to permit persons to whom the Software is furnished to do so,
 * subject to the following conditions:
 *
 * The above copyright notice and this permission notice shall be
 * included in all copies or substantial portions of the Software.
 *
 * THE SOFTWARE IS PROVIDED "AS IS", WITHOUT WARRANTY OF ANY KIND,
 * EXPRESS OR IMPLIED, INCLUDING BUT NOT LIMITED TO THE WARRANTIES OF
 * MERCHANTABILITY, FITNESS FOR A PARTICULAR PURPOSE AND NONINFRINGEMENT.
 * IN NO EVENT SHALL THE AUTHORS OR COPYRIGHT HOLDERS BE LIABLE FOR ANY
 * CLAIM, DAMAGES OR OTHER LIABILITY, WHETHER IN AN ACTION OF CONTRACT,
 * TORT OR OTHERWISE, ARISING FROM, OUT OF OR IN CONNECTION WITH THE
 * SOFTWARE OR THE USE OR OTHER DEALINGS IN THE SOFTWARE.
 */

import {RunSQLOptions} from './run_sql_options';
import {
  DocumentCompletion as DocumentCompletionDefinition,
  DocumentSymbol as DocumentSymbolDefinition,
  LogMessage,
  MalloyTranslator,
} from './lang';
import {DocumentHelpContext} from './lang/parse-tree-walkers/document-help-context-walker';
import {
  CompiledQuery,
  DocumentLocation,
  DocumentReference,
  BooleanFieldDef,
  fieldIsIntrinsic,
  JSONFieldDef,
  NumberFieldDef,
  StringFieldDef,
  FilterCondition,
  Query as InternalQuery,
  ModelDef,
  DocumentPosition as ModelDocumentPosition,
  NamedQuery,
  QueryData,
  QueryDataRow,
  QueryModel,
  QueryResult,
  SearchIndexResult,
  SearchValueMapResult,
  StructDef,
  TurtleDef,
  expressionIsCalculation,
  isSegmentSQL,
  NativeUnsupportedFieldDef,
  QueryRunStats,
  ImportLocation,
  Annotation,
  NamedModelObject,
  QueryValue,
<<<<<<< HEAD
  SQLSentence,
  SQLSourceDef,
  modelObjIsSource,
  isFieldStructDef,
  AtomicFieldDef,
  DateFieldDef,
  TimestampFieldDef,
  isAtomicFieldType,
  SourceDef,
  isSourceDef,
=======
  QueryToMaterialize,
  PrepareResultOptions,
>>>>>>> 1b2a9e71
} from './model';
import {
  ModelString,
  ModelURL,
  QueryString,
  QueryURL,
  URLReader,
} from './runtime_types';
import {Connection, InfoConnection, LookupConnection} from './connection/types';
import {DateTime} from 'luxon';
import {Tag, TagParse, TagParseSpec, Taggable} from './tags';
import {Dialect, getDialect} from './dialect';
import {PathInfo} from './lang/parse-tree-walkers/find-table-path-walker';

export interface Loggable {
  // eslint-disable-next-line @typescript-eslint/no-explicit-any
  debug: (message?: any, ...optionalParams: any[]) => void;
  // eslint-disable-next-line @typescript-eslint/no-explicit-any
  info: (message?: any, ...optionalParams: any[]) => void;
  // eslint-disable-next-line @typescript-eslint/no-explicit-any
  warn: (message?: any, ...optionalParams: any[]) => void;
  // eslint-disable-next-line @typescript-eslint/no-explicit-any
  error: (message?: any, ...optionalParams: any[]) => void;
}

export interface ParseOptions {
  importBaseURL?: URL;
  testEnvironment?: boolean;
}

export interface CompileOptions {
  refreshSchemaCache?: boolean | number;
  noThrowOnError?: boolean;
}

export class Malloy {
  // TODO load from file built during release
  public static get version(): string {
    return '0.0.1';
  }

  private static _log: Loggable;

  public static get log(): Loggable {
    return Malloy._log || console;
  }

  public static setLogger(log: Loggable): void {
    Malloy._log = log;
  }

  private static _parse(
    source: string,
    url?: URL,
    options?: ParseOptions
  ): Parse {
    if (url === undefined) {
      url = new URL('internal://internal.malloy');
    }
    let importBaseURL = url;
    if (options?.importBaseURL) {
      importBaseURL = options?.importBaseURL;
    }
    const translator = new MalloyTranslator(
      url.toString(),
      importBaseURL.toString(),
      {
        urls: {[url.toString()]: source},
      }
    );
    if (options?.testEnvironment) {
      translator.allDialectsEnabled = true;
    }
    return new Parse(translator);
  }

  /**
   * Parse a Malloy document by URL.
   *
   * @param url The URL of the Malloy document to parse.
   * @param urlReader Object capable of fetching URL contents.
   * @return A (promise of a) `Parse` result.
   */
  public static parse({
    url,
    urlReader,
    options,
  }: {
    url: URL;
    urlReader: URLReader;
    options?: ParseOptions;
  }): Promise<Parse>;
  /**
   * Parse a Malloy document by contents.
   *
   * @param url The URL of the Malloy document to parse (optional).
   * @param source The contents of the Malloy document to parse.
   * @return A `Parse` result.
   */
  public static parse({
    source,
    url,
    options,
  }: {
    url?: URL;
    source: string;
    options?: ParseOptions;
  }): Parse;
  public static parse({
    url,
    urlReader,
    source,
    options,
  }: {
    url?: URL;
    source?: string;
    urlReader?: URLReader;
    options?: ParseOptions;
  }): Parse | Promise<Parse> {
    if (source !== undefined) {
      return Malloy._parse(source, url, options);
    } else {
      if (urlReader === undefined) {
        throw new Error('Internal Error: urlReader is required.');
      }
      if (url === undefined) {
        throw new Error(
          'Internal Error: url is required if source not present.'
        );
      }
      return urlReader.readURL(url).then(source => {
        return Malloy._parse(source, url, options);
      });
    }
  }

  /**
   * Compile a parsed Malloy document.
   *
   * @param urlReader Object capable of reading contents of a URL.
   * @param connections Mapping of connection names to objects capable of reading Malloy schemas.
   * @param parse The parsed Malloy document.
   * @param model A compiled model to build upon (optional).
   * @return A (promise of a) compiled `Model`.
   */
  public static async compile({
    urlReader,
    connections,
    parse,
    model,
    refreshSchemaCache,
    noThrowOnError,
    replaceMaterializedReferences,
  }: {
    urlReader: URLReader;
    connections: LookupConnection<InfoConnection>;
    parse: Parse;
    model?: Model;
  } & CompileOptions &
    PrepareResultOptions): Promise<Model> {
    let refreshTimestamp: number | undefined;
    if (refreshSchemaCache) {
      refreshTimestamp =
        typeof refreshSchemaCache === 'number'
          ? refreshSchemaCache
          : Date.now();
    }
    const translator = parse._translator;
    for (;;) {
      const result = translator.translate(model?._modelDef);
      if (result.final) {
        if (result.translated) {
          return new Model(
            result.translated.modelDef,
            result.translated.queryList,
            result.problems || [],
            [...(model?.fromSources ?? []), ...(result.fromSources ?? [])],
            (position: ModelDocumentPosition) =>
              translator.referenceAt(position),
            (position: ModelDocumentPosition) => translator.importAt(position)
          );
        } else if (noThrowOnError) {
          const emptyModel = {
            name: 'modelDidNotCompile',
            exports: [],
            contents: {},
          };
          const modelFromCompile = model?._modelDef || emptyModel;
          return new Model(
            modelFromCompile,
            [],
            result.problems || [],
            [...(model?.fromSources ?? []), ...(result.fromSources ?? [])],
            (position: ModelDocumentPosition) =>
              translator.referenceAt(position),
            (position: ModelDocumentPosition) => translator.importAt(position)
          );
        } else {
          const errors = result.problems || [];
          const errText = translator.prettyErrors();
          throw new MalloyError(
            `Error(s) compiling model:\n${errText}`,
            errors
          );
        }
      } else {
        // Parse incomplete because some external information is required,
        // there might be more than one of these in a single reply ...
        if (result.urls) {
          for (const neededUrl of result.urls) {
            try {
              if (neededUrl.startsWith('internal://')) {
                throw new Error(
                  'In order to use relative imports, you must compile a file via a URL.'
                );
              }
              const neededText = await urlReader.readURL(new URL(neededUrl));
              const urls = {[neededUrl]: neededText};
              translator.update({urls});
            } catch (error) {
              translator.update({
                errors: {urls: {[neededUrl]: error.message}},
              });
            }
          }
        }
        const {modelAnnotation} = translator.modelAnnotation(model?._modelDef);
        if (result.tables) {
          // collect tables by connection name since there may be multiple connections
          const tablesByConnection: Map<
            string | undefined,
            Record<string, string>
          > = new Map();
          for (const tableKey in result.tables) {
            const {connectionName, tablePath} = result.tables[tableKey];

            const connectionToTablesMap =
              tablesByConnection.get(connectionName);
            if (connectionToTablesMap === undefined) {
              tablesByConnection.set(connectionName, {[tableKey]: tablePath});
            } else {
              connectionToTablesMap[tableKey] = tablePath;
            }
          }
          // iterate over connections, fetching schema for all missing tables
          for (const [connectionName, tablePathByKey] of tablesByConnection) {
            try {
              const connection =
                await connections.lookupConnection(connectionName);
              // TODO detect if the union of `Object.keys(tables)` and `Object.keys(errors)` is not the same
              //      as `Object.keys(tablePathByKey)`, i.e. that all tables are accounted for. Otherwise
              //      the translator runs into an infinite loop fetching tables.
              const {schemas: tables, errors} =
                await connection.fetchSchemaForTables(tablePathByKey, {
                  refreshTimestamp,
                  modelAnnotation,
                });
              translator.update({tables, errors: {tables: errors}});
            } catch (error) {
              // There was an exception getting the connection, associate that error
              // with all its tables
              const tables = {};
              const errors: {[name: string]: string} = {};
              for (const tableKey in tablePathByKey) {
                errors[tableKey] = error.toString();
              }
              translator.update({tables, errors: {tables: errors}});
            }
          }
        }
        if (result.compileSQL) {
          // Unlike other requests, these do not come in batches
          const toCompile = result.compileSQL;
          const connectionName = toCompile.connection;
          try {
            const conn = await connections.lookupConnection(connectionName);
            const expanded = Malloy.compileSQLBlock(
              conn.dialectName,
              result.partialModel,
              toCompile,
              {replaceMaterializedReferences}
            );
            const resolved = await conn.fetchSchemaForSQLStruct(expanded, {
              refreshTimestamp,
              modelAnnotation,
            });
            if (resolved.error) {
              translator.update({
                errors: {compileSQL: {[expanded.name]: resolved.error}},
              });
            }
            if (resolved.structDef) {
              translator.update({
                compileSQL: {[expanded.name]: resolved.structDef},
              });
            }
          } catch (error) {
            const errors: {[name: string]: string} = {};
            errors[toCompile.name] = error.toString();
            translator.update({errors: {compileSQL: errors}});
          }
        }
      }
    }
  }

  static compileSQLBlock(
    dialect: string,
    partialModel: ModelDef | undefined,
<<<<<<< HEAD
    toCompile: SQLSentence
  ): SQLSourceDef {
=======
    toCompile: SQLBlockSource,
    options?: {replaceMaterializedReferences?: boolean}
  ): SQLBlock {
>>>>>>> 1b2a9e71
    let queryModel: QueryModel | undefined = undefined;
    let selectStr = '';
    let parenAlready = false;
    for (const segment of toCompile.select) {
      if (isSegmentSQL(segment)) {
        selectStr += segment.sql;
        parenAlready = segment.sql.match(/\(\s*$/) !== null;
      } else {
        // TODO catch exceptions and throw errors ...
        if (!queryModel) {
          if (!partialModel) {
            throw new Error(
              'Internal error: Partial model missing when compiling SQL block'
            );
          }
          queryModel = new QueryModel(partialModel);
        }
        const compiledSql = queryModel.compileQuery(
          segment,
          options,
          false
        ).sql;
        selectStr += parenAlready ? compiledSql : `(${compiledSql})`;
        parenAlready = false;
      }
    }
    const {name, connection} = toCompile;
    return {
      type: 'sql_select',
      name,
      connection,
      dialect,
      selectStr,
      fields: [],
    };
  }

  /**
   * Run a fully-prepared query.
   *
   * @param get A mapping from connection names to objects capable of running SQL.
   * @param preparedResult A fully-prepared query which is ready to run (a `PreparedResult`).
   * @return Query result data and associated metadata.
   */
  public static async run(params: {
    connections: LookupConnection<Connection>;
    preparedResult: PreparedResult;
    options?: RunSQLOptions;
  }): Promise<Result>;
  public static async run(params: {
    connection: Connection;
    preparedResult: PreparedResult;
    options?: RunSQLOptions;
  }): Promise<Result>;
  public static async run(params: {
    connection: Connection;
    sqlStruct: SQLSourceDef;
    options?: RunSQLOptions;
  }): Promise<Result>;
  public static async run(params: {
    connections: LookupConnection<Connection>;
    sqlStruct: SQLSourceDef;
    options?: RunSQLOptions;
  }): Promise<Result>;
  public static async run(params: {
    connection: Connection;
    sqlStruct: SQLSourceDef;
    options?: RunSQLOptions;
  }): Promise<Result>;
  public static async run(params: {
    connections: LookupConnection<Connection>;
    sqlStruct: SQLSourceDef;
    options?: RunSQLOptions;
  }): Promise<Result>;
  public static async run({
    connections,
    preparedResult,
    sqlStruct,
    connection,
    options,
  }: {
    connection?: Connection;
    preparedResult?: PreparedResult;
    sqlStruct?: SQLSourceDef;
    connections?: LookupConnection<Connection>;
    options?: RunSQLOptions;
  }): Promise<Result> {
    if (!connection) {
      if (!connections) {
        throw new Error(
          'Internal Error: Connection or LookupConnection<Connection> must be provided.'
        );
      }
      const connectionName =
        sqlStruct?.connection || preparedResult?.connectionName;
      connection = await connections.lookupConnection(connectionName);
    }
    if (sqlStruct) {
      const data = await connection.runSQL(sqlStruct.selectStr);
      return new Result(
        {
          structs: [sqlStruct],
          sql: sqlStruct.selectStr,
          result: data.rows,
          totalRows: data.totalRows,
          runStats: data.runStats,
          lastStageName: sqlStruct.name,
          // TODO feature-sql-block There is no malloy code...
          malloy: '',
          connectionName: sqlStruct.connection,
          // TODO feature-sql-block There is no source explore...
          sourceExplore: '',
          sourceFilters: [],
          profilingUrl: data.profilingUrl,
        },
        {
          name: 'empty_model',
          exports: [],
          contents: {},
        }
      );
    } else if (preparedResult) {
      const result = await connection.runSQL(preparedResult.sql, options);
      return new Result(
        {
          ...preparedResult._rawQuery,
          result: result.rows,
          totalRows: result.totalRows,
          runStats: result.runStats,
          profilingUrl: result.profilingUrl,
        },
        preparedResult._modelDef
      );
    } else {
      throw new Error(
        'Internal error: sqlStruct or preparedResult must be provided.'
      );
    }
  }

  public static runStream(params: {
    connections: LookupConnection<Connection>;
    preparedResult: PreparedResult;
    options?: RunSQLOptions;
  }): AsyncIterableIterator<DataRecord>;
  public static runStream(params: {
    connection: Connection;
    preparedResult: PreparedResult;
    options?: RunSQLOptions;
  }): AsyncIterableIterator<DataRecord>;
  public static runStream(params: {
    connection: Connection;
    sqlStruct: SQLSourceDef;
    options?: RunSQLOptions;
  }): AsyncIterableIterator<DataRecord>;
  public static runStream(params: {
    connections: LookupConnection<Connection>;
    sqlStruct: SQLSourceDef;
    options?: RunSQLOptions;
  }): AsyncIterableIterator<DataRecord>;
  public static async *runStream({
    connections,
    preparedResult,
    sqlStruct,
    connection,
    options,
  }: {
    connection?: Connection;
    preparedResult?: PreparedResult;
    sqlStruct?: SQLSourceDef;
    connections?: LookupConnection<Connection>;
    options?: RunSQLOptions;
  }): AsyncIterableIterator<DataRecord> {
    if (sqlStruct === undefined && preparedResult === undefined) {
      throw new Error(
        'Internal error: sqlBlock or preparedResult must be provided.'
      );
    }
    const connectionName =
      sqlStruct?.connection || preparedResult?.connectionName;
    if (connection === undefined) {
      if (connections === undefined) {
        throw new Error(
          'Internal Error: Connection or LookupConnection<Connection> must be provided.'
        );
      }
      connection = await connections.lookupConnection(connectionName);
    }
    // TODO is there a better way to handle this case? Just require StreamingConnections?
    if (!connection.canStream()) {
      throw new Error(`Connection '${connectionName}' cannot stream results.`);
    }
    let sql: string;
    let resultExplore: Explore;
    if (sqlStruct) {
      resultExplore = new Explore(sqlStruct);
      sql = sqlStruct.selectStr;
    } else if (preparedResult !== undefined) {
      resultExplore = preparedResult.resultExplore;
      sql = preparedResult.sql;
    } else {
      throw new Error(
        'Internal error: sqlStruct or preparedResult must be provided.'
      );
    }
    let index = 0;
    for await (const row of connection.runSQLStream(sql, options)) {
      yield new DataRecord(row, index, resultExplore, undefined, undefined);
      index += 1;
    }
  }

  public static async estimateQueryCost(params: {
    connections: LookupConnection<Connection>;
    preparedResult: PreparedResult;
  }): Promise<QueryRunStats>;
  public static async estimateQueryCost(params: {
    connections: LookupConnection<Connection>;
    sqlStruct: SQLSourceDef;
  }): Promise<QueryRunStats>;
  public static async estimateQueryCost({
    connections,
    preparedResult,
    sqlStruct,
  }: {
    preparedResult?: PreparedResult;
    sqlStruct?: SQLSourceDef;
    connections: LookupConnection<Connection>;
  }): Promise<QueryRunStats> {
    if (!connections) {
      throw new Error(
        'Internal Error: Connection or LookupConnection<Connection> must be provided.'
      );
    }

    const connectionName =
      sqlStruct?.connection || preparedResult?.connectionName;
    const connection = await connections.lookupConnection(connectionName);

    if (sqlStruct) {
      return await connection.estimateQueryCost(sqlStruct.selectStr);
    } else if (preparedResult) {
      return await connection.estimateQueryCost(preparedResult.sql);
    } else {
      throw new Error(
        'Internal error: sqlStruct or preparedResult must be provided.'
      );
    }
  }
}

/**
 * A Malloy error, which may contain log messages produced during compilation.
 */
export class MalloyError extends Error {
  /**
   * An array of log messages produced during compilation.
   */
  constructor(
    message: string,
    readonly problems: LogMessage[] = []
  ) {
    super(message);
  }
}

/**
 * A compiled Malloy document.
 */
export class Model implements Taggable {
  _referenceAt: (
    location: ModelDocumentPosition
  ) => DocumentReference | undefined;
  _importAt: (location: ModelDocumentPosition) => ImportLocation | undefined;

  constructor(
    private modelDef: ModelDef,
    private queryList: InternalQuery[],
    readonly problems: LogMessage[],
    readonly fromSources: string[],
    referenceAt: (
      location: ModelDocumentPosition
    ) => DocumentReference | undefined = () => undefined,
    importAt: (
      location: ModelDocumentPosition
    ) => ImportLocation | undefined = () => undefined
  ) {
    this._referenceAt = referenceAt;
    this._importAt = importAt;
  }

  tagParse(spec?: TagParseSpec): TagParse {
    return Tag.annotationToTag(this.modelDef.annotation, spec);
  }

  getTaglines(prefix?: RegExp) {
    return Tag.annotationToTaglines(this.modelDef.annotation, prefix);
  }

  /**
   * Retrieve a document reference for the token at the given position within
   * the document that produced this model.
   *
   * @param position A position within the document.
   * @return A `DocumentReference` at that position if one exists.
   */
  public getReference(
    position: ModelDocumentPosition
  ): DocumentReference | undefined {
    return this._referenceAt(position);
  }

  /**
   * Retrieve an import for the token at the given position within
   * the document that produced this model.
   *
   * @param position A position within the document.
   * @return An `ImportLocation` at that position if one exists.
   */
  public getImport(
    position: ModelDocumentPosition
  ): ImportLocation | undefined {
    return this._importAt(position);
  }

  /**
   * Retrieve a prepared query by the name of a query at the top level of the model.
   *
   * @param queryName Name of the query to retrieve.
   * @return A prepared query.
   */
  public getPreparedQueryByName(queryName: string): PreparedQuery {
    const query = this.modelDef.contents[queryName];
    if (query?.type === 'query') {
      return new PreparedQuery(query, this.modelDef, this.problems, queryName);
    }

    throw new Error('Given query name does not refer to a named query.');
  }

  /**
   * Retrieve a prepared query by the index of an unnamed query at the top level of a model.
   *
   * @param index The index of the query to retrieve.
   * @return A prepared query.
   */
  public getPreparedQueryByIndex(index: number): PreparedQuery {
    if (index < 0) {
      throw new Error(`Invalid index ${index}.`);
    } else if (index >= this.queryList.length) {
      throw new Error(`Query index ${index} is out of bounds.`);
    }
    return new PreparedQuery(
      this.queryList[index],
      this.modelDef,
      this.problems
    );
  }

  /**
   * Retrieve a prepared query for the final unnamed query at the top level of a model.
   *
   * @return A prepared query.
   */
  public get preparedQuery(): PreparedQuery {
    return this.getPreparedQuery();
  }

  /**
   * Retrieve a prepared query for the final unnamed query at the top level of a model.
   *
   * @return A prepared query.
   */
  public getPreparedQuery(): PreparedQuery {
    if (this.queryList.length === 0) {
      throw new Error('Model has no queries.');
    }
    return new PreparedQuery(
      this.queryList[this.queryList.length - 1],
      this.modelDef,
      this.problems
    );
  }

  /**
   * Retrieve an `Explore` from the model by name.
   *
   * @param name The name of the `Explore` to retrieve.
   * @return An `Explore`.
   */
  public getExploreByName(name: string): Explore {
    const struct = this.modelDef.contents[name];
    if (modelObjIsSource(struct)) {
      return new Explore(struct);
    }
    throw new Error("'name' is not an explore");
  }

  /**
   * Get an array of `Explore`s contained in the model.
   *
   * @return An array of `Explore`s contained in the model.
   */
  public get explores(): Explore[] {
    return Object.values(this.modelDef.contents)
      .filter(modelObjIsSource)
      .map(structDef => new Explore(structDef));
  }

  /**
   * Get an array of `NamedQuery`s contained in the model.
   *
   * @return An array of `NamedQuery`s contained in the model.
   */
  public get namedQueries(): NamedQuery[] {
    const isNamedQuery = (object: NamedModelObject): object is NamedQuery =>
      object.type === 'query';

    return Object.values(this.modelDef.contents).filter(isNamedQuery);
  }

  public get exportedExplores(): Explore[] {
    return this.explores.filter(explore =>
      this.modelDef.exports.includes(explore.name)
    );
  }

  public get _modelDef(): ModelDef {
    return this.modelDef;
  }
}

/**
 * A prepared query which has all the necessary information to produce its SQL.
 */
export class PreparedQuery implements Taggable {
  public _modelDef: ModelDef;
  public _query: InternalQuery | NamedQuery;

  constructor(
    query: InternalQuery,
    model: ModelDef,
    public problems: LogMessage[],
    public name?: string
  ) {
    this._query = query;
    this._modelDef = model;
  }

  tagParse(spec?: TagParseSpec) {
    const modelScope = Tag.annotationToTag(this._modelDef.annotation).tag;
    spec = Tag.addModelScope(spec, modelScope);
    return Tag.annotationToTag(this._query.annotation, spec);
  }

  getTaglines(prefix?: RegExp) {
    return Tag.annotationToTaglines(this._query.annotation, prefix);
  }

  /**
   * Generate the SQL for this query.
   *
   * @return A fully-prepared query (which contains the generated SQL).
   */
  public get preparedResult(): PreparedResult {
    return this.getPreparedResult();
  }

  public getPreparedResult(options?: PrepareResultOptions): PreparedResult {
    const queryModel = new QueryModel(this._modelDef);
    const translatedQuery = queryModel.compileQuery(this._query, options);
    return new PreparedResult(
      {
        ...translatedQuery,
        queryName: this.name || translatedQuery.queryName,
      },
      this._modelDef
    );
  }

  public get dialect(): string {
    const sourceRef = this._query.structRef;
    const source =
      typeof sourceRef === 'string'
        ? this._modelDef.contents[sourceRef]
        : sourceRef;
    if (!modelObjIsSource(source)) {
      throw new Error('Invalid source for query');
    }
    return source.dialect;
  }

  /**
   * Get the flattened version of a query -- one that does not have a `pipeHead`.
   * @deprecated Because queries can no longer have `pipeHead`s.
   */
  public getFlattenedQuery(_defaultName: string): PreparedQuery {
    return this;
  }
}

/**
 * A parsed Malloy document.
 */
export class Parse {
  constructor(private translator: MalloyTranslator) {}

  /**
   * Retrieve the symbols defined in the parsed document.
   *
   * These symbols represent any object defined (e.g. `Query`s and `Explore`s)
   * in the document.
   *
   * @return An array of document symbols.
   */
  public get symbols(): DocumentSymbol[] {
    return (this.translator.metadata().symbols || []).map(
      symbol => new DocumentSymbol(symbol)
    );
  }

  /**
   * Retrieve the full table paths for tables defined in the parsed document.
   * Derived tables i.e. a table that extends another table, table from a query
   * are not included.
   *
   * @return An array of document table path info.
   */
  public get tablePathInfo(): DocumentTablePath[] {
    const paths: PathInfo[] = this.translator.tablePathInfo().pathInfo ?? [];
    return paths.map(path => new DocumentTablePath(path));
  }

  public get _translator(): MalloyTranslator {
    return this.translator;
  }

  public completions(position: {
    line: number;
    character: number;
  }): DocumentCompletion[] {
    return (this.translator.completions(position).completions || []).map(
      completion => new DocumentCompletion(completion)
    );
  }

  public helpContext(position: {
    line: number;
    character: number;
  }): DocumentHelpContext | undefined {
    return this.translator.helpContext(position).helpContext;
  }
}

/**
 * Path info for a table defined in a Malloy document.
 */
export class DocumentTablePath {
  private _range: DocumentRange;
  private _connectionId: string;
  private _tablePath: string;

  constructor(tablePath: PathInfo) {
    this._range = DocumentRange.fromJSON(tablePath.range);
    this._connectionId = tablePath.connectionId;
    this._tablePath = tablePath.tablePath;
  }

  /**
   * @return The range of characters in the source Malloy document that defines
   * this table.
   */
  public get range(): DocumentRange {
    return this._range;
  }

  /** @return The Connection Id for this table. */
  public get connectionId(): string {
    return this._connectionId;
  }

  /** @return The full table path. */
  public get tablePath(): string {
    return this._tablePath;
  }
}

/**
 * A range of characters within a Malloy document.
 */
export class DocumentRange {
  private _start: DocumentPosition;
  private _end: DocumentPosition;

  constructor(start: DocumentPosition, end: DocumentPosition) {
    this._start = start;
    this._end = end;
  }

  /**
   * @return The position of the first character in the range.
   */
  public get start(): DocumentPosition {
    return this._start;
  }

  /**
   * @return The position of the last character in the range.
   */
  public get end(): DocumentPosition {
    return this._end;
  }

  /**
   * @return This range in JSON format.
   */
  public toJSON(): {
    start: {line: number; character: number};
    end: {line: number; character: number};
  } {
    return {
      start: this.start.toJSON(),
      end: this.end.toJSON(),
    };
  }

  /**
   * Construct a DocumentRange from JSON.
   */
  public static fromJSON(json: {
    start: {line: number; character: number};
    end: {line: number; character: number};
  }): DocumentRange {
    return new DocumentRange(
      new DocumentPosition(json.start.line, json.start.character),
      new DocumentPosition(json.end.line, json.end.character)
    );
  }
}

/**
 * A position within a Malloy document.
 */
export class DocumentPosition {
  private _line: number;
  private _character: number;

  constructor(line: number, character: number) {
    this._line = line;
    this._character = character;
  }

  /**
   * @return The line number of the position.
   */
  public get line(): number {
    return this._line;
  }

  /**
   * @return The character index on the line `this.getLine()`.
   */
  public get character(): number {
    return this._character;
  }

  /**
   * @return This position in JSON format.
   */
  public toJSON(): {line: number; character: number} {
    return {line: this.line, character: this.character};
  }
}

/**
 * A symbol defined in a Malloy document.
 *
 * Represents any object defined (e.g. `Query`s and `Explore`s) in the document.
 */
export class DocumentSymbol {
  private _range: DocumentRange;
  private _lensRange: DocumentRange | undefined;
  private _type: string;
  private _name: string;
  private _children: DocumentSymbol[];

  constructor(documentSymbol: DocumentSymbolDefinition) {
    this._range = DocumentRange.fromJSON(documentSymbol.range);
    this._lensRange = documentSymbol.lensRange
      ? DocumentRange.fromJSON(documentSymbol.lensRange)
      : undefined;
    this._type = documentSymbol.type;
    this._name = documentSymbol.name;
    this._children = documentSymbol.children.map(
      child => new DocumentSymbol(child)
    );
  }

  /**
   * @return The range of characters in the source Malloy document that define this symbol.
   */
  public get range(): DocumentRange {
    return this._range;
  }

  /**
   * @return The range of characters in the source Malloy document that define this symbol,
   * including tags. Note: "block tags" are included if there is exactly one
   * definition in the block.
   */
  public get lensRange(): DocumentRange {
    return this._lensRange ?? this._range;
  }

  /**
   * @return The type of symbol.
   *
   * Possible values are: `"explore"`, `"query"`, `"field"`, `"turtle"`, `"join"`, or `"unnamed_query"`.
   */
  public get type(): string {
    return this._type;
  }

  /**
   * @return The name of this symbol, e.g. the `Explore` name or `Query` name.
   *
   * For type `"unnamed_query"`, `getName()` is `"unnamed_query"`.
   */
  public get name(): string {
    return this._name;
  }

  /**
   * @return An array of document symbols defined inside this document symbol,
   * e.g. fields in an `Explore`.
   */
  public get children(): DocumentSymbol[] {
    return this._children;
  }
}

export class DocumentCompletion {
  public readonly type: string;
  public readonly text: string;

  constructor(completion: DocumentCompletionDefinition) {
    this.type = completion.type;
    this.text = completion.text;
  }
}

export type PreparedResultJSON = {
  query: CompiledQuery;
  modelDef: ModelDef;
};

/**
 * A fully-prepared query containing SQL and metadata required to run the query.
 */
export class PreparedResult implements Taggable {
  protected inner: CompiledQuery;

  constructor(
    query: CompiledQuery,
    protected modelDef: ModelDef
  ) {
    this.inner = query;
  }

  public static fromJson({
    query,
    modelDef,
  }: PreparedResultJSON): PreparedResult {
    // Validate extracted properties (optional, but recommended)
    if (!query || !modelDef) {
      throw new Error('Missing required properties in JSON data');
    }
    return new PreparedResult(query, modelDef);
  }

  tagParse(spec?: TagParseSpec): TagParse {
    const modelScope = Tag.annotationToTag(this.modelDef.annotation).tag;
    spec = Tag.addModelScope(spec, modelScope);
    return Tag.annotationToTag(this.inner.annotation, spec);
  }

  getTaglines(prefix?: RegExp) {
    return Tag.annotationToTaglines(this.inner.annotation, prefix);
  }

  get annotation(): Annotation | undefined {
    return this.inner.annotation;
  }

  get modelAnnotation(): Annotation | undefined {
    return this.modelDef.annotation;
  }

  get modelTag(): Tag {
    return Tag.annotationToTag(this.modelDef.annotation).tag;
  }

  /**
   * @return The name of the connection this query should be run against.
   */
  public get connectionName(): string {
    return this.inner.connectionName;
  }

  public get _rawQuery(): CompiledQuery {
    return this.inner;
  }

  public get _modelDef(): ModelDef {
    return this.modelDef;
  }

  /**
   * @return The SQL that should be run against the SQL runner
   * with the connection name `this.getConnectionName()`.
   */
  public get sql(): string {
    return this.inner.sql;
  }

  public get dependenciesToMaterialize():
    | Record<string, QueryToMaterialize>
    | undefined {
    return this.inner.dependenciesToMaterialize;
  }

  /**
   * @return The `Explore` representing the data that will be returned by running this query.
   */
  public get resultExplore(): Explore {
    if (this.inner.structs.length === 0) {
      throw new Error('Malformed query result.');
    }
    const explore = this.inner.structs[this.inner.structs.length - 1];
    const namedExplore = {
      ...explore,
      annotation: this.inner.annotation,
      name: this.inner.queryName || explore.name,
    };
    // TODO `sourceExplore` is not fully-implemented yet -- it cannot
    //      handle cases where the source of the query is something other than
    //      a named explore.
    try {
      return new Explore(namedExplore, this.sourceExplore);
    } catch (error) {
      return new Explore(namedExplore);
    }
  }

  public get sourceExplore(): Explore {
    const name = this.inner.sourceExplore;
    const explore = this.modelDef.contents[name];
    if (explore === undefined) {
      throw new Error('Malformed query result.');
    }
    if (modelObjIsSource(explore)) {
      return new Explore(explore);
    }
    throw new Error(`'${name} is not an explore`);
  }

  public get _sourceExploreName(): string {
    return this.inner.sourceExplore;
  }

  public get _sourceFilters(): FilterCondition[] {
    return this.inner.sourceFilters || [];
  }
}

/**
 * A URL reader which always throws an error when a URL's contents is requested.
 *
 * Useful for scenarios in which `import` statements are not required.
 */
export class EmptyURLReader implements URLReader {
  async readURL(_url: URL): Promise<string> {
    throw new Error('No files.');
  }
}

/**
 * A URL reader backed by an in-memory mapping of URL contents.
 */
export class InMemoryURLReader implements URLReader {
  constructor(private files: Map<string, string>) {}

  public async readURL(url: URL): Promise<string> {
    const file = this.files.get(url.toString());
    if (file !== undefined) {
      return Promise.resolve(file);
    } else {
      throw new Error(`File not found '${url}'`);
    }
  }
}

/**
 * A fixed mapping of connection names to connections.
 */
export class FixedConnectionMap implements LookupConnection<Connection> {
  constructor(
    private connections: Map<string, Connection>,
    private defaultConnectionName?: string
  ) {}

  /**
   * Get a connection by name.
   *
   * @param connectionName The name of the connection to look up.
   * @return A `Connection`
   * @throws An `Error` if no connection with the given name exists.
   */
  public async getConnection(connectionName?: string): Promise<Connection> {
    if (connectionName === undefined) {
      if (this.defaultConnectionName !== undefined) {
        connectionName = this.defaultConnectionName;
      } else {
        throw new Error('No default connection.');
      }
    }

    const connection = this.connections.get(connectionName);
    if (connection !== undefined) {
      return Promise.resolve(connection);
    } else {
      throw new Error(`No connection found with name ${connectionName}.`);
    }
  }

  /**
   * Gets a list of registered connections.
   *
   * @return The list of registered connections.
   */
  listConnections(): Connection[] {
    return Array.from(this.connections.values());
  }

  public async lookupConnection(connectionName?: string): Promise<Connection> {
    return this.getConnection(connectionName);
  }

  public static fromArray(connections: Connection[]): FixedConnectionMap {
    return new FixedConnectionMap(
      new Map(connections.map(connection => [connection.name, connection]))
    );
  }
}

/**
 * The relationship of an `Explore` to its source.
 */
export enum SourceRelationship {
  /**
   * The `Explore` is nested data within the source's rows.
   */
  Nested = 'nested',

  /**
   * The `Explore` is the base table.
   */
  BaseTable = 'base_table',

  /**
   * The `Explore` is joined to its source
   */
  Cross = 'cross',
  One = 'one',
  Many = 'many',

  // TODO document this
  Inline = 'inline',
}

abstract class Entity {
  private readonly _name: string;
  protected readonly _parent?: Explore;
  private readonly _source?: Entity;

  constructor(name: string, parent?: Explore, source?: Entity) {
    this._name = name;
    this._parent = parent;
    this._source = source;
  }

  public get source(): Entity | undefined {
    return this.source;
  }

  public get name(): string {
    return this._name;
  }

  public get sourceClasses(): string[] {
    const sourceClasses: string[] = [];
    if (this.source) {
      sourceClasses.push(this.source.name);
    }
    sourceClasses.push(this.name);
    return sourceClasses;
  }

  public get fieldPath(): string[] {
    const path: string[] = [this.name];
    let f: Entity | undefined = this._parent;
    while (f) {
      path.unshift(f.name);
      f = f._parent;
    }
    return path;
  }

  public hasParentExplore(): this is Field {
    return this._parent !== undefined;
  }

  isExplore(): this is Explore {
    return this instanceof Explore;
  }

  isQuery(): this is Query {
    return this instanceof QueryField;
  }

  public abstract isIntrinsic(): boolean;

  public abstract get location(): DocumentLocation | undefined;
}

export type Field = AtomicField | QueryField | ExploreField;
export type SerializedExplore = {
  _structDef: StructDef;
  sourceExplore?: SerializedExplore;
  _parentExplore?: SerializedExplore;
};

export type SortableField = {field: Field; dir: 'asc' | 'desc' | undefined};

export class Explore extends Entity implements Taggable {
  protected readonly _structDef: StructDef;
  protected readonly _parentExplore?: Explore;
  private _fieldMap: Map<string, Field> | undefined;
  private sourceExplore: Explore | undefined;
  private _allFieldsWithOrder: SortableField[] | undefined;

  constructor(structDef: StructDef, parentExplore?: Explore, source?: Explore) {
    super(structDef.as || structDef.name, parentExplore, source);
    this._structDef = structDef;
    this._parentExplore = parentExplore;
    this.sourceExplore = source;
  }

  public get source(): Explore | undefined {
    return this.sourceExplore;
  }

  public isIntrinsic(): boolean {
    // Don't have the right discriminator, if this was a field def at some point, the field-defness ahs been lost.
    // A record or an array might be atomic, AND be a structdef, unless they are a dimension (i.e. have a an
    // expression)
    if (isAtomicFieldType(this._structDef.type)) {
      return !('e' in this._structDef);
    }
    return false;
  }

  public isExploreField(): this is ExploreField {
    return false;
  }

  tagParse(spec?: TagParseSpec): TagParse {
    return Tag.annotationToTag(this._structDef.annotation, spec);
  }

  getTaglines(prefix?: RegExp): string[] {
    return Tag.annotationToTaglines(this._structDef.annotation, prefix);
  }

  private parsedModelTag?: Tag;
  public get modelTag(): Tag {
    this.parsedModelTag ||= Tag.annotationToTag(
      this._structDef.modelAnnotation
    ).tag;
    return this.parsedModelTag;
  }

  /**
   * @return The name of the entity.
   */
  public get name(): string {
    return this.structDef.as || this.structDef.name;
  }

  public getQueryByName(name: string): PreparedQuery {
    const structRef = this.sourceStructDef;
    if (!structRef) {
      throw new Error(
        `Cannot get query by name from a struct of type ${this.structDef.type}`
      );
    }
    const internalQuery: InternalQuery = {
      type: 'query',
      structRef,
      pipeline: [
        {
          type: 'reduce',
          queryFields: [{type: 'fieldref', path: [name]}],
        },
      ],
    };
    return new PreparedQuery(internalQuery, this.modelDef, [], name);
  }

  private get modelDef(): ModelDef {
    return {
      name: 'generated_model',
      exports: [],
      contents: {[this.structDef.name]: this.structDef},
    };
  }

  public getSingleExploreModel(): Model {
    return new Model(this.modelDef, [], [], []);
  }

  private get fieldMap(): Map<string, Field> {
    if (this._fieldMap === undefined) {
      const sourceFields = this.source?.fieldMap || new Map();
      this._fieldMap = new Map(
        this.structDef.fields.map(fieldDef => {
          const name = fieldDef.as || fieldDef.name;
          const sourceField = sourceFields.get(fieldDef.name);
          if (isFieldStructDef(fieldDef)) {
            return [name, new ExploreField(fieldDef, this, sourceField)];
          } else if (fieldDef.type === 'turtle') {
            return [name, new QueryField(fieldDef, this, sourceField)];
          } else {
            if (fieldDef.type === 'string') {
              return [name, new StringField(fieldDef, this, sourceField)];
            } else if (fieldDef.type === 'number') {
              return [name, new NumberField(fieldDef, this, sourceField)];
            } else if (fieldDef.type === 'date') {
              // TODO this is a hack
              // Is this a bug? The extraction functions don't seem like they should return a
              // field of type "date". Rather, they should be of type "number".
              if (
                fieldDef.timeframe &&
                ['day_of_month', 'day_of_week', 'day_of_year'].includes(
                  fieldDef.timeframe
                )
              ) {
                return [
                  name,
                  new NumberField(
                    {...fieldDef, type: 'number'},
                    this,
                    sourceField
                  ),
                ];
              }
              return [name, new DateField(fieldDef, this, sourceField)];
            } else if (fieldDef.type === 'timestamp') {
              return [name, new TimestampField(fieldDef, this, sourceField)];
            } else if (fieldDef.type === 'boolean') {
              return [name, new BooleanField(fieldDef, this, sourceField)];
            } else if (fieldDef.type === 'json') {
              return [name, new JSONField(fieldDef, this, sourceField)];
            } else if (fieldDef.type === 'sql native') {
              return [name, new UnsupportedField(fieldDef, this, sourceField)];
            }
          }
        }) as [string, Field][]
      );
    }
    return this._fieldMap;
  }

  public get allFields(): Field[] {
    return [...this.fieldMap.values()];
  }

  public get allFieldsWithOrder(): SortableField[] {
    if (!this._allFieldsWithOrder) {
      const orderByFields = [
        ...(this.sourceStructDef?.resultMetadata?.orderBy?.map(f => {
          if (typeof f.field === 'string') {
            const a = {
              field: this.fieldMap.get(f.field as string)!,
              dir: f.dir,
            };
            return a;
          }

          throw new Error('Does not support mapping order by from number.');
        }) || []),
      ];

      const orderByFieldSet = new Set(orderByFields.map(f => f.field.name));
      this._allFieldsWithOrder = [
        ...orderByFields,
        ...this.allFields
          .filter(f => !orderByFieldSet.has(f.name))
          .map<SortableField>(field => {
            return {
              field,
              dir: 'asc',
            };
          }),
      ];
    }

    return this._allFieldsWithOrder;
  }

  public get intrinsicFields(): Field[] {
    return [...this.fieldMap.values()].filter(f => f.isIntrinsic());
  }

  public get dimensions(): SortableField[] {
    return [...this.allFieldsWithOrder].filter(
      f => f.field.isAtomicField() && f.field.sourceWasDimension()
    );
  }

  public getFieldByName(fieldName: string): Field {
    const field = this.fieldMap.get(fieldName);
    if (field === undefined) {
      throw new Error(`No such field ${fieldName}.`);
    }
    return field;
  }

  public getFieldByNameIfExists(fieldName: string): Field | undefined {
    return this.fieldMap.get(fieldName);
  }

  public get primaryKey(): string | undefined {
    return this.sourceStructDef?.primaryKey;
  }

  public get parentExplore(): Explore | undefined {
    return this._parentExplore;
  }

  public hasParentExplore(): this is ExploreField {
    return this instanceof ExploreField;
  }

  // TODO wrapper type for FilterCondition
  get filters(): FilterCondition[] {
    if (isSourceDef(this.structDef)) {
      return this.structDef.resultMetadata?.filterList || [];
    }
    return [];
  }

  get limit(): number | undefined {
    return this.sourceStructDef?.resultMetadata?.limit;
  }

  public get structDef(): StructDef {
    return this._structDef;
  }

  public get queryTimezone(): string | undefined {
    return this.sourceStructDef?.queryTimezone;
  }

  public get sourceStructDef(): SourceDef | undefined {
    if (isSourceDef(this.structDef)) {
      return this.structDef;
    }
  }

  public toJSON(): SerializedExplore {
    return {
      _structDef: this._structDef,
      sourceExplore: this.sourceExplore?.toJSON(),
      _parentExplore: this._parentExplore?.toJSON(),
    };
  }

  public static fromJSON(main_explore: SerializedExplore): Explore {
    const parentExplore =
      main_explore._parentExplore !== undefined
        ? Explore.fromJSON(main_explore._parentExplore)
        : undefined;
    const sourceExplore =
      main_explore.sourceExplore !== undefined
        ? Explore.fromJSON(main_explore.sourceExplore)
        : undefined;
    return new Explore(main_explore._structDef, parentExplore, sourceExplore);
  }

  public get location(): DocumentLocation | undefined {
    return this.structDef.location;
  }
}

export enum AtomicFieldType {
  String = 'string',
  Number = 'number',
  Boolean = 'boolean',
  Date = 'date',
  Timestamp = 'timestamp',
  Json = 'json',
  NativeUnsupported = 'sql native',
  Error = 'error',
}

export class AtomicField extends Entity implements Taggable {
  protected fieldTypeDef: AtomicFieldDef;
  protected parent: Explore;

  constructor(
    fieldTypeDef: AtomicFieldDef,
    parent: Explore,
    source?: AtomicField
  ) {
    super(fieldTypeDef.as || fieldTypeDef.name, parent, source);
    this.fieldTypeDef = fieldTypeDef;
    this.parent = parent;
  }

  public get type(): AtomicFieldType {
    switch (this.fieldTypeDef.type) {
      case 'string':
        return AtomicFieldType.String;
      case 'boolean':
        return AtomicFieldType.Boolean;
      case 'date':
        return AtomicFieldType.Date;
      case 'timestamp':
        return AtomicFieldType.Timestamp;
      case 'number':
        return AtomicFieldType.Number;
      case 'json':
        return AtomicFieldType.Json;
      case 'sql native':
        return AtomicFieldType.NativeUnsupported;
      case 'error':
        return AtomicFieldType.Error;
      case 'record':
      case 'array':
        throw new Error(`MTOY TODO IMPLEMENT Atomic ${this.fieldTypeDef.type}`);
      default: {
        const x: never = this.fieldTypeDef;
        throw new Error(`Can't make an atomic field from ${x}`);
      }
    }
  }

  tagParse(spec?: TagParseSpec) {
    spec = Tag.addModelScope(spec, this.parent.modelTag);
    return Tag.annotationToTag(this.fieldTypeDef.annotation, spec);
  }

  getTaglines(prefix?: RegExp) {
    return Tag.annotationToTaglines(this.fieldTypeDef.annotation, prefix);
  }

  public isIntrinsic(): boolean {
    return fieldIsIntrinsic(this.fieldTypeDef);
  }

  public isQueryField(): this is QueryField {
    return false;
  }

  public isExploreField(): this is ExploreField {
    return false;
  }

  public isAtomicField(): this is AtomicField {
    return true;
  }

  public isCalculation(): boolean {
    //return !!this.fieldTypeDef.aggregate;
    return expressionIsCalculation(this.fieldTypeDef.expressionType);
  }

  public get sourceField(): Field {
    // TODO
    throw new Error();
  }

  public get sourceClasses(): string[] {
    const sourceField = this.fieldTypeDef.name || this.fieldTypeDef.as;
    return sourceField ? [sourceField] : [];
  }

  // was the field generated from a measure in the previous query
  public sourceWasMeasure(): boolean {
    return this.fieldTypeDef.resultMetadata?.fieldKind === 'measure';
  }

  public sourceWasMeasureLike(): boolean {
    return (
      this.fieldTypeDef.resultMetadata?.fieldKind === 'measure' ||
      this.fieldTypeDef.resultMetadata?.fieldKind === 'struct'
    );
  }

  public sourceWasDimension(): boolean {
    return this.fieldTypeDef.resultMetadata?.fieldKind === 'dimension';
  }

  public hasParentExplore(): this is Field {
    return true;
  }

  public isString(): this is StringField {
    return this instanceof StringField;
  }

  public isNumber(): this is NumberField {
    return this instanceof NumberField;
  }

  public isDate(): this is DateField {
    return this instanceof DateField;
  }

  public isBoolean(): this is BooleanField {
    return this instanceof BooleanField;
  }

  public isJSON(): this is JSONField {
    return this instanceof JSONField;
  }

  public isTimestamp(): this is TimestampField {
    return this instanceof TimestampField;
  }

  public isUnsupported(): this is UnsupportedField {
    return this instanceof UnsupportedField;
  }

  get parentExplore(): Explore {
    return this.parent;
  }

  /**
   * @return Field name for drill.
   */
  get expression(): string {
    const dot = '.';
    const resultMetadata = this.fieldTypeDef.resultMetadata;
    // If field is joined-in from another table i.e. of type `tableName.columnName`,
    // return sourceField, else return name because this could be a renamed field.
    return (
      resultMetadata?.sourceExpression ||
      (resultMetadata?.sourceField.includes(dot)
        ? resultMetadata?.sourceField
        : this.name)
    );
  }

  public get location(): DocumentLocation | undefined {
    return this.fieldTypeDef.location;
  }
}

export enum DateTimeframe {
  Day = 'day',
  Week = 'week',
  Month = 'month',
  Quarter = 'quarter',
  Year = 'year',
}

export enum TimestampTimeframe {
  Day = 'day',
  Week = 'week',
  Month = 'month',
  Quarter = 'quarter',
  Year = 'year',
  Second = 'second',
  Hour = 'hour',
  Minute = 'minute',
}

export class DateField extends AtomicField {
  private fieldDateDef: DateFieldDef;
  constructor(
    fieldDateDef: DateFieldDef,
    parent: Explore,
    source?: AtomicField
  ) {
    super(fieldDateDef, parent, source);
    this.fieldDateDef = fieldDateDef;
  }

  get timeframe(): DateTimeframe | undefined {
    if (this.fieldDateDef.timeframe === undefined) {
      return undefined;
    }
    switch (this.fieldDateDef.timeframe) {
      case 'day':
        return DateTimeframe.Day;
      case 'week':
        return DateTimeframe.Week;
      case 'month':
        return DateTimeframe.Month;
      case 'quarter':
        return DateTimeframe.Quarter;
      case 'year':
        return DateTimeframe.Year;
    }
  }
}

export class TimestampField extends AtomicField {
  private fieldTimestampDef: TimestampFieldDef;
  constructor(
    fieldTimestampDef: TimestampFieldDef,
    parent: Explore,
    source?: AtomicField
  ) {
    super(fieldTimestampDef, parent, source);
    this.fieldTimestampDef = fieldTimestampDef;
  }

  get timeframe(): TimestampTimeframe | undefined {
    if (this.fieldTimestampDef.timeframe === undefined) {
      return undefined;
    }
    switch (this.fieldTimestampDef.timeframe) {
      case 'day':
        return TimestampTimeframe.Day;
      case 'week':
        return TimestampTimeframe.Week;
      case 'month':
        return TimestampTimeframe.Month;
      case 'quarter':
        return TimestampTimeframe.Quarter;
      case 'year':
        return TimestampTimeframe.Year;
      case 'second':
        return TimestampTimeframe.Second;
      case 'hour':
        return TimestampTimeframe.Hour;
      case 'minute':
        return TimestampTimeframe.Minute;
    }
  }
}

export class NumberField extends AtomicField {
  private fieldNumberDef: NumberFieldDef;
  constructor(
    fieldNumberDef: NumberFieldDef,
    parent: Explore,
    source?: AtomicField
  ) {
    super(fieldNumberDef, parent, source);
    this.fieldNumberDef = fieldNumberDef;
  }
}

export class BooleanField extends AtomicField {
  private fieldBooleanDef: BooleanFieldDef;
  constructor(
    fieldBooleanDef: BooleanFieldDef,
    parent: Explore,
    source?: AtomicField
  ) {
    super(fieldBooleanDef, parent, source);
    this.fieldBooleanDef = fieldBooleanDef;
  }
}

export class JSONField extends AtomicField {
  private fieldJSONDef: JSONFieldDef;
  constructor(
    fieldJSONDef: JSONFieldDef,
    parent: Explore,
    source?: AtomicField
  ) {
    super(fieldJSONDef, parent, source);
    this.fieldJSONDef = fieldJSONDef;
  }
}

export class UnsupportedField extends AtomicField {
  private fieldUnsupportedDef: NativeUnsupportedFieldDef;
  constructor(
    fieldUnsupportedDef: NativeUnsupportedFieldDef,
    parent: Explore,
    source?: AtomicField
  ) {
    super(fieldUnsupportedDef, parent, source);
    this.fieldUnsupportedDef = fieldUnsupportedDef;
  }
  get rawType(): string | undefined {
    return this.fieldUnsupportedDef.rawType;
  }
}

export class StringField extends AtomicField {
  private fieldStringDef: StringFieldDef;
  constructor(
    fieldStringDef: StringFieldDef,
    parent: Explore,
    source?: AtomicField
  ) {
    super(fieldStringDef, parent, source);
    this.fieldStringDef = fieldStringDef;
  }
}

export class Query extends Entity {
  protected turtleDef: TurtleDef;
  private sourceQuery?: Query;

  constructor(turtleDef: TurtleDef, parent?: Explore, source?: Query) {
    super(turtleDef.as || turtleDef.name, parent, source);
    this.turtleDef = turtleDef;
  }

  public get source(): Query | undefined {
    return this.sourceQuery;
  }

  public isIntrinsic(): boolean {
    return false;
  }

  public get location(): DocumentLocation | undefined {
    return this.turtleDef.location;
  }
}

export class QueryField extends Query implements Taggable {
  protected parent: Explore;

  constructor(turtleDef: TurtleDef, parent: Explore, source?: Query) {
    super(turtleDef, parent, source);
    this.parent = parent;
  }

  tagParse(spec?: TagParseSpec) {
    spec = Tag.addModelScope(spec, this.parent.modelTag);
    return Tag.annotationToTag(this.turtleDef.annotation, spec);
  }

  getTaglines(prefix?: RegExp) {
    return Tag.annotationToTaglines(this.turtleDef.annotation, prefix);
  }

  public isQueryField(): this is QueryField {
    return true;
  }

  public isExploreField(): this is ExploreField {
    return false;
  }

  public isAtomicField(): this is AtomicField {
    return false;
  }

  public get sourceClasses(): string[] {
    const sourceField = this.turtleDef.name || this.turtleDef.as;
    return sourceField ? [sourceField] : [];
  }

  public hasParentExplore(): this is Field {
    return true;
  }

  get parentExplore(): Explore {
    return this.parent;
  }

  get expression(): string {
    return this.name;
  }
}

export enum JoinRelationship {
  OneToOne = 'one_to_one',
  OneToMany = 'one_to_many',
  ManyToOne = 'many_to_one',
}

export class ExploreField extends Explore {
  protected _parentExplore: Explore;

  constructor(structDef: StructDef, parentExplore: Explore, source?: Explore) {
    super(structDef, parentExplore, source);
    this._parentExplore = parentExplore;
  }

  public get joinRelationship(): JoinRelationship {
    const joinType = this.structDef['join'];
    switch (joinType) {
      case 'one':
        return JoinRelationship.OneToMany;
      case 'many':
      case 'cross':
        return JoinRelationship.ManyToOne;
      default:
        throw new Error('A source field must have a join relationship.');
    }
  }

  public get isRecord(): boolean {
    return this.joinRelationship === JoinRelationship.OneToOne;
  }

  public get isArray(): boolean {
    return this.joinRelationship !== JoinRelationship.OneToOne;
  }

  override tagParse(spec?: TagParseSpec) {
    spec = Tag.addModelScope(spec, this._parentExplore.modelTag);
    return Tag.annotationToTag(this._structDef.annotation, spec);
  }

  public isQueryField(): this is QueryField {
    return false;
  }

  public isExploreField(): this is ExploreField {
    return true;
  }

  public isAtomicField(): this is AtomicField {
    return false;
  }

  public get parentExplore(): Explore {
    return this._parentExplore;
  }

  public get sourceClasses(): string[] {
    const sourceField = this.structDef.name || this.structDef.as;
    return sourceField ? [sourceField] : [];
  }
}

/**
 * An environment for compiling and running Malloy queries.
 */
export class Runtime {
  isTestRuntime = false;
  private _urlReader: URLReader;
  private _connections: LookupConnection<Connection>;

  constructor(runtime: LookupConnection<Connection> & URLReader);
  constructor(urls: URLReader, connections: LookupConnection<Connection>);
  constructor(urls: URLReader, connection: Connection);
  constructor(connection: Connection);
  constructor(connections: LookupConnection<Connection>);
  constructor(
    ...args: (URLReader | LookupConnection<Connection> | Connection)[]
  ) {
    let urlReader: URLReader | undefined;
    let connections: LookupConnection<Connection> | undefined;
    for (const arg of args) {
      if (isURLReader(arg)) {
        urlReader = arg;
      } else if (isLookupConnection<Connection>(arg)) {
        connections = arg;
      } else {
        connections = {
          lookupConnection: () => Promise.resolve(arg),
        };
      }
    }
    if (urlReader === undefined) {
      urlReader = new EmptyURLReader();
    }
    if (connections === undefined) {
      throw new Error(
        'A LookupConnection<Connection> or Connection is required.'
      );
    }
    this._urlReader = urlReader;
    this._connections = connections;
  }

  /**
   * @return The `URLReader` for this runtime instance.
   */
  public get urlReader(): URLReader {
    return this._urlReader;
  }

  /**
   * @return The `LookupConnection<Connection>` for this runtime instance.
   */
  public get connections(): LookupConnection<Connection> {
    return this._connections;
  }

  /**
   * Load a Malloy model by URL or contents.
   *
   * @param source The model URL or contents to load and (eventually) compile.
   * @return A `ModelMaterializer` capable of materializing the requested model,
   * or loading further related objects.
   */
  public loadModel(
    source: ModelURL | ModelString,
    options?: ParseOptions & CompileOptions & PrepareResultOptions
  ): ModelMaterializer {
    const {refreshSchemaCache, noThrowOnError} = options || {};
    if (this.isTestRuntime) {
      if (options === undefined) {
        options = {testEnvironment: true};
      } else {
        options = {...options, testEnvironment: true};
      }
    }
    return new ModelMaterializer(
      this,
      async () => {
        const parse =
          source instanceof URL
            ? await Malloy.parse({
                url: source,
                urlReader: this.urlReader,
                options,
              })
            : Malloy.parse({
                source,
                options,
              });
        return Malloy.compile({
          urlReader: this.urlReader,
          connections: this.connections,
          parse,
          refreshSchemaCache,
          noThrowOnError,
          replaceMaterializedReferences: options?.replaceMaterializedReferences,
        });
      },
      options
    );
  }

  // TODO Consider formalizing this. Perhaps as a `withModel` method,
  //      as well as a `Model.fromModelDefinition` if we choose to expose
  //      `ModelDef` to the world formally. For now, this should only
  //      be used in tests.
<<<<<<< HEAD
  public _loadModelFromModelDef(modelDef: ModelDef): ModelMaterializer {
    return new ModelMaterializer(this, async () => {
      return new Model(modelDef, [], [], []);
    });
=======
  public _loadModelFromModelDef(
    modelDef: ModelDef,
    options?: PrepareResultOptions
  ): ModelMaterializer {
    return new ModelMaterializer(
      this,
      async () => {
        return new Model(modelDef, [], [], [], []);
      },
      options
    );
>>>>>>> 1b2a9e71
  }

  /**
   * Load a Malloy query by URL or contents.
   *
   * @param query The query URL or contents to load and (eventually) compile.
   * @return A `QueryMaterializer` capable of materializing the requested query, running it,
   * or loading further related objects.
   */
  public loadQuery(
    query: QueryURL | QueryString,
    options?: ParseOptions & CompileOptions & PrepareResultOptions
  ): QueryMaterializer {
    return this.loadModel(query, options).loadFinalQuery();
  }

  /**
   * Load a Malloy query by the URL or contents of a Malloy model document
   * and the index of an unnamed query contained in the model.
   *
   * @param model The model URL or contents to load and (eventually) compile to retrieve the requested query.
   * @param index The index of the query to use within the model.
   * @return A `QueryMaterializer` capable of materializing the requested query, running it,
   * or loading further related objects.
   */
  public loadQueryByIndex(
    model: ModelURL | ModelString,
    index: number,
    options?: ParseOptions & CompileOptions & PrepareResultOptions
  ): QueryMaterializer {
    return this.loadModel(model, options).loadQueryByIndex(index, options);
  }

  /**
   * Load a Malloy query by the URL or contents of a Malloy model document
   * and the name of a query contained in the model.
   *
   * @param model The model URL or contents to load and (eventually) compile to retrieve the requested query.
   * @param name The name of the query to use within the model.
   * @return A `QueryMaterializer` capable of materializing the requested query, running it,
   * or loading further related objects.
   */
  public loadQueryByName(
    model: ModelURL | ModelString,
    name: string,
    options?: ParseOptions & CompileOptions & PrepareResultOptions
  ): QueryMaterializer {
    return this.loadModel(model, options).loadQueryByName(name, options);
  }

<<<<<<< HEAD
=======
  /**
   * Load a SQL block by the URL or contents of a Malloy model document
   * and the name of a query contained in the model.
   *
   * @param model The model URL or contents to load and (eventually) compile to retrieve the requested query.
   * @param name The name of the sql block to use within the model.
   * @return A `SQLBlockMaterializer` capable of materializing the requested query, running it,
   * or loading further related objects.
   */
  public loadSQLBlockByName(
    model: ModelURL | ModelString,
    name: string,
    options?: ParseOptions & CompileOptions & PrepareResultOptions
  ): SQLBlockMaterializer {
    return this.loadModel(model, options).loadSQLBlockByName(name);
  }

  /**
   * Load a SQL block by the URL or contents of a Malloy model document
   * and the name of a query contained in the model.
   *
   * @param model The model URL or contents to load and (eventually) compile to retrieve the requested query.
   * @param index The index of the SQL block to use within the model. Note: named blocks are indexable, too.
   * @return A `SQLBlockMaterializer` capable of materializing the requested query, running it,
   * or loading further related objects.
   */
  public loadSQLBlockByIndex(
    model: ModelURL | ModelString,
    index: number,
    options?: ParseOptions & CompileOptions
  ): SQLBlockMaterializer {
    return this.loadModel(model, options).loadSQLBlockByIndex(index);
  }

>>>>>>> 1b2a9e71
  // TODO maybe use overloads for the alternative parameters
  /**
   * Compile a Malloy model by URL or contents.
   *
   * @param source The URL or contents of a Malloy model document to compile.
   * @return A promise of a compiled `Model`.
   */
  public getModel(
    source: ModelURL | ModelString,
    options?: ParseOptions & CompileOptions
  ): Promise<Model> {
    return this.loadModel(source, options).getModel();
  }

  /**
   * Compile a Malloy query by URL or contents.
   *
   * @param query The URL or contents of a Malloy query document to compile.
   * @return A promise of a compiled `PreparedQuery`.
   */
  public getQuery(
    query: QueryURL | QueryString,
    options?: ParseOptions & CompileOptions
  ): Promise<PreparedQuery> {
    return this.loadQuery(query, options).getPreparedQuery();
  }

  /**
   * Compile a Malloy query by the URL or contents of a model document
   * and the index of an unnamed query contained within the model.
   *
   * @param model The URL or contents of a Malloy model document to compile.
   * @param index The index of an unnamed query contained within the model.
   * @return A promise of a compiled `PreparedQuery`.
   */
  public getQueryByIndex(
    model: ModelURL | ModelString,
    index: number,
    options?: ParseOptions & CompileOptions
  ): Promise<PreparedQuery> {
    return this.loadQueryByIndex(model, index, options).getPreparedQuery();
  }

  /**
   * Compile a Malloy query by the URL or contents of a model document
   * and the name of a query contained within the model.
   *
   * @param model The URL or contents of a Malloy model document to compile.
   * @param name The name of a query contained within the model.
   * @return A promise of a compiled `PreparedQuery`.
   */
  public getQueryByName(
    model: ModelURL | ModelString,
    name: string,
    options?: ParseOptions & CompileOptions
  ): Promise<PreparedQuery> {
    return this.loadQueryByName(model, name, options).getPreparedQuery();
  }
}

export class ConnectionRuntime extends Runtime {
  public readonly rawConnections: Connection[];

  constructor(urls: URLReader, connections: Connection[]);
  constructor(connections: Connection[]);
  constructor(
    urlsOrConnections: URLReader | Connection[],
    maybeConnections?: Connection[]
  ) {
    if (maybeConnections === undefined) {
      const connections = urlsOrConnections as Connection[];
      super(FixedConnectionMap.fromArray(connections));
      this.rawConnections = connections;
    } else {
      const connections = maybeConnections as Connection[];
      super(
        urlsOrConnections as URLReader,
        FixedConnectionMap.fromArray(connections)
      );
      this.rawConnections = connections;
    }
  }
}

export class SingleConnectionRuntime<
  T extends Connection = Connection,
> extends Runtime {
  public readonly connection: T;

  constructor(urls: URLReader, connection: T);
  constructor(connection: T);
  constructor(urlsOrConnections: URLReader | T, maybeConnections?: T) {
    if (maybeConnections === undefined) {
      const connection = urlsOrConnections as T;
      super(connection);
      this.connection = connection;
    } else {
      const connection = maybeConnections as T;
      super(urlsOrConnections as URLReader, connection);
      this.connection = connection;
    }
  }

  get supportsNesting(): boolean {
    return getDialect(this.connection.dialectName).supportsNesting;
  }

  // quote a column name
  quote(column: string): string {
    return getDialect(this.connection.dialectName).sqlMaybeQuoteIdentifier(
      column
    );
  }

  get dialect(): Dialect {
    return getDialect(this.connection.dialectName);
  }

  getQuoter(): (arg: TemplateStringsArray) => string {
    return (x: TemplateStringsArray) => this.quote(x.toString());
  }

  //const q = (x: TemplateStringsArray) => runtime.q(x.toString());
}

class FluentState<T> {
  private readonly _materialize: () => Promise<T>;
  private materialized: Promise<T> | undefined;

  constructor(
    protected runtime: Runtime,
    materialize: () => Promise<T>
  ) {
    this._materialize = materialize;
  }

  protected materialize(): Promise<T> {
    if (this.materialized === undefined) {
      return this.rematerialize();
    }
    return this.materialized;
  }

  protected rematerialize(): Promise<T> {
    this.materialized = this._materialize();
    return this.materialized;
  }

  protected makeQueryMaterializer(
    materialize: () => Promise<PreparedQuery>,
    options?: PrepareResultOptions
  ): QueryMaterializer {
    return new QueryMaterializer(this.runtime, materialize, options);
  }

  protected makeExploreMaterializer(
    materialize: () => Promise<Explore>,
    options?: PrepareResultOptions
  ): ExploreMaterializer {
    return new ExploreMaterializer(this.runtime, materialize, options);
  }

  protected makePreparedResultMaterializer(
    materialize: () => Promise<PreparedResult>
  ): PreparedResultMaterializer {
    return new PreparedResultMaterializer(this.runtime, materialize);
  }
}

/**
 * An object representing the task of loading a `Model`, capable of
 * materializing that model (via `getModel()`) or extending the task to load
 * queries or explores (via e.g. `loadFinalQuery()`, `loadQuery`, `loadExploreByName`, etc.).
 */
export class ModelMaterializer extends FluentState<Model> {
  private readonly replaceMaterializedReferences: boolean;
  constructor(
    protected runtime: Runtime,
    materialize: () => Promise<Model>,
    options?: PrepareResultOptions
  ) {
    super(runtime, materialize);
    this.replaceMaterializedReferences =
      options?.replaceMaterializedReferences ?? false;
  }

  /**
   * Load the final (unnamed) Malloy query contained within this loaded `Model`.
   *
   * @return A `QueryMaterializer` capable of materializing the requested query, running it,
   * or loading further related objects.
   */
  public loadFinalQuery(options?: PrepareResultOptions): QueryMaterializer {
    return this.makeQueryMaterializer(
      async () => {
        return (await this.materialize()).getPreparedQuery();
      },
      {
        replaceMaterializedReferences: this.replaceMaterializedReferences,
        ...options,
      }
    );
  }

  /**
   * Load an unnamed query contained within this loaded `Model` by index.
   *
   * @param index The index of the query to load.
   * @return A `QueryMaterializer` capable of materializing the requested query, running it,
   * or loading further related objects.
   */
  public loadQueryByIndex(
    index: number,
    options?: PrepareResultOptions
  ): QueryMaterializer {
    return this.makeQueryMaterializer(
      async () => {
        return (await this.materialize()).getPreparedQueryByIndex(index);
      },
      {
        replaceMaterializedReferences: this.replaceMaterializedReferences,
        ...options,
      }
    );
  }

  /**
   * Load a query contained within this loaded `Model` by its name.
   *
   * @param name The name of the query to load.
   * @return A `QueryMaterializer` capable of materializing the requested query, running it,
   * or loading further related objects.
   */
  public loadQueryByName(
    name: string,
    options?: PrepareResultOptions
  ): QueryMaterializer {
    return this.makeQueryMaterializer(
      async () => {
        return (await this.materialize()).getPreparedQueryByName(name);
      },
      {
        replaceMaterializedReferences: this.replaceMaterializedReferences,
        ...options,
      }
    );
  }

  /**
   * Load a query against this loaded `Model` by its URL or contents.
   *
   * @param query The URL or contents of the query to load and (eventually) compile.
   * @return A `QueryMaterializer` capable of materializing the requested query, running it,
   * or loading further related objects.
   */
  public loadQuery(
    query: QueryString | QueryURL,
    options?: ParseOptions & CompileOptions & PrepareResultOptions
  ): QueryMaterializer {
    const {refreshSchemaCache, noThrowOnError} = options || {};
    return this.makeQueryMaterializer(async () => {
      const urlReader = this.runtime.urlReader;
      const connections = this.runtime.connections;
      if (this.runtime.isTestRuntime) {
        if (options === undefined) {
          options = {testEnvironment: true};
        } else {
          options = {...options, testEnvironment: true};
        }
      }
      const parse =
        query instanceof URL
          ? await Malloy.parse({
              url: query,
              urlReader,
              options,
            })
          : Malloy.parse({
              source: query,
              options,
            });
      const model = await this.getModel();
      const queryModel = await Malloy.compile({
        urlReader,
        connections,
        parse,
        model,
        refreshSchemaCache,
        noThrowOnError,
        replaceMaterializedReferences:
          options?.replaceMaterializedReferences ??
          this.replaceMaterializedReferences,
      });
      return queryModel.preparedQuery;
    });
  }

  /**
   * Extend a Malloy model by URL or contents.
   *
   * @param source The model URL or contents to load and (eventually) compile.
   * @return A `ModelMaterializer` capable of materializing the requested model,
   * or loading further related objects.
   */
  public extendModel(
    query: QueryString | QueryURL,
    options?: ParseOptions & CompileOptions & PrepareResultOptions
  ): ModelMaterializer {
    if (this.runtime.isTestRuntime) {
      if (options === undefined) {
        options = {testEnvironment: true};
      } else {
        options = {...options, testEnvironment: true};
      }
    }
    return new ModelMaterializer(
      this.runtime,
      async () => {
        const urlReader = this.runtime.urlReader;
        const connections = this.runtime.connections;
        const parse =
          query instanceof URL
            ? await Malloy.parse({
                url: query,
                urlReader,
                options,
              })
            : Malloy.parse({
                source: query,
                options,
              });
        const model = await this.getModel();
        const queryModel = await Malloy.compile({
          urlReader,
          connections,
          parse,
          model,
          refreshSchemaCache: options?.refreshSchemaCache,
          noThrowOnError: options?.noThrowOnError,
          replaceMaterializedReferences:
            options?.replaceMaterializedReferences ??
            this.replaceMaterializedReferences,
        });
        return queryModel;
      },
      options
    );
  }

  public async search(
    sourceName: string,
    searchTerm: string,
    limit = 1000,
    searchField: string | undefined = undefined
  ): Promise<SearchIndexResult[] | undefined> {
    const model = await this.materialize();
    const queryModel = new QueryModel(model._modelDef);
    const schema = model.getExploreByName(sourceName).structDef;
    if (!isSourceDef(schema)) {
      throw new Error('Source to be searched was unexpectedly, not a source');
    }
    const connectionName = schema.connection;
    const connection =
      await this.runtime.connections.lookupConnection(connectionName);
    return await queryModel.searchIndex(
      connection,
      sourceName,
      searchTerm,
      limit,
      searchField
    );
  }

  public async searchValueMap(
    sourceName: string,
    limit = 10,
    options?: ParseOptions
  ): Promise<SearchValueMapResult[] | undefined> {
    const model = await this.materialize();
    const schema = model.getExploreByName(sourceName);
    if (!isSourceDef(schema.structDef)) {
      throw new Error('Source to be searched was unexpectedly, not a source');
    }
    let indexQuery = '{index: *}';

    if (schema.getFieldByNameIfExists('search_index')) {
      indexQuery = 'search_index';
    }

    const searchMapMalloy = `
      run: ${sourceName}
        -> ${indexQuery}
        -> {
          where: fieldType = 'string'
          group_by: fieldName
          aggregate: cardinality is count(fieldValue)
          nest: values is {
            select: fieldValue, weight
            order_by: weight desc
            limit: ${limit}
          }
          limit: 1000
        }
    `;
    const result = await this.loadQuery(searchMapMalloy, options).run({
      rowLimit: 1000,
    });
    return result._queryResult.result as unknown as SearchValueMapResult[];
  }

  /**
   * Materialize the final query contained within this loaded `Model`.
   *
   * @return A promise to a prepared query.
   */
  public getFinalQuery(): Promise<PreparedQuery> {
    return this.loadFinalQuery().getPreparedQuery();
  }

  /**
   * Materialize an unnamed query contained within this loaded `Model` by index.
   *
   * @param index The index of the query contained within this loaded `Model`.
   * @return A promise to a prepared query.
   */
  public getQueryByIndex(index: number): Promise<PreparedQuery> {
    return this.loadQueryByIndex(index).getPreparedQuery();
  }

  /**
   * Materialize a query contained within this loaded `Model` by name.
   *
   * @param name The name of the query contained within this loaded `Model`.
   * @return A promise to a prepared query.
   */
  public getQueryByName(name: string): Promise<PreparedQuery> {
    return this.loadQueryByName(name).getPreparedQuery();
  }

  /**
   * Materialize a query against this loaded `Model` by its URL or contents.
   *
   * @param query The URL or contents of a query document to compile.
   * @return A promise to a prepared query.
   */
  public getQuery(
    query: QueryString | QueryURL,
    options?: ParseOptions
  ): Promise<PreparedQuery> {
    return this.loadQuery(query, options).getPreparedQuery();
  }

  // TODO Consider formalizing this. Perhaps as a `withQuery` method,
  //      as well as a `PreparedQuery.fromQueryDefinition` if we choose to expose
  //      `InternalQuery` to the world formally. For now, this should only
  //      be used in tests.
  public _loadQueryFromQueryDef(
    query: InternalQuery,
    options?: PrepareResultOptions
  ): QueryMaterializer {
    return this.makeQueryMaterializer(
      async () => {
        const model = await this.materialize();
        return new PreparedQuery(query, model._modelDef, model.problems);
      },
      {
        replaceMaterializedReferences: this.replaceMaterializedReferences,
        ...options,
      }
    );
  }

  /**
   * Load an explore contained within this loaded `Model` by name.
   *
   * @param name The name of the explore contained within this loaded `Model`.
   * @return An `ExploreMaterializer` capable of materializing the requested explore,
   * or loading further related objects.
   */
  public loadExploreByName(name: string): ExploreMaterializer {
    return this.makeExploreMaterializer(
      async () => {
        return (await this.materialize()).getExploreByName(name);
      },
      {
        replaceMaterializedReferences: this.replaceMaterializedReferences,
      }
    );
  }

  /**
   * Materialize an explore contained within this loaded `Model` by its name.
   *
   * @param query The name of an explore within this loaded `Model`.
   * @return A promise to an explore.
   */
  public getExploreByName(name: string): Promise<Explore> {
    return this.loadExploreByName(name).getExplore();
  }

  /**
   * Compile and materialize this loaded `Model`.
   *
   * @return A promise to the compiled model that is loaded.
   */
  public getModel(): Promise<Model> {
    return this.materialize();
  }
}

/**
 * An object representing the task of loading a `Query`, capable of
 * materializing the query (via `getPreparedQuery()`) or extending the task to load
 * prepared results or run the query (via e.g. `loadPreparedResult()` or `run()`).
 */
export class QueryMaterializer extends FluentState<PreparedQuery> {
  private readonly replaceMaterializedReferences: boolean;
  constructor(
    protected runtime: Runtime,
    materialize: () => Promise<PreparedQuery>,
    options?: PrepareResultOptions
  ) {
    super(runtime, materialize);
    this.replaceMaterializedReferences =
      options?.replaceMaterializedReferences ?? false;
  }

  /**
   * Run this loaded `Query`.
   *
   * @return The query results from running this loaded query.
   */
  async run(options?: RunSQLOptions & PrepareResultOptions): Promise<Result> {
    const connections = this.runtime.connections;
    const preparedResult = await this.getPreparedResult({
      replaceMaterializedReferences: this.replaceMaterializedReferences,
      ...options,
    });
    const finalOptions = runSQLOptionsWithAnnotations(preparedResult, options);
    return Malloy.run({connections, preparedResult, options: finalOptions});
  }

  async *runStream(
    options?: RunSQLOptions & PrepareResultOptions
  ): AsyncIterableIterator<DataRecord> {
    const preparedResult = await this.getPreparedResult({
      replaceMaterializedReferences: this.replaceMaterializedReferences,
      ...options,
    });
    const connections = this.runtime.connections;
    const finalOptions = runSQLOptionsWithAnnotations(preparedResult, options);
    const stream = Malloy.runStream({
      connections,
      preparedResult,
      options: finalOptions,
    });
    for await (const row of stream) {
      yield row;
    }
  }

  /**
   * Load the prepared result of this loaded query.
   *
   * @return A `PreparedResultMaterializer` capable of materializing the requested
   * prepared query or running it.
   */
  public loadPreparedResult(
    options?: PrepareResultOptions
  ): PreparedResultMaterializer {
    return this.makePreparedResultMaterializer(async () => {
      return (await this.materialize()).getPreparedResult({
        replaceMaterializedReferences: this.replaceMaterializedReferences,
        ...options,
      });
    });
  }

  /**
   * Materialize the prepared result of this loaded query.
   *
   * @return A promise of the prepared result of this loaded query.
   */
  public getPreparedResult(
    options?: PrepareResultOptions
  ): Promise<PreparedResult> {
    return this.loadPreparedResult({
      replaceMaterializedReferences: this.replaceMaterializedReferences,
      ...options,
    }).getPreparedResult();
  }

  /**
   * Materialize the SQL of this loaded query.
   *
   * @return A promise of the SQL string.
   */
  public async getSQL(options?: PrepareResultOptions): Promise<string> {
    return (
      await this.getPreparedResult({
        replaceMaterializedReferences: this.replaceMaterializedReferences,
        ...options,
      })
    ).sql;
  }

  /**
   * Materialize this loaded query.
   *
   * @return A promise of the `PreparedQuery`.
   */
  public getPreparedQuery(): Promise<PreparedQuery> {
    return this.materialize();
  }

  /**
   * Estimates the cost of this loaded `Query`.
   *
   * @return The estimated cost of running this loaded query.
   */
  public async estimateQueryCost(
    options?: PrepareResultOptions
  ): Promise<QueryRunStats> {
    const connections = this.runtime.connections;
    const preparedResult = await this.getPreparedResult({
      replaceMaterializedReferences: this.replaceMaterializedReferences,
      ...options,
    });
    return Malloy.estimateQueryCost({connections, preparedResult});
  }
}

function runSQLOptionsWithAnnotations(
  preparedResult: PreparedResult,
  givenOptions?: RunSQLOptions
): RunSQLOptions {
  return {
    queryAnnotation: preparedResult.annotation,
    modelAnnotation: preparedResult.modelAnnotation,
    ...givenOptions,
  };
}

/**
 * An object representing the task of loading a `PreparedResult`, capable of
 * materializing the prepared result (via `getPreparedResult()`) or extending the task run
 * the query.
 */
export class PreparedResultMaterializer extends FluentState<PreparedResult> {
  /**
   * Run this prepared result.
   *
   * @return A promise to the query result data.
   */
  async run(options?: RunSQLOptions): Promise<Result> {
    const preparedResult = await this.getPreparedResult();
    const connections = this.runtime.connections;
    const finalOptions = runSQLOptionsWithAnnotations(preparedResult, options);
    return Malloy.run({
      connections,
      preparedResult,
      options: finalOptions,
    });
  }

  async *runStream(options?: {
    rowLimit?: number;
  }): AsyncIterableIterator<DataRecord> {
    const preparedResult = await this.getPreparedResult();
    const connections = this.runtime.connections;
    const finalOptions = runSQLOptionsWithAnnotations(preparedResult, options);
    const stream = Malloy.runStream({
      connections,
      preparedResult,
      options: finalOptions,
    });
    for await (const row of stream) {
      yield row;
    }
  }

  /**
   * Materialize this loaded prepared result.
   *
   * @return A promise of a prepared result.
   */
  public getPreparedResult(): Promise<PreparedResult> {
    return this.materialize();
  }

  /**
   * Materialize the SQL of this loaded prepared result.
   *
   * @return A promise to the SQL string.
   */
  public async getSQL(): Promise<string> {
    return (await this.getPreparedResult()).sql;
  }
}

/**
 * An object representing the task of loading an `Explore`, capable of
 * materializing the explore (via `getExplore()`) or extending the task to produce
 * related queries.
 */
export class ExploreMaterializer extends FluentState<Explore> {
  private readonly replaceMaterializedReferences: boolean;
  constructor(
    protected runtime: Runtime,
    materialize: () => Promise<Explore>,
    options?: PrepareResultOptions
  ) {
    super(runtime, materialize);
    this.replaceMaterializedReferences =
      options?.replaceMaterializedReferences ?? false;
  }

  /**
   * Load a query contained within this loaded explore.
   *
   * @param name The name of the query to load.
   * @return A `QueryMaterializer` capable of materializing the requested query, running it,
   * or loading further related objects.
   */
  public loadQueryByName(
    name: string,
    options?: PrepareResultOptions
  ): QueryMaterializer {
    return this.makeQueryMaterializer(async () => {
      return (await this.materialize()).getQueryByName(name);
    }, options);
  }

  /**
   * Materialize a query contained within this loaded explore.
   *
   * @param name The name of the query to materialize.
   * @return A promise to the requested prepared query.
   */
  public getQueryByName(name: string): Promise<PreparedQuery> {
    return this.loadQueryByName(name).getPreparedQuery();
  }

  /**
   * Materialize this loaded explore.
   *
   * @return A promise to the compiled `Explore`.
   */
  public getExplore(): Promise<Explore> {
    return this.materialize();
  }
}

export type ResultJSON = {
  queryResult: QueryResult;
  modelDef: ModelDef;
};

/**
 * The result of running a Malloy query.
 *
 * A `Result` is a `PreparedResult` along with the data retrieved from running the query.
 */
export class Result extends PreparedResult {
  protected inner: QueryResult;

  constructor(queryResult: QueryResult, modelDef: ModelDef) {
    super(queryResult, modelDef);
    this.inner = queryResult;
  }

  public get _queryResult(): QueryResult {
    return this.inner;
  }

  /**
   * @return The result data.
   */
  public get data(): DataArray {
    return new DataArray(
      this.inner.result,
      this.resultExplore,
      undefined,
      undefined
    );
  }

  public get totalRows(): number {
    return this.inner.totalRows;
  }

  public get runStats(): QueryRunStats | undefined {
    return this.inner.runStats;
  }

  public get profilingUrl(): string | undefined {
    return this.inner.profilingUrl;
  }

  public toJSON(): ResultJSON {
    return {queryResult: this.inner, modelDef: this._modelDef};
  }

  public static fromJSON({queryResult, modelDef}: ResultJSON): Result {
    return new Result(queryResult, modelDef);
  }
}

export type DataColumn =
  | DataArray
  | DataRecord
  | DataString
  | DataBoolean
  | DataNumber
  | DataDate
  | DataTimestamp
  | DataNull
  | DataBytes
  | DataJSON
  | DataUnsupported;

export type DataArrayOrRecord = DataArray | DataRecord;

abstract class Data<T> {
  protected _field: Field | Explore;

  constructor(
    field: Field | Explore,
    public readonly parent: DataArrayOrRecord | undefined,
    public readonly parentRecord: DataRecord | undefined
  ) {
    this._field = field;
  }

  get field(): Field | Explore {
    return this._field;
  }

  public abstract get value(): T;

  isString(): this is DataString {
    return this instanceof DataString;
  }

  get string(): DataString {
    if (this.isString()) {
      return this;
    }
    throw new Error('Not a string.');
  }

  isBoolean(): this is DataBoolean {
    return this instanceof DataBoolean;
  }

  get boolean(): DataBoolean {
    if (this.isBoolean()) {
      return this;
    }
    throw new Error('Not a boolean.');
  }

  isNumber(): this is DataNumber {
    return this instanceof DataNumber;
  }

  get number(): DataNumber {
    if (this.isNumber()) {
      return this;
    }
    throw new Error('Not a number.');
  }

  isTimestamp(): this is DataTimestamp {
    return this instanceof DataTimestamp;
  }

  get timestamp(): DataTimestamp {
    if (this.isTimestamp()) {
      return this;
    }
    throw new Error('Not a timestamp.');
  }

  isDate(): this is DataDate {
    return this instanceof DataDate;
  }

  get date(): DataDate {
    if (this.isDate()) {
      return this;
    }
    throw new Error('Not a date.');
  }

  isNull(): this is DataNull {
    return this instanceof DataNull;
  }

  isBytes(): this is DataBytes {
    return this instanceof DataBytes;
  }

  get bytes(): DataBytes {
    if (this.isBytes()) {
      return this;
    }
    throw new Error('Not bytes.');
  }

  isRecord(): this is DataRecord {
    return this instanceof DataRecord;
  }

  get record(): DataRecord {
    if (this.isRecord()) {
      return this;
    }
    throw new Error('Not a record.');
  }

  isUnsupported(): this is DataUnsupported {
    return this instanceof DataUnsupported;
  }

  get unsupported(): DataUnsupported {
    if (this.isUnsupported()) {
      return this;
    }
    throw new Error('Not unsupported.');
  }

  isArray(): this is DataArray {
    return this instanceof DataArray;
  }

  get array(): DataArray {
    if (this.isArray()) {
      return this;
    }
    throw new Error('Not an array.');
  }

  isArrayOrRecord(): DataArrayOrRecord {
    if (this instanceof DataArray || this instanceof DataRecord) {
      return this;
    }
    throw new Error('No Array or Record');
  }

  public isScalar(): this is ScalarData<T> {
    return true;
  }
}

abstract class ScalarData<T> extends Data<T> {
  protected _value: T;
  protected _field: AtomicField;

  constructor(
    value: T,
    field: AtomicField,
    parent: DataArrayOrRecord | undefined,
    parentRecord: DataRecord | undefined
  ) {
    super(field, parent, parentRecord);
    this._value = value;
    this._field = field;
  }

  public get value(): T {
    return this._value;
  }

  get field(): AtomicField {
    return this._field;
  }

  abstract get key(): string;

  isScalar(): this is ScalarData<T> {
    return this instanceof ScalarData;
  }

  abstract compareTo(other: ScalarData<T>): number;
}

class DataString extends ScalarData<string> {
  protected _field: StringField;

  constructor(
    value: string,
    field: StringField,
    parent: DataArrayOrRecord | undefined,
    parentRecord: DataRecord | undefined
  ) {
    super(value, field, parent, parentRecord);
    this._field = field;
  }

  get field(): StringField {
    return this._field;
  }

  get key(): string {
    return this.value;
  }

  compareTo(other: ScalarData<string>) {
    return this.value
      .toLocaleLowerCase()
      .localeCompare(other.value.toLocaleLowerCase());
  }
}

class DataUnsupported extends ScalarData<unknown> {
  protected _field: UnsupportedField;

  constructor(
    value: unknown,
    field: UnsupportedField,
    parent: DataArrayOrRecord | undefined,
    parentRecord: DataRecord | undefined
  ) {
    super(value, field, parent, parentRecord);
    this._field = field;
  }

  get field(): UnsupportedField {
    return this._field;
  }

  get key(): string {
    return '<unsupported>';
  }

  compareTo(_other: ScalarData<unknown>) {
    return 0;
  }
}

class DataBoolean extends ScalarData<boolean> {
  protected _field: BooleanField;

  constructor(
    value: boolean,
    field: BooleanField,
    parent: DataArrayOrRecord | undefined,
    parentRecord: DataRecord | undefined
  ) {
    super(value, field, parent, parentRecord);
    this._field = field;
  }

  get field(): BooleanField {
    return this._field;
  }

  get key(): string {
    return `${this.value}`;
  }

  compareTo(other: ScalarData<boolean>) {
    if (this.value === other.value) {
      return 0;
    }
    if (this.value) {
      return 1;
    }

    return -1;
  }
}

class DataJSON extends ScalarData<string> {
  protected _field: JSONField;

  constructor(
    value: string,
    field: JSONField,
    parent: DataArrayOrRecord | undefined,
    parentRecord: DataRecord | undefined
  ) {
    super(value, field, parent, parentRecord);
    this._field = field;
  }

  get field(): JSONField {
    return this._field;
  }

  get key(): string {
    return this.value;
  }

  compareTo(other: ScalarData<string>) {
    const value = this.value.toString();
    const otherValue = other.toString();
    if (value === otherValue) {
      return 0;
    } else if (value > otherValue) {
      return 1;
    } else {
      return -1;
    }
  }
}

class DataNumber extends ScalarData<number> {
  protected _field: NumberField;

  constructor(
    value: number,
    field: NumberField,
    parent: DataArrayOrRecord | undefined,
    parentRecord: DataRecord | undefined
  ) {
    super(value, field, parent, parentRecord);
    this._field = field;
  }

  get field(): NumberField {
    return this._field;
  }

  get key(): string {
    return `${this.value}`;
  }

  compareTo(other: ScalarData<number>) {
    const difference = this.value - other.value;
    if (difference > 0) {
      return 1;
    } else if (difference === 0) {
      return 0;
    }

    return -1;
  }
}

function valueToDate(value: Date): Date {
  // TODO properly map the data from BQ/Postgres types
  if (value instanceof Date) {
    return value;
  }
  // eslint-disable-next-line @typescript-eslint/no-explicit-any
  const valAsAny = value as any;
  if (valAsAny.constructor.name === 'Date') {
    // For some reason duckdb TSTZ values come back as objects which do not
    // pass "instance of" but do seem date like.
    return new Date(value as Date);
  } else if (typeof value === 'number') {
    return new Date(value);
  } else if (typeof value !== 'string') {
    return new Date((value as unknown as {value: string}).value);
  } else {
    // Postgres timestamps end up here, and ideally we would know the system
    // timezone of the postgres instance to correctly create a Date() object
    // which represents the same instant in time, but we don't have the data
    // flow to implement that. This may be a problem at some future day,
    // so here is a comment, for that day.
    let parsed = DateTime.fromISO(value, {zone: 'UTC'});
    if (!parsed.isValid) {
      parsed = DateTime.fromSQL(value, {zone: 'UTC'});
    }
    return parsed.toJSDate();
  }
}

class DataTimestamp extends ScalarData<Date> {
  protected _field: TimestampField;

  constructor(
    value: Date,
    field: TimestampField,
    parent: DataArrayOrRecord | undefined,
    parentRecord: DataRecord | undefined
  ) {
    super(value, field, parent, parentRecord);
    this._field = field;
  }

  public get value(): Date {
    return valueToDate(this._value);
  }

  get field(): TimestampField {
    return this._field;
  }

  get key(): string {
    return `${this.value.toLocaleString()}`;
  }

  compareTo(other: ScalarData<Date>) {
    if (this.value > other.value) {
      return 1;
    } else if (this.value < other.value) {
      return -1;
    }

    return 0;
  }
}

class DataDate extends ScalarData<Date> {
  protected _field: DateField;

  constructor(
    value: Date,
    field: DateField,
    parent: DataArrayOrRecord | undefined,
    parentRecord: DataRecord | undefined
  ) {
    super(value, field, parent, parentRecord);
    this._field = field;
  }

  public get value(): Date {
    return valueToDate(this._value);
  }

  get field(): DateField {
    return this._field;
  }

  get key(): string {
    return `${this.value.toLocaleString()}`;
  }

  compareTo(other: ScalarData<Date>) {
    if (this.value > other.value) {
      return 1;
    } else if (this.value < other.value) {
      return -1;
    }

    return 0;
  }
}

class DataBytes extends ScalarData<Buffer> {
  get key(): string {
    return this.value.toString();
  }

  compareTo(other: ScalarData<Buffer>) {
    const value = this.value.toString();
    const otherValue = other.toString();
    if (value === otherValue) {
      return 0;
    } else if (value > otherValue) {
      return 1;
    } else {
      return -1;
    }
  }
}

class DataNull extends Data<null> {
  public get value(): null {
    return null;
  }

  get key(): string {
    return '<null>';
  }
}

export class DataArray extends Data<QueryData> implements Iterable<DataRecord> {
  private queryData: QueryData;
  protected _field: Explore;
  private rowCache: Map<number, DataRecord> = new Map();

  constructor(
    queryData: QueryData,
    field: Explore,
    parent: DataArrayOrRecord | undefined,
    parentRecord: DataRecord | undefined
  ) {
    super(field, parent, parentRecord);
    this.queryData = queryData;
    this._field = field;
  }

  /**
   * @return The `Explore` that describes the structure of this data.
   */
  public get field(): Explore {
    return this._field;
  }

  /**
   * @return The raw object form of the data.
   */
  public toObject(): QueryData {
    return this.queryData;
  }

  path(...path: (number | string)[]): DataColumn {
    return getPath(this, path);
  }

  row(index: number): DataRecord {
    let record = this.rowCache.get(index);
    if (!record) {
      record = new DataRecord(
        this.queryData[index],
        index,
        this.field,
        this,
        this.parentRecord
      );
      this.rowCache.set(index, record);
    }
    return record;
    return new DataRecord(
      this.queryData[index],
      index,
      this.field,
      this,
      this.parentRecord
    );
  }

  get rowCount(): number {
    return this.queryData.length;
  }

  public get value(): QueryData {
    return this.toObject();
  }

  [Symbol.iterator](): Iterator<DataRecord> {
    let currentIndex = 0;
    const queryData = this.queryData;
    const getRow = (index: number) => this.row(index);
    return {
      next(): IteratorResult<DataRecord> {
        if (currentIndex < queryData.length) {
          return {value: getRow(currentIndex++), done: false};
        } else {
          return {value: undefined, done: true};
        }
      },
    };
  }

  async *inMemoryStream(): AsyncIterableIterator<DataRecord> {
    for (let i = 0; i < this.queryData.length; i++) {
      yield this.row(i);
    }
  }
}

function getPath(data: DataColumn, path: (number | string)[]): DataColumn {
  for (const segment of path) {
    if (typeof segment === 'number') {
      data = data.array.row(segment);
    } else {
      data = data.record.cell(segment);
    }
  }
  return data;
}

export class DataRecord extends Data<{[fieldName: string]: DataColumn}> {
  private queryDataRow: QueryDataRow;
  protected _field: Explore;
  public readonly index: number | undefined;
  private cellCache: Map<string, DataColumn> = new Map();

  constructor(
    queryDataRow: QueryDataRow,
    index: number | undefined,
    field: Explore,
    parent: DataArrayOrRecord | undefined,
    parentRecord: DataRecord | undefined
  ) {
    super(field, parent, parentRecord);
    this.queryDataRow = queryDataRow;
    this._field = field;
    this.index = index;
  }

  toObject(): QueryDataRow {
    return this.queryDataRow;
  }

  path(...path: (number | string)[]): DataColumn {
    return getPath(this, path);
  }

  cell(fieldOrName: string | Field): DataColumn {
    const fieldName =
      typeof fieldOrName === 'string' ? fieldOrName : fieldOrName.name;
    const field = this._field.getFieldByName(fieldName);
    let column = this.cellCache.get(fieldName);
    if (!column) {
      const value = this.queryDataRow[fieldName];
      if (value === null) {
        column = new DataNull(field, this, this);
      } else if (field.isAtomicField()) {
        if (field.isBoolean()) {
          column = new DataBoolean(value as boolean, field, this, this);
        } else if (field.isDate()) {
          column = new DataDate(value as Date, field, this, this);
        } else if (field.isJSON()) {
          column = new DataJSON(value as string, field, this, this);
        } else if (field.isTimestamp()) {
          column = new DataTimestamp(value as Date, field, this, this);
        } else if (field.isNumber()) {
          column = new DataNumber(value as number, field, this, this);
        } else if (field.isString()) {
          column = new DataString(value as string, field, this, this);
        } else if (field.isUnsupported()) {
          column = new DataUnsupported(value as unknown, field, this, this);
        }
      } else if (field.isExploreField()) {
        if (Array.isArray(value)) {
          column = new DataArray(value, field, this, this);
        } else {
          column = new DataRecord(
            value as QueryDataRow,
            undefined,
            field,
            this,
            this
          );
        }
      }
      if (column) this.cellCache.set(fieldName, column);
    }

    if (column) return column;

    throw new Error(
      `Internal Error: could not construct data column for field '${fieldName}'.`
    );
  }

  public get value(): {[fieldName: string]: DataColumn} {
    throw new Error('Not implemented;');
  }

  // Non repeating values show up as DataRecords
  public get field(): Explore {
    return this._field;
  }

  // Allow iteration over non repeating values to simplify end user code.
  [Symbol.iterator](): Iterator<DataRecord> {
    let returned = false;
    const getSelf = () => {
      return this;
    };
    return {
      next(): IteratorResult<DataRecord> {
        if (!returned) {
          returned = true;
          return {
            value: getSelf(),
            done: false,
          };
        } else {
          return {value: undefined, done: true};
        }
      },
    };
  }
}

function isURLReader(
  thing:
    | URLReader
    | LookupConnection<InfoConnection>
    | LookupConnection<Connection>
    | Connection
): thing is URLReader {
  return 'readURL' in thing;
}

function isLookupConnection<T extends InfoConnection = InfoConnection>(
  thing:
    | URLReader
    | LookupConnection<InfoConnection>
    | LookupConnection<Connection>
    | Connection
): thing is LookupConnection<T> {
  return 'lookupConnection' in thing;
}

export interface WriteStream {
  write: (text: string) => void;
  close: () => void;
}

export abstract class DataWriter {
  constructor(protected readonly stream: WriteStream) {}

  abstract process(data: AsyncIterableIterator<DataRecord>): Promise<void>;
}

export class JSONWriter extends DataWriter {
  async process(data: AsyncIterableIterator<DataRecord>): Promise<void> {
    this.stream.write('[\n');
    for await (const row of data) {
      if (row.index !== undefined && row.index > 0) {
        this.stream.write(',\n');
      }
      const json = JSON.stringify(row.toObject(), null, 2);
      const jsonLines = json.split('\n');
      for (let i = 0; i < jsonLines.length; i++) {
        const line = jsonLines[i];
        this.stream.write(`  ${line}`);
        if (i < jsonLines.length - 1) {
          this.stream.write('\n');
        }
      }
    }
    this.stream.write('\n]\n');
    this.stream.close();
  }
}

// Represents a csv cell/table.
type CellMatrix = {
  rows: string[];
  length: number;
  width: number;
};

/**
 * CSV writer class that handles nested data.
 * This writer creates CSV using a DFS traversal of the result dataset.
 * Each trivial column value is converted to a CSV of 1x1 matrix and all the
 * columns are merged together to create a CSV that represents 1 QueryDataRow.
 * Since this follows DFS, each non trivial data is rendered into a NxM matrix
 * where N is the number of rows in the nested data and M is the number of
 * columns it has.
 * For any row with X number of columns, we end up with X number of NxM matrices
 * where the value of N,M pair may be different for each column.
 * We then merge the matrices so that we end up with a larger matrix of size
 * Max(N)xSum(M) by taking one row of csv from each matric at a time. For any
 * matrix with N<Max(N), we add a row of empty CSV cells of size N.
 */
export class CSVWriter extends DataWriter {
  private readonly columnSeparator = ',';
  private readonly rowSeparator = '\n';
  private readonly quoteCharacter = '"';
  private readonly includeHeader = true;
  private readonly emptyCell = '';

  private escape(value: string) {
    const hasInnerQuote = value.includes(this.quoteCharacter);
    const hasInnerCommas = value.includes(this.columnSeparator);
    const hasNewline = value.includes(this.rowSeparator);
    const needsQuoting = hasInnerCommas || hasInnerQuote || hasNewline;
    if (hasInnerQuote) {
      value = value.replace(
        new RegExp(this.quoteCharacter, 'g'),
        this.quoteCharacter + this.quoteCharacter
      );
    }

    if (needsQuoting) {
      value = this.quoteCharacter + value + this.quoteCharacter;
    }

    return value;
  }

  // Re-using the old stringify method for sanity.
  private stringify(value: QueryValue) {
    if (value === null) {
      return this.emptyCell;
    } else if (value instanceof Date) {
      return value.toISOString();
    } else if (typeof value === 'boolean' || typeof value === 'number') {
      return JSON.stringify(value);
    } else {
      return `${value}`;
    }
  }

  // Extra weight to be added becase of nested tables inside the cells.
  private getColWeight(jsonVal: QueryDataRow | QueryData) {
    let firstVal = jsonVal;
    if (Array.isArray(jsonVal)) {
      firstVal = jsonVal[0];
    }
    let numKeys = 0;
    for (const key in firstVal) {
      numKeys = numKeys + 1;
      const val = firstVal[key];
      if (Array.isArray(val)) {
        const weight = this.getColWeight(val) - 1;
        numKeys = numKeys + weight;
      }
    }
    return numKeys;
  }

  // Get header row along with extra empty spaces for nested children.
  private getHeaderRow(row: QueryDataRow): CellMatrix {
    const csv: string[] = [];
    let width = 0;
    for (const key in row) {
      csv.push(this.escape(key));
      const val = row[key];
      width++;
      if (Array.isArray(val)) {
        const numKeys = this.getColWeight(val) - 1;
        width = width + numKeys;
        for (let i = 0; i < numKeys; i++) {
          csv.push(this.emptyCell);
        }
      }
    }
    return {rows: [csv.join(this.columnSeparator)], length: 1, width: width};
  }

  // Merge the child matrices i.e. merge the columns into one bigger matrix i.e. CSV.
  private mergeMatrices(matrices: CellMatrix[]): CellMatrix {
    const maxLength = Math.max(...matrices.map(matrix => matrix.length));
    const matrixWidth = matrices.reduce((sum, matrix) => sum + matrix.width, 0);
    const csvMatrix: string[] = [];
    for (let i = 0; i < maxLength; i++) {
      const csvRow: string[] = [];
      for (const matrix of matrices) {
        if (i < matrix.length) {
          csvRow.push(matrix.rows[i]);
        } else {
          // Add empty cells.
          const emptyCells: string[] = Array(matrix.width).fill(this.emptyCell);
          csvRow.push(...emptyCells);
        }
      }
      csvMatrix.push(csvRow.join(this.columnSeparator));
    }
    return {
      rows: csvMatrix,
      length: maxLength,
      width: matrixWidth,
    };
  }

  // Gets CSV for a data cell that has nested data.
  private getChildMatrix(jsonVal: QueryData): CellMatrix {
    // This is not expected to happen.
    if (!Array.isArray(jsonVal)) {
      return {
        rows: ['Invalid data found, value is not an array'],
        length: 1,
        width: 1,
      };
    } else if (jsonVal.length === 0) {
      return {
        rows: [''],
        length: 1,
        width: 1,
      };
    }
    const csvMatrix: string[] = [];

    const header = this.getHeaderRow(jsonVal[0]);
    // Header has 1 row.
    csvMatrix.push(...header.rows);
    const width = header.width;
    let rowCount = 1;

    for (const row of jsonVal) {
      const rowMatrix = this.getRowMatrix(row);
      rowCount = rowCount + rowMatrix.length;
      csvMatrix.push(...rowMatrix.rows);
    }

    return {rows: csvMatrix, length: rowCount, width: width};
  }

  // Creates CSV content for one row of data.
  private getRowMatrix(row: QueryDataRow) {
    const matrices: CellMatrix[] = [];
    for (const key in row) {
      const val = row[key];
      if (!Array.isArray(val)) {
        const cell = {
          rows: [this.stringify(val)],
          length: 1,
          width: 1,
        };
        matrices.push(cell);
      } else {
        const cell = this.getChildMatrix(val);
        matrices.push(cell);
      }
    }
    return this.mergeMatrices(matrices);
  }

  async process(data: AsyncIterableIterator<DataRecord>): Promise<void> {
    let headerDefined = false;
    for await (const row of data) {
      if (!headerDefined && this.includeHeader) {
        const header: CellMatrix = this.getHeaderRow(row.toObject());
        this.stream.write(header.rows[0]);
        this.stream.write(this.rowSeparator);
        headerDefined = true;
      }
      const rowCsv = this.getRowMatrix(row.toObject());
      for (const line of rowCsv.rows) {
        this.stream.write(line);
        this.stream.write(this.rowSeparator);
      }
    }
    this.stream.close();
  }
}<|MERGE_RESOLUTION|>--- conflicted
+++ resolved
@@ -59,7 +59,6 @@
   Annotation,
   NamedModelObject,
   QueryValue,
-<<<<<<< HEAD
   SQLSentence,
   SQLSourceDef,
   modelObjIsSource,
@@ -70,10 +69,8 @@
   isAtomicFieldType,
   SourceDef,
   isSourceDef,
-=======
   QueryToMaterialize,
   PrepareResultOptions,
->>>>>>> 1b2a9e71
 } from './model';
 import {
   ModelString,
@@ -383,14 +380,9 @@
   static compileSQLBlock(
     dialect: string,
     partialModel: ModelDef | undefined,
-<<<<<<< HEAD
-    toCompile: SQLSentence
+    toCompile: SQLSentence,
+    options?: {replaceMaterializedReferences?: boolean}
   ): SQLSourceDef {
-=======
-    toCompile: SQLBlockSource,
-    options?: {replaceMaterializedReferences?: boolean}
-  ): SQLBlock {
->>>>>>> 1b2a9e71
     let queryModel: QueryModel | undefined = undefined;
     let selectStr = '';
     let parenAlready = false;
@@ -2246,12 +2238,6 @@
   //      as well as a `Model.fromModelDefinition` if we choose to expose
   //      `ModelDef` to the world formally. For now, this should only
   //      be used in tests.
-<<<<<<< HEAD
-  public _loadModelFromModelDef(modelDef: ModelDef): ModelMaterializer {
-    return new ModelMaterializer(this, async () => {
-      return new Model(modelDef, [], [], []);
-    });
-=======
   public _loadModelFromModelDef(
     modelDef: ModelDef,
     options?: PrepareResultOptions
@@ -2259,11 +2245,10 @@
     return new ModelMaterializer(
       this,
       async () => {
-        return new Model(modelDef, [], [], [], []);
+        return new Model(modelDef, [], [], []);
       },
       options
     );
->>>>>>> 1b2a9e71
   }
 
   /**
@@ -2314,43 +2299,6 @@
     return this.loadModel(model, options).loadQueryByName(name, options);
   }
 
-<<<<<<< HEAD
-=======
-  /**
-   * Load a SQL block by the URL or contents of a Malloy model document
-   * and the name of a query contained in the model.
-   *
-   * @param model The model URL or contents to load and (eventually) compile to retrieve the requested query.
-   * @param name The name of the sql block to use within the model.
-   * @return A `SQLBlockMaterializer` capable of materializing the requested query, running it,
-   * or loading further related objects.
-   */
-  public loadSQLBlockByName(
-    model: ModelURL | ModelString,
-    name: string,
-    options?: ParseOptions & CompileOptions & PrepareResultOptions
-  ): SQLBlockMaterializer {
-    return this.loadModel(model, options).loadSQLBlockByName(name);
-  }
-
-  /**
-   * Load a SQL block by the URL or contents of a Malloy model document
-   * and the name of a query contained in the model.
-   *
-   * @param model The model URL or contents to load and (eventually) compile to retrieve the requested query.
-   * @param index The index of the SQL block to use within the model. Note: named blocks are indexable, too.
-   * @return A `SQLBlockMaterializer` capable of materializing the requested query, running it,
-   * or loading further related objects.
-   */
-  public loadSQLBlockByIndex(
-    model: ModelURL | ModelString,
-    index: number,
-    options?: ParseOptions & CompileOptions
-  ): SQLBlockMaterializer {
-    return this.loadModel(model, options).loadSQLBlockByIndex(index);
-  }
-
->>>>>>> 1b2a9e71
   // TODO maybe use overloads for the alternative parameters
   /**
    * Compile a Malloy model by URL or contents.
