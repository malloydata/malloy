--- conflicted
+++ resolved
@@ -270,13 +270,8 @@
             const sqlStructs = await schemaFetcher.fetchSchemaForSQLBlocks(
               connectionToSQLReferencesMap
             );
-<<<<<<< HEAD
-            translator.update({ sqlRefs });
+            translator.update({ sqlStructs });
             // TODO feature-sql-block handle error properlt
-=======
-            translator.update({ sqlStructs });
-            // TODO handle error properlt
->>>>>>> 0eec76b0
             // translator.update({errors: {
             //   sqlRefs: { [misinngSqlSchemaRef.key]: errorMessage }
             // }});
@@ -375,10 +370,10 @@
       //      to cache it if it has access to that info...
       const structDef = (
         await schemaReader.fetchSchemaForSQLBlocks([sqlBlock])
-      )[sqlBlock.key || "foo"];
+      )[sqlBlock.name];
       // TODO feature-sql-block Key should not be undefined
       // TODO feature-sql-block For now, just pick the last SQL statement?
-      const sqlToRun = sqlBlock.sql.join("\n");
+      const sqlToRun = sqlBlock.select;
       const result = await sqlRunner.runSQL(sqlToRun, options);
       return new Result(
         {
@@ -487,7 +482,7 @@
    * @returns A prepared query.
    */
   public getSQLBlockByName(sqlBlockName: string): SQLBlock {
-    const sqlBlock = this.sqlBlockList.find(
+    const sqlBlock = this.sqlBlocks.find(
       (sqlBlock) => sqlBlock.name === sqlBlockName
     );
     if (sqlBlock === undefined) {
@@ -503,7 +498,7 @@
    * @returns A prepared query.
    */
   public getSQLBlockByIndex(index: number): SQLBlock {
-    const sqlBlock = this.sqlBlockList[index];
+    const sqlBlock = this.sqlBlocks[index];
     if (sqlBlock === undefined) {
       throw new Error(`No SQL Block at index ${index}`);
     }
@@ -2264,9 +2259,8 @@
    * @returns A promise to the SQL string.
    */
   public async getSQL(): Promise<string> {
-    // TODO feature-sql-block multiple statement SQL
     const sqlBlock = await this.getSQLBlock();
-    return sqlBlock.sql.join("\n");
+    return sqlBlock.select;
   }
 }
 
