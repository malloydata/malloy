/*
 * Copyright 2023 Google LLC
 *
 * Permission is hereby granted, free of charge, to any person obtaining
 * a copy of this software and associated documentation files
 * (the "Software"), to deal in the Software without restriction,
 * including without limitation the rights to use, copy, modify, merge,
 * publish, distribute, sublicense, and/or sell copies of the Software,
 * and to permit persons to whom the Software is furnished to do so,
 * subject to the following conditions:
 *
 * The above copyright notice and this permission notice shall be
 * included in all copies or substantial portions of the Software.
 *
 * THE SOFTWARE IS PROVIDED "AS IS", WITHOUT WARRANTY OF ANY KIND,
 * EXPRESS OR IMPLIED, INCLUDING BUT NOT LIMITED TO THE WARRANTIES OF
 * MERCHANTABILITY, FITNESS FOR A PARTICULAR PURPOSE AND NONINFRINGEMENT.
 * IN NO EVENT SHALL THE AUTHORS OR COPYRIGHT HOLDERS BE LIABLE FOR ANY
 * CLAIM, DAMAGES OR OTHER LIABILITY, WHETHER IN AN ACTION OF CONTRACT,
 * TORT OR OTHERWISE, ARISING FROM, OUT OF OR IN CONNECTION WITH THE
 * SOFTWARE OR THE USE OR OTHER DEALINGS IN THE SOFTWARE.
 */

import {RunSQLOptions} from './run_sql_options';
import {
  DocumentCompletion as DocumentCompletionDefinition,
  DocumentSymbol as DocumentSymbolDefinition,
  LogMessage,
  MalloyTranslator,
} from './lang';
import {DocumentHelpContext} from './lang/parse-tree-walkers/document-help-context-walker';
import {
  CompiledQuery,
  DocumentLocation,
  DocumentReference,
  BooleanFieldDef,
  fieldIsIntrinsic,
  JSONFieldDef,
  NumberFieldDef,
  StringFieldDef,
  FilterCondition,
  Query as InternalQuery,
  ModelDef,
  DocumentPosition as ModelDocumentPosition,
  NamedQuery,
  QueryData,
  QueryDataRow,
  QueryModel,
  QueryResult,
  SearchIndexResult,
  SearchValueMapResult,
  StructDef,
  TurtleDef,
  expressionIsCalculation,
  isSegmentSQL,
  NativeUnsupportedFieldDef,
  QueryRunStats,
  ImportLocation,
  Annotation,
  NamedModelObject,
  QueryValue,
  SQLSentence,
  SQLSourceDef,
  modelObjIsSource,
  AtomicFieldDef,
  DateFieldDef,
  TimestampFieldDef,
  isAtomicFieldType,
  SourceDef,
  isSourceDef,
  QueryToMaterialize,
  PrepareResultOptions,
  isJoined,
} from './model';
import {
  ModelString,
  ModelURL,
  QueryString,
  QueryURL,
  URLReader,
} from './runtime_types';
import {
  Connection,
  FetchSchemaOptions,
  InfoConnection,
  LookupConnection,
} from './connection/types';
import {DateTime} from 'luxon';
import {Tag, TagParse, TagParseSpec, Taggable} from './tags';
import {Dialect, getDialect} from './dialect';
import {PathInfo} from './lang/parse-tree-walkers/find-table-path-walker';

export interface Loggable {
  // eslint-disable-next-line @typescript-eslint/no-explicit-any
  debug: (message?: any, ...optionalParams: any[]) => void;
  // eslint-disable-next-line @typescript-eslint/no-explicit-any
  info: (message?: any, ...optionalParams: any[]) => void;
  // eslint-disable-next-line @typescript-eslint/no-explicit-any
  warn: (message?: any, ...optionalParams: any[]) => void;
  // eslint-disable-next-line @typescript-eslint/no-explicit-any
  error: (message?: any, ...optionalParams: any[]) => void;
}

export interface ParseOptions {
  importBaseURL?: URL;
  testEnvironment?: boolean;
}

export interface CompileOptions {
  refreshSchemaCache?: boolean | number;
  noThrowOnError?: boolean;
}

export class Malloy {
  // TODO load from file built during release
  public static get version(): string {
    return '0.0.1';
  }

  private static _log: Loggable;

  public static get log(): Loggable {
    return Malloy._log || console;
  }

  public static setLogger(log: Loggable): void {
    Malloy._log = log;
  }

  private static _parse(
    source: string,
    url?: URL,
    options?: ParseOptions
  ): Parse {
    if (url === undefined) {
      url = new URL('internal://internal.malloy');
    }
    let importBaseURL = url;
    if (options?.importBaseURL) {
      importBaseURL = options?.importBaseURL;
    }
    const translator = new MalloyTranslator(
      url.toString(),
      importBaseURL.toString(),
      {
        urls: {[url.toString()]: source},
      }
    );
    if (options?.testEnvironment) {
      translator.allDialectsEnabled = true;
    }
    return new Parse(translator);
  }

  /**
   * Parse a Malloy document by URL.
   *
   * @param url The URL of the Malloy document to parse.
   * @param urlReader Object capable of fetching URL contents.
   * @return A (promise of a) `Parse` result.
   */
  public static parse({
    url,
    urlReader,
    options,
  }: {
    url: URL;
    urlReader: URLReader;
    options?: ParseOptions;
  }): Promise<Parse>;
  /**
   * Parse a Malloy document by contents.
   *
   * @param url The URL of the Malloy document to parse (optional).
   * @param source The contents of the Malloy document to parse.
   * @return A `Parse` result.
   */
  public static parse({
    source,
    url,
    options,
  }: {
    url?: URL;
    source: string;
    options?: ParseOptions;
  }): Parse;
  public static parse({
    url,
    urlReader,
    source,
    options,
  }: {
    url?: URL;
    source?: string;
    urlReader?: URLReader;
    options?: ParseOptions;
  }): Parse | Promise<Parse> {
    if (source !== undefined) {
      return Malloy._parse(source, url, options);
    } else {
      if (urlReader === undefined) {
        throw new Error('Internal Error: urlReader is required.');
      }
      if (url === undefined) {
        throw new Error(
          'Internal Error: url is required if source not present.'
        );
      }
      return urlReader.readURL(url).then(source => {
        return Malloy._parse(source, url, options);
      });
    }
  }

  /**
   * Compile a parsed Malloy document.
   *
   * @param urlReader Object capable of reading contents of a URL.
   * @param connections Mapping of connection names to objects capable of reading Malloy schemas.
   * @param parse The parsed Malloy document.
   * @param model A compiled model to build upon (optional).
   * @return A (promise of a) compiled `Model`.
   */
  public static async compile({
    urlReader,
    connections,
    parse,
    model,
    refreshSchemaCache,
    noThrowOnError,
    replaceMaterializedReferences,
    materializedTablePrefix,
  }: {
    urlReader: URLReader;
    connections: LookupConnection<InfoConnection>;
    parse: Parse;
    model?: Model;
  } & CompileOptions &
    PrepareResultOptions): Promise<Model> {
    let refreshTimestamp: number | undefined;
    if (refreshSchemaCache) {
      refreshTimestamp =
        typeof refreshSchemaCache === 'number'
          ? refreshSchemaCache
          : Date.now();
    }
    const translator = parse._translator;
    for (;;) {
      const result = translator.translate(model?._modelDef);
      if (result.final) {
        if (result.translated) {
          return new Model(
            result.translated.modelDef,
            result.translated.queryList,
            result.problems || [],
            [...(model?.fromSources ?? []), ...(result.fromSources ?? [])],
            (position: ModelDocumentPosition) =>
              translator.referenceAt(position),
            (position: ModelDocumentPosition) => translator.importAt(position)
          );
        } else if (noThrowOnError) {
          const emptyModel = {
            name: 'modelDidNotCompile',
            exports: [],
            contents: {},
          };
          const modelFromCompile = model?._modelDef || emptyModel;
          return new Model(
            modelFromCompile,
            [],
            result.problems || [],
            [...(model?.fromSources ?? []), ...(result.fromSources ?? [])],
            (position: ModelDocumentPosition) =>
              translator.referenceAt(position),
            (position: ModelDocumentPosition) => translator.importAt(position)
          );
        } else {
          const errors = result.problems || [];
          const errText = translator.prettyErrors();
          throw new MalloyError(
            `Error(s) compiling model:\n${errText}`,
            errors
          );
        }
      } else {
        // Parse incomplete because some external information is required,
        // there might be more than one of these in a single reply ...
        if (result.urls) {
          for (const neededUrl of result.urls) {
            try {
              if (neededUrl.startsWith('internal://')) {
                throw new Error(
                  'In order to use relative imports, you must compile a file via a URL.'
                );
              }
              const neededText = await urlReader.readURL(new URL(neededUrl));
              const urls = {[neededUrl]: neededText};
              translator.update({urls});
            } catch (error) {
              translator.update({
                errors: {urls: {[neededUrl]: error.message}},
              });
            }
          }
        }
        const {modelAnnotation} = translator.modelAnnotation(model?._modelDef);
        if (result.tables) {
          // collect tables by connection name since there may be multiple connections
          const tablesByConnection: Map<
            string | undefined,
            Record<string, string>
          > = new Map();
          for (const tableKey in result.tables) {
            const {connectionName, tablePath} = result.tables[tableKey];

            const connectionToTablesMap =
              tablesByConnection.get(connectionName);
            if (connectionToTablesMap === undefined) {
              tablesByConnection.set(connectionName, {[tableKey]: tablePath});
            } else {
              connectionToTablesMap[tableKey] = tablePath;
            }
          }
          // iterate over connections, fetching schema for all missing tables
          for (const [connectionName, tablePathByKey] of tablesByConnection) {
            try {
              const connection =
                await connections.lookupConnection(connectionName);
              // TODO detect if the union of `Object.keys(tables)` and `Object.keys(errors)` is not the same
              //      as `Object.keys(tablePathByKey)`, i.e. that all tables are accounted for. Otherwise
              //      the translator runs into an infinite loop fetching tables.
              const {schemas: tables, errors} =
                await Malloy.safelyFetchTableSchema(
                  connection,
                  tablePathByKey,
                  {
                    refreshTimestamp,
                    modelAnnotation,
                  }
                );
              translator.update({tables, errors: {tables: errors}});
            } catch (error) {
              // There was an exception getting the connection, associate that error
              // with all its tables
              const tables = {};
              const errors: {[name: string]: string} = {};
              for (const tableKey in tablePathByKey) {
                errors[tableKey] = error.toString();
              }
              translator.update({tables, errors: {tables: errors}});
            }
          }
        }
        if (result.compileSQL) {
          // Unlike other requests, these do not come in batches
          const toCompile = result.compileSQL;
          const connectionName = toCompile.connection;
          try {
            const conn = await connections.lookupConnection(connectionName);
            const expanded = Malloy.compileSQLBlock(
              conn.dialectName,
              result.partialModel,
              toCompile,
              {replaceMaterializedReferences, materializedTablePrefix}
            );
            const resolved = await conn.fetchSchemaForSQLStruct(expanded, {
              refreshTimestamp,
              modelAnnotation,
            });
            if (resolved.error) {
              translator.update({
                errors: {compileSQL: {[expanded.name]: resolved.error}},
              });
            }
            if (resolved.structDef) {
              translator.update({
                compileSQL: {[expanded.name]: resolved.structDef},
              });
            }
          } catch (error) {
            const errors: {[name: string]: string} = {};
            errors[toCompile.name] = error.toString();
            translator.update({errors: {compileSQL: errors}});
          }
        }
      }
    }
  }

  static async safelyFetchTableSchema(
    connection: InfoConnection,
    toFetch: Record<string, string>,
    opts: FetchSchemaOptions
  ) {
    const ret = await connection.fetchSchemaForTables(toFetch, opts);
    for (const req of Object.keys(toFetch)) {
      if (ret.schemas[req] === undefined && ret.errors[req] === undefined) {
        throw new Error(
          `Schema fetch error for ${connection.name}, no response for ${req}`
        );
      }
    }
    return ret;
  }

  static compileSQLBlock(
    dialect: string,
    partialModel: ModelDef | undefined,
<<<<<<< HEAD
    toCompile: SQLSentence,
    options?: {replaceMaterializedReferences?: boolean}
  ): SQLSourceDef {
=======
    toCompile: SQLBlockSource,
    options?: PrepareResultOptions
  ): SQLBlock {
>>>>>>> 9657e695
    let queryModel: QueryModel | undefined = undefined;
    let selectStr = '';
    let parenAlready = false;
    for (const segment of toCompile.select) {
      if (isSegmentSQL(segment)) {
        selectStr += segment.sql;
        parenAlready = segment.sql.match(/\(\s*$/) !== null;
      } else {
        // TODO catch exceptions and throw errors ...
        if (!queryModel) {
          if (!partialModel) {
            throw new Error(
              'Internal error: Partial model missing when compiling SQL block'
            );
          }
          queryModel = new QueryModel(partialModel);
        }
        const compiledSql = queryModel.compileQuery(
          segment,
          options,
          false
        ).sql;
        selectStr += parenAlready ? compiledSql : `(${compiledSql})`;
        parenAlready = false;
      }
    }
    const {name, connection} = toCompile;
    return {
      type: 'sql_select',
      name,
      connection,
      dialect,
      selectStr,
      fields: [],
    };
  }

  /**
   * Run a fully-prepared query.
   *
   * @param get A mapping from connection names to objects capable of running SQL.
   * @param preparedResult A fully-prepared query which is ready to run (a `PreparedResult`).
   * @return Query result data and associated metadata.
   */
  public static async run(params: {
    connections: LookupConnection<Connection>;
    preparedResult: PreparedResult;
    options?: RunSQLOptions;
  }): Promise<Result>;
  public static async run(params: {
    connection: Connection;
    preparedResult: PreparedResult;
    options?: RunSQLOptions;
  }): Promise<Result>;
  public static async run(params: {
    connection: Connection;
    sqlStruct: SQLSourceDef;
    options?: RunSQLOptions;
  }): Promise<Result>;
  public static async run(params: {
    connections: LookupConnection<Connection>;
    sqlStruct: SQLSourceDef;
    options?: RunSQLOptions;
  }): Promise<Result>;
  public static async run(params: {
    connection: Connection;
    sqlStruct: SQLSourceDef;
    options?: RunSQLOptions;
  }): Promise<Result>;
  public static async run(params: {
    connections: LookupConnection<Connection>;
    sqlStruct: SQLSourceDef;
    options?: RunSQLOptions;
  }): Promise<Result>;
  public static async run({
    connections,
    preparedResult,
    sqlStruct,
    connection,
    options,
  }: {
    connection?: Connection;
    preparedResult?: PreparedResult;
    sqlStruct?: SQLSourceDef;
    connections?: LookupConnection<Connection>;
    options?: RunSQLOptions;
  }): Promise<Result> {
    if (!connection) {
      if (!connections) {
        throw new Error(
          'Internal Error: Connection or LookupConnection<Connection> must be provided.'
        );
      }
      const connectionName =
        sqlStruct?.connection || preparedResult?.connectionName;
      connection = await connections.lookupConnection(connectionName);
    }
    if (sqlStruct) {
      const data = await connection.runSQL(sqlStruct.selectStr);
      return new Result(
        {
          structs: [sqlStruct],
          sql: sqlStruct.selectStr,
          result: data.rows,
          totalRows: data.totalRows,
          runStats: data.runStats,
          lastStageName: sqlStruct.name,
          // TODO feature-sql-block There is no malloy code...
          malloy: '',
          connectionName: sqlStruct.connection,
          // TODO feature-sql-block There is no source explore...
          sourceExplore: '',
          sourceFilters: [],
          profilingUrl: data.profilingUrl,
        },
        {
          name: 'empty_model',
          exports: [],
          contents: {},
        }
      );
    } else if (preparedResult) {
      const result = await connection.runSQL(preparedResult.sql, options);
      return new Result(
        {
          ...preparedResult._rawQuery,
          result: result.rows,
          totalRows: result.totalRows,
          runStats: result.runStats,
          profilingUrl: result.profilingUrl,
        },
        preparedResult._modelDef
      );
    } else {
      throw new Error(
        'Internal error: sqlStruct or preparedResult must be provided.'
      );
    }
  }

  public static runStream(params: {
    connections: LookupConnection<Connection>;
    preparedResult: PreparedResult;
    options?: RunSQLOptions;
  }): AsyncIterableIterator<DataRecord>;
  public static runStream(params: {
    connection: Connection;
    preparedResult: PreparedResult;
    options?: RunSQLOptions;
  }): AsyncIterableIterator<DataRecord>;
  public static runStream(params: {
    connection: Connection;
    sqlStruct: SQLSourceDef;
    options?: RunSQLOptions;
  }): AsyncIterableIterator<DataRecord>;
  public static runStream(params: {
    connections: LookupConnection<Connection>;
    sqlStruct: SQLSourceDef;
    options?: RunSQLOptions;
  }): AsyncIterableIterator<DataRecord>;
  public static async *runStream({
    connections,
    preparedResult,
    sqlStruct,
    connection,
    options,
  }: {
    connection?: Connection;
    preparedResult?: PreparedResult;
    sqlStruct?: SQLSourceDef;
    connections?: LookupConnection<Connection>;
    options?: RunSQLOptions;
  }): AsyncIterableIterator<DataRecord> {
    if (sqlStruct === undefined && preparedResult === undefined) {
      throw new Error(
        'Internal error: sqlBlock or preparedResult must be provided.'
      );
    }
    const connectionName =
      sqlStruct?.connection || preparedResult?.connectionName;
    if (connection === undefined) {
      if (connections === undefined) {
        throw new Error(
          'Internal Error: Connection or LookupConnection<Connection> must be provided.'
        );
      }
      connection = await connections.lookupConnection(connectionName);
    }
    // TODO is there a better way to handle this case? Just require StreamingConnections?
    if (!connection.canStream()) {
      throw new Error(`Connection '${connectionName}' cannot stream results.`);
    }
    let sql: string;
    let resultExplore: Explore;
    if (sqlStruct) {
      resultExplore = new Explore(sqlStruct);
      sql = sqlStruct.selectStr;
    } else if (preparedResult !== undefined) {
      resultExplore = preparedResult.resultExplore;
      sql = preparedResult.sql;
    } else {
      throw new Error(
        'Internal error: sqlStruct or preparedResult must be provided.'
      );
    }
    let index = 0;
    for await (const row of connection.runSQLStream(sql, options)) {
      yield new DataRecord(row, index, resultExplore, undefined, undefined);
      index += 1;
    }
  }

  public static async estimateQueryCost(params: {
    connections: LookupConnection<Connection>;
    preparedResult: PreparedResult;
  }): Promise<QueryRunStats>;
  public static async estimateQueryCost(params: {
    connections: LookupConnection<Connection>;
    sqlStruct: SQLSourceDef;
  }): Promise<QueryRunStats>;
  public static async estimateQueryCost({
    connections,
    preparedResult,
    sqlStruct,
  }: {
    preparedResult?: PreparedResult;
    sqlStruct?: SQLSourceDef;
    connections: LookupConnection<Connection>;
  }): Promise<QueryRunStats> {
    if (!connections) {
      throw new Error(
        'Internal Error: Connection or LookupConnection<Connection> must be provided.'
      );
    }

    const connectionName =
      sqlStruct?.connection || preparedResult?.connectionName;
    const connection = await connections.lookupConnection(connectionName);

    if (sqlStruct) {
      return await connection.estimateQueryCost(sqlStruct.selectStr);
    } else if (preparedResult) {
      return await connection.estimateQueryCost(preparedResult.sql);
    } else {
      throw new Error(
        'Internal error: sqlStruct or preparedResult must be provided.'
      );
    }
  }
}

/**
 * A Malloy error, which may contain log messages produced during compilation.
 */
export class MalloyError extends Error {
  /**
   * An array of log messages produced during compilation.
   */
  constructor(
    message: string,
    readonly problems: LogMessage[] = []
  ) {
    super(message);
  }
}

/**
 * A compiled Malloy document.
 */
export class Model implements Taggable {
  _referenceAt: (
    location: ModelDocumentPosition
  ) => DocumentReference | undefined;
  _importAt: (location: ModelDocumentPosition) => ImportLocation | undefined;

  constructor(
    private modelDef: ModelDef,
    private queryList: InternalQuery[],
    readonly problems: LogMessage[],
    readonly fromSources: string[],
    referenceAt: (
      location: ModelDocumentPosition
    ) => DocumentReference | undefined = () => undefined,
    importAt: (
      location: ModelDocumentPosition
    ) => ImportLocation | undefined = () => undefined
  ) {
    this._referenceAt = referenceAt;
    this._importAt = importAt;
  }

  tagParse(spec?: TagParseSpec): TagParse {
    return Tag.annotationToTag(this.modelDef.annotation, spec);
  }

  getTaglines(prefix?: RegExp) {
    return Tag.annotationToTaglines(this.modelDef.annotation, prefix);
  }

  /**
   * Retrieve a document reference for the token at the given position within
   * the document that produced this model.
   *
   * @param position A position within the document.
   * @return A `DocumentReference` at that position if one exists.
   */
  public getReference(
    position: ModelDocumentPosition
  ): DocumentReference | undefined {
    return this._referenceAt(position);
  }

  /**
   * Retrieve an import for the token at the given position within
   * the document that produced this model.
   *
   * @param position A position within the document.
   * @return An `ImportLocation` at that position if one exists.
   */
  public getImport(
    position: ModelDocumentPosition
  ): ImportLocation | undefined {
    return this._importAt(position);
  }

  /**
   * Retrieve a prepared query by the name of a query at the top level of the model.
   *
   * @param queryName Name of the query to retrieve.
   * @return A prepared query.
   */
  public getPreparedQueryByName(queryName: string): PreparedQuery {
    const query = this.modelDef.contents[queryName];
    if (query?.type === 'query') {
      return new PreparedQuery(query, this.modelDef, this.problems, queryName);
    }

    throw new Error('Given query name does not refer to a named query.');
  }

  /**
   * Retrieve a prepared query by the index of an unnamed query at the top level of a model.
   *
   * @param index The index of the query to retrieve.
   * @return A prepared query.
   */
  public getPreparedQueryByIndex(index: number): PreparedQuery {
    if (index < 0) {
      throw new Error(`Invalid index ${index}.`);
    } else if (index >= this.queryList.length) {
      throw new Error(`Query index ${index} is out of bounds.`);
    }
    return new PreparedQuery(
      this.queryList[index],
      this.modelDef,
      this.problems
    );
  }

  /**
   * Retrieve a prepared query for the final unnamed query at the top level of a model.
   *
   * @return A prepared query.
   */
  public get preparedQuery(): PreparedQuery {
    return this.getPreparedQuery();
  }

  /**
   * Retrieve a prepared query for the final unnamed query at the top level of a model.
   *
   * @return A prepared query.
   */
  public getPreparedQuery(): PreparedQuery {
    if (this.queryList.length === 0) {
      throw new Error('Model has no queries.');
    }
    return new PreparedQuery(
      this.queryList[this.queryList.length - 1],
      this.modelDef,
      this.problems
    );
  }

  /**
   * Retrieve an `Explore` from the model by name.
   *
   * @param name The name of the `Explore` to retrieve.
   * @return An `Explore`.
   */
  public getExploreByName(name: string): Explore {
    const struct = this.modelDef.contents[name];
    if (modelObjIsSource(struct)) {
      return new Explore(struct);
    }
    throw new Error("'name' is not an explore");
  }

  /**
   * Get an array of `Explore`s contained in the model.
   *
   * @return An array of `Explore`s contained in the model.
   */
  public get explores(): Explore[] {
    return Object.values(this.modelDef.contents)
      .filter(modelObjIsSource)
      .map(structDef => new Explore(structDef));
  }

  /**
   * Get an array of `NamedQuery`s contained in the model.
   *
   * @return An array of `NamedQuery`s contained in the model.
   */
  public get namedQueries(): NamedQuery[] {
    const isNamedQuery = (object: NamedModelObject): object is NamedQuery =>
      object.type === 'query';

    return Object.values(this.modelDef.contents).filter(isNamedQuery);
  }

  public get exportedExplores(): Explore[] {
    return this.explores.filter(explore =>
      this.modelDef.exports.includes(explore.name)
    );
  }

  public get _modelDef(): ModelDef {
    return this.modelDef;
  }
}

/**
 * A prepared query which has all the necessary information to produce its SQL.
 */
export class PreparedQuery implements Taggable {
  public _modelDef: ModelDef;
  public _query: InternalQuery | NamedQuery;

  constructor(
    query: InternalQuery,
    model: ModelDef,
    public problems: LogMessage[],
    public name?: string
  ) {
    this._query = query;
    this._modelDef = model;
  }

  tagParse(spec?: TagParseSpec) {
    const modelScope = Tag.annotationToTag(this._modelDef.annotation).tag;
    spec = Tag.addModelScope(spec, modelScope);
    return Tag.annotationToTag(this._query.annotation, spec);
  }

  getTaglines(prefix?: RegExp) {
    return Tag.annotationToTaglines(this._query.annotation, prefix);
  }

  /**
   * Generate the SQL for this query.
   *
   * @return A fully-prepared query (which contains the generated SQL).
   */
  public get preparedResult(): PreparedResult {
    return this.getPreparedResult();
  }

  public getPreparedResult(options?: PrepareResultOptions): PreparedResult {
    const queryModel = new QueryModel(this._modelDef);
    const translatedQuery = queryModel.compileQuery(this._query, options);
    return new PreparedResult(
      {
        ...translatedQuery,
        queryName: this.name || translatedQuery.queryName,
      },
      this._modelDef
    );
  }

  public get dialect(): string {
    const sourceRef = this._query.structRef;
    const source =
      typeof sourceRef === 'string'
        ? this._modelDef.contents[sourceRef]
        : sourceRef;
    if (!modelObjIsSource(source)) {
      throw new Error('Invalid source for query');
    }
    return source.dialect;
  }

  /**
   * Get the flattened version of a query -- one that does not have a `pipeHead`.
   * @deprecated Because queries can no longer have `pipeHead`s.
   */
  public getFlattenedQuery(_defaultName: string): PreparedQuery {
    return this;
  }
}

/**
 * A parsed Malloy document.
 */
export class Parse {
  constructor(private translator: MalloyTranslator) {}

  /**
   * Retrieve the symbols defined in the parsed document.
   *
   * These symbols represent any object defined (e.g. `Query`s and `Explore`s)
   * in the document.
   *
   * @return An array of document symbols.
   */
  public get symbols(): DocumentSymbol[] {
    return (this.translator.metadata().symbols || []).map(
      symbol => new DocumentSymbol(symbol)
    );
  }

  /**
   * Retrieve the full table paths for tables defined in the parsed document.
   * Derived tables i.e. a table that extends another table, table from a query
   * are not included.
   *
   * @return An array of document table path info.
   */
  public get tablePathInfo(): DocumentTablePath[] {
    const paths: PathInfo[] = this.translator.tablePathInfo().pathInfo ?? [];
    return paths.map(path => new DocumentTablePath(path));
  }

  public get _translator(): MalloyTranslator {
    return this.translator;
  }

  public completions(position: {
    line: number;
    character: number;
  }): DocumentCompletion[] {
    return (this.translator.completions(position).completions || []).map(
      completion => new DocumentCompletion(completion)
    );
  }

  public helpContext(position: {
    line: number;
    character: number;
  }): DocumentHelpContext | undefined {
    return this.translator.helpContext(position).helpContext;
  }
}

/**
 * Path info for a table defined in a Malloy document.
 */
export class DocumentTablePath {
  private _range: DocumentRange;
  private _connectionId: string;
  private _tablePath: string;

  constructor(tablePath: PathInfo) {
    this._range = DocumentRange.fromJSON(tablePath.range);
    this._connectionId = tablePath.connectionId;
    this._tablePath = tablePath.tablePath;
  }

  /**
   * @return The range of characters in the source Malloy document that defines
   * this table.
   */
  public get range(): DocumentRange {
    return this._range;
  }

  /** @return The Connection Id for this table. */
  public get connectionId(): string {
    return this._connectionId;
  }

  /** @return The full table path. */
  public get tablePath(): string {
    return this._tablePath;
  }
}

/**
 * A range of characters within a Malloy document.
 */
export class DocumentRange {
  private _start: DocumentPosition;
  private _end: DocumentPosition;

  constructor(start: DocumentPosition, end: DocumentPosition) {
    this._start = start;
    this._end = end;
  }

  /**
   * @return The position of the first character in the range.
   */
  public get start(): DocumentPosition {
    return this._start;
  }

  /**
   * @return The position of the last character in the range.
   */
  public get end(): DocumentPosition {
    return this._end;
  }

  /**
   * @return This range in JSON format.
   */
  public toJSON(): {
    start: {line: number; character: number};
    end: {line: number; character: number};
  } {
    return {
      start: this.start.toJSON(),
      end: this.end.toJSON(),
    };
  }

  /**
   * Construct a DocumentRange from JSON.
   */
  public static fromJSON(json: {
    start: {line: number; character: number};
    end: {line: number; character: number};
  }): DocumentRange {
    return new DocumentRange(
      new DocumentPosition(json.start.line, json.start.character),
      new DocumentPosition(json.end.line, json.end.character)
    );
  }
}

/**
 * A position within a Malloy document.
 */
export class DocumentPosition {
  private _line: number;
  private _character: number;

  constructor(line: number, character: number) {
    this._line = line;
    this._character = character;
  }

  /**
   * @return The line number of the position.
   */
  public get line(): number {
    return this._line;
  }

  /**
   * @return The character index on the line `this.getLine()`.
   */
  public get character(): number {
    return this._character;
  }

  /**
   * @return This position in JSON format.
   */
  public toJSON(): {line: number; character: number} {
    return {line: this.line, character: this.character};
  }
}

/**
 * A symbol defined in a Malloy document.
 *
 * Represents any object defined (e.g. `Query`s and `Explore`s) in the document.
 */
export class DocumentSymbol {
  private _range: DocumentRange;
  private _lensRange: DocumentRange | undefined;
  private _type: string;
  private _name: string;
  private _children: DocumentSymbol[];

  constructor(documentSymbol: DocumentSymbolDefinition) {
    this._range = DocumentRange.fromJSON(documentSymbol.range);
    this._lensRange = documentSymbol.lensRange
      ? DocumentRange.fromJSON(documentSymbol.lensRange)
      : undefined;
    this._type = documentSymbol.type;
    this._name = documentSymbol.name;
    this._children = documentSymbol.children.map(
      child => new DocumentSymbol(child)
    );
  }

  /**
   * @return The range of characters in the source Malloy document that define this symbol.
   */
  public get range(): DocumentRange {
    return this._range;
  }

  /**
   * @return The range of characters in the source Malloy document that define this symbol,
   * including tags. Note: "block tags" are included if there is exactly one
   * definition in the block.
   */
  public get lensRange(): DocumentRange {
    return this._lensRange ?? this._range;
  }

  /**
   * @return The type of symbol.
   *
   * Possible values are: `"explore"`, `"query"`, `"field"`, `"turtle"`, `"join"`, or `"unnamed_query"`.
   */
  public get type(): string {
    return this._type;
  }

  /**
   * @return The name of this symbol, e.g. the `Explore` name or `Query` name.
   *
   * For type `"unnamed_query"`, `getName()` is `"unnamed_query"`.
   */
  public get name(): string {
    return this._name;
  }

  /**
   * @return An array of document symbols defined inside this document symbol,
   * e.g. fields in an `Explore`.
   */
  public get children(): DocumentSymbol[] {
    return this._children;
  }
}

export class DocumentCompletion {
  public readonly type: string;
  public readonly text: string;

  constructor(completion: DocumentCompletionDefinition) {
    this.type = completion.type;
    this.text = completion.text;
  }
}

export type PreparedResultJSON = {
  query: CompiledQuery;
  modelDef: ModelDef;
};

/**
 * A fully-prepared query containing SQL and metadata required to run the query.
 */
export class PreparedResult implements Taggable {
  protected inner: CompiledQuery;

  constructor(
    query: CompiledQuery,
    protected modelDef: ModelDef
  ) {
    this.inner = query;
  }

  public static fromJson({
    query,
    modelDef,
  }: PreparedResultJSON): PreparedResult {
    // Validate extracted properties (optional, but recommended)
    if (!query || !modelDef) {
      throw new Error('Missing required properties in JSON data');
    }
    return new PreparedResult(query, modelDef);
  }

  tagParse(spec?: TagParseSpec): TagParse {
    const modelScope = Tag.annotationToTag(this.modelDef.annotation).tag;
    spec = Tag.addModelScope(spec, modelScope);
    return Tag.annotationToTag(this.inner.annotation, spec);
  }

  getTaglines(prefix?: RegExp) {
    return Tag.annotationToTaglines(this.inner.annotation, prefix);
  }

  get annotation(): Annotation | undefined {
    return this.inner.annotation;
  }

  get modelAnnotation(): Annotation | undefined {
    return this.modelDef.annotation;
  }

  get modelTag(): Tag {
    return Tag.annotationToTag(this.modelDef.annotation).tag;
  }

  /**
   * @return The name of the connection this query should be run against.
   */
  public get connectionName(): string {
    return this.inner.connectionName;
  }

  public get _rawQuery(): CompiledQuery {
    return this.inner;
  }

  public get _modelDef(): ModelDef {
    return this.modelDef;
  }

  /**
   * @return The SQL that should be run against the SQL runner
   * with the connection name `this.getConnectionName()`.
   */
  public get sql(): string {
    return this.inner.sql;
  }

  public get dependenciesToMaterialize():
    | Record<string, QueryToMaterialize>
    | undefined {
    return this.inner.dependenciesToMaterialize;
  }

  public get materialization(): QueryToMaterialize | undefined {
    return this.inner.materialization;
  }

  /**
   * @return The `Explore` representing the data that will be returned by running this query.
   */
  public get resultExplore(): Explore {
    if (this.inner.structs.length === 0) {
      throw new Error('Malformed query result.');
    }
    const explore = this.inner.structs[this.inner.structs.length - 1];
    const namedExplore = {
      ...explore,
      annotation: this.inner.annotation,
      name: this.inner.queryName || explore.name,
    };
    // TODO `sourceExplore` is not fully-implemented yet -- it cannot
    //      handle cases where the source of the query is something other than
    //      a named explore.
    try {
      return new Explore(namedExplore, this.sourceExplore);
    } catch (error) {
      return new Explore(namedExplore);
    }
  }

  public get sourceExplore(): Explore {
    const name = this.inner.sourceExplore;
    const explore = this.modelDef.contents[name];
    if (explore === undefined) {
      throw new Error('Malformed query result.');
    }
    if (modelObjIsSource(explore)) {
      return new Explore(explore);
    }
    throw new Error(`'${name} is not an explore`);
  }

  public get _sourceExploreName(): string {
    return this.inner.sourceExplore;
  }

  public get _sourceFilters(): FilterCondition[] {
    return this.inner.sourceFilters || [];
  }
}

/**
 * A URL reader which always throws an error when a URL's contents is requested.
 *
 * Useful for scenarios in which `import` statements are not required.
 */
export class EmptyURLReader implements URLReader {
  async readURL(_url: URL): Promise<string> {
    throw new Error('No files.');
  }
}

/**
 * A URL reader backed by an in-memory mapping of URL contents.
 */
export class InMemoryURLReader implements URLReader {
  constructor(private files: Map<string, string>) {}

  public async readURL(url: URL): Promise<string> {
    const file = this.files.get(url.toString());
    if (file !== undefined) {
      return Promise.resolve(file);
    } else {
      throw new Error(`File not found '${url}'`);
    }
  }
}

/**
 * A fixed mapping of connection names to connections.
 */
export class FixedConnectionMap implements LookupConnection<Connection> {
  constructor(
    private connections: Map<string, Connection>,
    private defaultConnectionName?: string
  ) {}

  /**
   * Get a connection by name.
   *
   * @param connectionName The name of the connection to look up.
   * @return A `Connection`
   * @throws An `Error` if no connection with the given name exists.
   */
  public async getConnection(connectionName?: string): Promise<Connection> {
    if (connectionName === undefined) {
      if (this.defaultConnectionName !== undefined) {
        connectionName = this.defaultConnectionName;
      } else {
        throw new Error('No default connection.');
      }
    }

    const connection = this.connections.get(connectionName);
    if (connection !== undefined) {
      return Promise.resolve(connection);
    } else {
      throw new Error(`No connection found with name ${connectionName}.`);
    }
  }

  /**
   * Gets a list of registered connections.
   *
   * @return The list of registered connections.
   */
  listConnections(): Connection[] {
    return Array.from(this.connections.values());
  }

  public async lookupConnection(connectionName?: string): Promise<Connection> {
    return this.getConnection(connectionName);
  }

  public static fromArray(connections: Connection[]): FixedConnectionMap {
    return new FixedConnectionMap(
      new Map(connections.map(connection => [connection.name, connection]))
    );
  }
}

/**
 * The relationship of an `Explore` to its source.
 */
export enum SourceRelationship {
  /**
   * The `Explore` is nested data within the source's rows.
   */
  Nested = 'nested',

  /**
   * The `Explore` is the base table.
   */
  BaseTable = 'base_table',

  /**
   * The `Explore` is joined to its source
   */
  Cross = 'cross',
  One = 'one',
  Many = 'many',

  // TODO document this
  Inline = 'inline',
}

abstract class Entity {
  private readonly _name: string;
  protected readonly _parent?: Explore;
  private readonly _source?: Entity;

  constructor(name: string, parent?: Explore, source?: Entity) {
    this._name = name;
    this._parent = parent;
    this._source = source;
  }

  public get source(): Entity | undefined {
    return this.source;
  }

  public get name(): string {
    return this._name;
  }

  public get sourceClasses(): string[] {
    const sourceClasses: string[] = [];
    if (this.source) {
      sourceClasses.push(this.source.name);
    }
    sourceClasses.push(this.name);
    return sourceClasses;
  }

  public get fieldPath(): string[] {
    const path: string[] = [this.name];
    let f: Entity | undefined = this._parent;
    while (f) {
      path.unshift(f.name);
      f = f._parent;
    }
    return path;
  }

  public hasParentExplore(): this is Field {
    return this._parent !== undefined;
  }

  isExplore(): this is Explore {
    return this instanceof Explore;
  }

  isQuery(): this is Query {
    return this instanceof QueryField;
  }

  public abstract isIntrinsic(): boolean;

  public abstract get location(): DocumentLocation | undefined;
}

export type Field = AtomicField | QueryField | ExploreField;
export type SerializedExplore = {
  _structDef: StructDef;
  sourceExplore?: SerializedExplore;
  _parentExplore?: SerializedExplore;
};

export type SortableField = {field: Field; dir: 'asc' | 'desc' | undefined};

export class Explore extends Entity implements Taggable {
  protected readonly _structDef: StructDef;
  protected readonly _parentExplore?: Explore;
  private _fieldMap: Map<string, Field> | undefined;
  private sourceExplore: Explore | undefined;
  private _allFieldsWithOrder: SortableField[] | undefined;

  constructor(structDef: StructDef, parentExplore?: Explore, source?: Explore) {
    super(structDef.as || structDef.name, parentExplore, source);
    this._structDef = structDef;
    this._parentExplore = parentExplore;
    this.sourceExplore = source;
  }

  public get source(): Explore | undefined {
    return this.sourceExplore;
  }

  public isIntrinsic(): boolean {
    // Don't have the right discriminator, if this was a field def at some point, the field-defness ahs been lost.
    // A record or an array might be atomic, AND be a structdef, unless they are a dimension (i.e. have a an
    // expression)
    if (isAtomicFieldType(this._structDef.type)) {
      return !('e' in this._structDef);
    }
    return false;
  }

  public isExploreField(): this is ExploreField {
    return false;
  }

  tagParse(spec?: TagParseSpec): TagParse {
    return Tag.annotationToTag(this._structDef.annotation, spec);
  }

  getTaglines(prefix?: RegExp): string[] {
    return Tag.annotationToTaglines(this._structDef.annotation, prefix);
  }

  private parsedModelTag?: Tag;
  public get modelTag(): Tag {
    this.parsedModelTag ||= Tag.annotationToTag(
      this._structDef.modelAnnotation
    ).tag;
    return this.parsedModelTag;
  }

  /**
   * @return The name of the entity.
   */
  public get name(): string {
    return this.structDef.as || this.structDef.name;
  }

  public getQueryByName(name: string): PreparedQuery {
    const structRef = this.sourceStructDef;
    if (!structRef) {
      throw new Error(
        `Cannot get query by name from a struct of type ${this.structDef.type}`
      );
    }
    const internalQuery: InternalQuery = {
      type: 'query',
      structRef,
      pipeline: [
        {
          type: 'reduce',
          queryFields: [{type: 'fieldref', path: [name]}],
        },
      ],
    };
    return new PreparedQuery(internalQuery, this.modelDef, [], name);
  }

  private get modelDef(): ModelDef {
    return {
      name: 'generated_model',
      exports: [],
      contents: {[this.structDef.name]: this.structDef},
    };
  }

  public getSingleExploreModel(): Model {
    return new Model(this.modelDef, [], [], []);
  }

  private get fieldMap(): Map<string, Field> {
    if (this._fieldMap === undefined) {
      const sourceFields = this.source?.fieldMap || new Map();
      this._fieldMap = new Map(
        this.structDef.fields.map(fieldDef => {
          const name = fieldDef.as || fieldDef.name;
          const sourceField = sourceFields.get(fieldDef.name);
          if (isJoined(fieldDef)) {
            return [name, new ExploreField(fieldDef, this, sourceField)];
          } else if (fieldDef.type === 'turtle') {
            return [name, new QueryField(fieldDef, this, sourceField)];
          } else {
            if (fieldDef.type === 'string') {
              return [name, new StringField(fieldDef, this, sourceField)];
            } else if (fieldDef.type === 'number') {
              return [name, new NumberField(fieldDef, this, sourceField)];
            } else if (fieldDef.type === 'date') {
              // TODO this is a hack
              // Is this a bug? The extraction functions don't seem like they should return a
              // field of type "date". Rather, they should be of type "number".
              if (
                fieldDef.timeframe &&
                ['day_of_month', 'day_of_week', 'day_of_year'].includes(
                  fieldDef.timeframe
                )
              ) {
                return [
                  name,
                  new NumberField(
                    {...fieldDef, type: 'number'},
                    this,
                    sourceField
                  ),
                ];
              }
              return [name, new DateField(fieldDef, this, sourceField)];
            } else if (fieldDef.type === 'timestamp') {
              return [name, new TimestampField(fieldDef, this, sourceField)];
            } else if (fieldDef.type === 'boolean') {
              return [name, new BooleanField(fieldDef, this, sourceField)];
            } else if (fieldDef.type === 'json') {
              return [name, new JSONField(fieldDef, this, sourceField)];
            } else if (fieldDef.type === 'sql native') {
              return [name, new UnsupportedField(fieldDef, this, sourceField)];
            }
          }
        }) as [string, Field][]
      );
    }
    return this._fieldMap;
  }

  public get allFields(): Field[] {
    return [...this.fieldMap.values()];
  }

  public get allFieldsWithOrder(): SortableField[] {
    if (!this._allFieldsWithOrder) {
      const orderByFields = [
        ...(this.sourceStructDef?.resultMetadata?.orderBy?.map(f => {
          if (typeof f.field === 'string') {
            const a = {
              field: this.fieldMap.get(f.field as string)!,
              dir: f.dir,
            };
            return a;
          }

          throw new Error('Does not support mapping order by from number.');
        }) || []),
      ];

      const orderByFieldSet = new Set(orderByFields.map(f => f.field.name));
      this._allFieldsWithOrder = [
        ...orderByFields,
        ...this.allFields
          .filter(f => !orderByFieldSet.has(f.name))
          .map<SortableField>(field => {
            return {
              field,
              dir: 'asc',
            };
          }),
      ];
    }

    return this._allFieldsWithOrder;
  }

  public get intrinsicFields(): Field[] {
    return [...this.fieldMap.values()].filter(f => f.isIntrinsic());
  }

  public get dimensions(): SortableField[] {
    return [...this.allFieldsWithOrder].filter(
      f => f.field.isAtomicField() && f.field.sourceWasDimension()
    );
  }

  public getFieldByName(fieldName: string): Field {
    const field = this.fieldMap.get(fieldName);
    if (field === undefined) {
      throw new Error(`No such field ${fieldName}.`);
    }
    return field;
  }

  public getFieldByNameIfExists(fieldName: string): Field | undefined {
    return this.fieldMap.get(fieldName);
  }

  public get primaryKey(): string | undefined {
    return this.sourceStructDef?.primaryKey;
  }

  public get parentExplore(): Explore | undefined {
    return this._parentExplore;
  }

  public hasParentExplore(): this is ExploreField {
    return this instanceof ExploreField;
  }

  // TODO wrapper type for FilterCondition
  get filters(): FilterCondition[] {
    if (isSourceDef(this.structDef)) {
      return this.structDef.resultMetadata?.filterList || [];
    }
    return [];
  }

  get limit(): number | undefined {
    return this.sourceStructDef?.resultMetadata?.limit;
  }

  public get structDef(): StructDef {
    return this._structDef;
  }

  public get queryTimezone(): string | undefined {
    return this.sourceStructDef?.queryTimezone;
  }

  public get sourceStructDef(): SourceDef | undefined {
    if (isSourceDef(this.structDef)) {
      return this.structDef;
    }
  }

  public toJSON(): SerializedExplore {
    return {
      _structDef: this._structDef,
      sourceExplore: this.sourceExplore?.toJSON(),
      _parentExplore: this._parentExplore?.toJSON(),
    };
  }

  public static fromJSON(main_explore: SerializedExplore): Explore {
    const parentExplore =
      main_explore._parentExplore !== undefined
        ? Explore.fromJSON(main_explore._parentExplore)
        : undefined;
    const sourceExplore =
      main_explore.sourceExplore !== undefined
        ? Explore.fromJSON(main_explore.sourceExplore)
        : undefined;
    return new Explore(main_explore._structDef, parentExplore, sourceExplore);
  }

  public get location(): DocumentLocation | undefined {
    return this.structDef.location;
  }
}

export enum AtomicFieldType {
  String = 'string',
  Number = 'number',
  Boolean = 'boolean',
  Date = 'date',
  Timestamp = 'timestamp',
  Json = 'json',
  NativeUnsupported = 'sql native',
  Error = 'error',
}

export class AtomicField extends Entity implements Taggable {
  protected fieldTypeDef: AtomicFieldDef;
  protected parent: Explore;

  constructor(
    fieldTypeDef: AtomicFieldDef,
    parent: Explore,
    source?: AtomicField
  ) {
    super(fieldTypeDef.as || fieldTypeDef.name, parent, source);
    this.fieldTypeDef = fieldTypeDef;
    this.parent = parent;
  }

  public get type(): AtomicFieldType {
    switch (this.fieldTypeDef.type) {
      case 'string':
        return AtomicFieldType.String;
      case 'boolean':
        return AtomicFieldType.Boolean;
      case 'date':
        return AtomicFieldType.Date;
      case 'timestamp':
        return AtomicFieldType.Timestamp;
      case 'number':
        return AtomicFieldType.Number;
      case 'json':
        return AtomicFieldType.Json;
      case 'sql native':
        return AtomicFieldType.NativeUnsupported;
      case 'error':
        return AtomicFieldType.Error;
      case 'record':
      case 'array':
        throw new Error(`MTOY TODO IMPLEMENT Atomic ${this.fieldTypeDef.type}`);
      default: {
        const x: never = this.fieldTypeDef;
        throw new Error(`Can't make an atomic field from ${x}`);
      }
    }
  }

  tagParse(spec?: TagParseSpec) {
    spec = Tag.addModelScope(spec, this.parent.modelTag);
    return Tag.annotationToTag(this.fieldTypeDef.annotation, spec);
  }

  getTaglines(prefix?: RegExp) {
    return Tag.annotationToTaglines(this.fieldTypeDef.annotation, prefix);
  }

  public isIntrinsic(): boolean {
    return fieldIsIntrinsic(this.fieldTypeDef);
  }

  public isQueryField(): this is QueryField {
    return false;
  }

  public isExploreField(): this is ExploreField {
    return false;
  }

  public isAtomicField(): this is AtomicField {
    return true;
  }

  public isCalculation(): boolean {
    //return !!this.fieldTypeDef.aggregate;
    return expressionIsCalculation(this.fieldTypeDef.expressionType);
  }

  public get sourceField(): Field {
    // TODO
    throw new Error();
  }

  public get sourceClasses(): string[] {
    const sourceField = this.fieldTypeDef.name || this.fieldTypeDef.as;
    return sourceField ? [sourceField] : [];
  }

  /**
   * A unique ID of this field within the context of a result; undefined
   * for fields that are not derived from a Result.
   */
  public get referenceId(): string | undefined {
    return this.fieldTypeDef.resultMetadata?.referenceId;
  }

  // was the field generated from a measure in the previous query
  public sourceWasMeasure(): boolean {
    return this.fieldTypeDef.resultMetadata?.fieldKind === 'measure';
  }

  public sourceWasMeasureLike(): boolean {
    return (
      this.fieldTypeDef.resultMetadata?.fieldKind === 'measure' ||
      this.fieldTypeDef.resultMetadata?.fieldKind === 'struct'
    );
  }

  public sourceWasDimension(): boolean {
    return this.fieldTypeDef.resultMetadata?.fieldKind === 'dimension';
  }

  public hasParentExplore(): this is Field {
    return true;
  }

  public isString(): this is StringField {
    return this instanceof StringField;
  }

  public isNumber(): this is NumberField {
    return this instanceof NumberField;
  }

  public isDate(): this is DateField {
    return this instanceof DateField;
  }

  public isBoolean(): this is BooleanField {
    return this instanceof BooleanField;
  }

  public isJSON(): this is JSONField {
    return this instanceof JSONField;
  }

  public isTimestamp(): this is TimestampField {
    return this instanceof TimestampField;
  }

  public isUnsupported(): this is UnsupportedField {
    return this instanceof UnsupportedField;
  }

  get parentExplore(): Explore {
    return this.parent;
  }

  /**
   * @return Field name for drill.
   */
  get expression(): string {
    const dot = '.';
    const resultMetadata = this.fieldTypeDef.resultMetadata;
    // If field is joined-in from another table i.e. of type `tableName.columnName`,
    // return sourceField, else return name because this could be a renamed field.
    return (
      resultMetadata?.sourceExpression ||
      (resultMetadata?.sourceField.includes(dot)
        ? resultMetadata?.sourceField
        : this.name)
    );
  }

  public get location(): DocumentLocation | undefined {
    return this.fieldTypeDef.location;
  }
}

export enum DateTimeframe {
  Day = 'day',
  Week = 'week',
  Month = 'month',
  Quarter = 'quarter',
  Year = 'year',
}

export enum TimestampTimeframe {
  Day = 'day',
  Week = 'week',
  Month = 'month',
  Quarter = 'quarter',
  Year = 'year',
  Second = 'second',
  Hour = 'hour',
  Minute = 'minute',
}

export class DateField extends AtomicField {
  private fieldDateDef: DateFieldDef;
  constructor(
    fieldDateDef: DateFieldDef,
    parent: Explore,
    source?: AtomicField
  ) {
    super(fieldDateDef, parent, source);
    this.fieldDateDef = fieldDateDef;
  }

  get timeframe(): DateTimeframe | undefined {
    if (this.fieldDateDef.timeframe === undefined) {
      return undefined;
    }
    switch (this.fieldDateDef.timeframe) {
      case 'day':
        return DateTimeframe.Day;
      case 'week':
        return DateTimeframe.Week;
      case 'month':
        return DateTimeframe.Month;
      case 'quarter':
        return DateTimeframe.Quarter;
      case 'year':
        return DateTimeframe.Year;
    }
  }
}

export class TimestampField extends AtomicField {
  private fieldTimestampDef: TimestampFieldDef;
  constructor(
    fieldTimestampDef: TimestampFieldDef,
    parent: Explore,
    source?: AtomicField
  ) {
    super(fieldTimestampDef, parent, source);
    this.fieldTimestampDef = fieldTimestampDef;
  }

  get timeframe(): TimestampTimeframe | undefined {
    if (this.fieldTimestampDef.timeframe === undefined) {
      return undefined;
    }
    switch (this.fieldTimestampDef.timeframe) {
      case 'day':
        return TimestampTimeframe.Day;
      case 'week':
        return TimestampTimeframe.Week;
      case 'month':
        return TimestampTimeframe.Month;
      case 'quarter':
        return TimestampTimeframe.Quarter;
      case 'year':
        return TimestampTimeframe.Year;
      case 'second':
        return TimestampTimeframe.Second;
      case 'hour':
        return TimestampTimeframe.Hour;
      case 'minute':
        return TimestampTimeframe.Minute;
    }
  }
}

export class NumberField extends AtomicField {
  private fieldNumberDef: NumberFieldDef;
  constructor(
    fieldNumberDef: NumberFieldDef,
    parent: Explore,
    source?: AtomicField
  ) {
    super(fieldNumberDef, parent, source);
    this.fieldNumberDef = fieldNumberDef;
  }
}

export class BooleanField extends AtomicField {
  private fieldBooleanDef: BooleanFieldDef;
  constructor(
    fieldBooleanDef: BooleanFieldDef,
    parent: Explore,
    source?: AtomicField
  ) {
    super(fieldBooleanDef, parent, source);
    this.fieldBooleanDef = fieldBooleanDef;
  }
}

export class JSONField extends AtomicField {
  private fieldJSONDef: JSONFieldDef;
  constructor(
    fieldJSONDef: JSONFieldDef,
    parent: Explore,
    source?: AtomicField
  ) {
    super(fieldJSONDef, parent, source);
    this.fieldJSONDef = fieldJSONDef;
  }
}

export class UnsupportedField extends AtomicField {
  private fieldUnsupportedDef: NativeUnsupportedFieldDef;
  constructor(
    fieldUnsupportedDef: NativeUnsupportedFieldDef,
    parent: Explore,
    source?: AtomicField
  ) {
    super(fieldUnsupportedDef, parent, source);
    this.fieldUnsupportedDef = fieldUnsupportedDef;
  }
  get rawType(): string | undefined {
    return this.fieldUnsupportedDef.rawType;
  }
}

export class StringField extends AtomicField {
  private fieldStringDef: StringFieldDef;
  constructor(
    fieldStringDef: StringFieldDef,
    parent: Explore,
    source?: AtomicField
  ) {
    super(fieldStringDef, parent, source);
    this.fieldStringDef = fieldStringDef;
  }
}

export class Query extends Entity {
  protected turtleDef: TurtleDef;
  private sourceQuery?: Query;

  constructor(turtleDef: TurtleDef, parent?: Explore, source?: Query) {
    super(turtleDef.as || turtleDef.name, parent, source);
    this.turtleDef = turtleDef;
  }

  public get source(): Query | undefined {
    return this.sourceQuery;
  }

  public isIntrinsic(): boolean {
    return false;
  }

  public get location(): DocumentLocation | undefined {
    return this.turtleDef.location;
  }
}

export class QueryField extends Query implements Taggable {
  protected parent: Explore;

  constructor(turtleDef: TurtleDef, parent: Explore, source?: Query) {
    super(turtleDef, parent, source);
    this.parent = parent;
  }

  tagParse(spec?: TagParseSpec) {
    spec = Tag.addModelScope(spec, this.parent.modelTag);
    return Tag.annotationToTag(this.turtleDef.annotation, spec);
  }

  getTaglines(prefix?: RegExp) {
    return Tag.annotationToTaglines(this.turtleDef.annotation, prefix);
  }

  public isQueryField(): this is QueryField {
    return true;
  }

  public isExploreField(): this is ExploreField {
    return false;
  }

  public isAtomicField(): this is AtomicField {
    return false;
  }

  public get sourceClasses(): string[] {
    const sourceField = this.turtleDef.name || this.turtleDef.as;
    return sourceField ? [sourceField] : [];
  }

  public hasParentExplore(): this is Field {
    return true;
  }

  get parentExplore(): Explore {
    return this.parent;
  }

  get expression(): string {
    return this.name;
  }
}

export enum JoinRelationship {
  OneToOne = 'one_to_one',
  OneToMany = 'one_to_many',
  ManyToOne = 'many_to_one',
}

export class ExploreField extends Explore {
  protected _parentExplore: Explore;

  constructor(structDef: StructDef, parentExplore: Explore, source?: Explore) {
    super(structDef, parentExplore, source);
    this._parentExplore = parentExplore;
  }

  public get joinRelationship(): JoinRelationship {
    const joinType = this.structDef['join'];
    switch (joinType) {
      case 'one':
        return JoinRelationship.OneToMany;
      case 'many':
      case 'cross':
        return JoinRelationship.ManyToOne;
      default:
        throw new Error('A source field must have a join relationship.');
    }
  }

  public get isRecord(): boolean {
    return this.joinRelationship === JoinRelationship.OneToOne;
  }

  public get isArray(): boolean {
    return this.joinRelationship !== JoinRelationship.OneToOne;
  }

  override tagParse(spec?: TagParseSpec) {
    spec = Tag.addModelScope(spec, this._parentExplore.modelTag);
    return Tag.annotationToTag(this._structDef.annotation, spec);
  }

  public isQueryField(): this is QueryField {
    return false;
  }

  public isExploreField(): this is ExploreField {
    return true;
  }

  public isAtomicField(): this is AtomicField {
    return false;
  }

  public get parentExplore(): Explore {
    return this._parentExplore;
  }

  public get sourceClasses(): string[] {
    const sourceField = this.structDef.name || this.structDef.as;
    return sourceField ? [sourceField] : [];
  }
}

/**
 * An environment for compiling and running Malloy queries.
 */
export class Runtime {
  isTestRuntime = false;
  private _urlReader: URLReader;
  private _connections: LookupConnection<Connection>;

  constructor(runtime: LookupConnection<Connection> & URLReader);
  constructor(urls: URLReader, connections: LookupConnection<Connection>);
  constructor(urls: URLReader, connection: Connection);
  constructor(connection: Connection);
  constructor(connections: LookupConnection<Connection>);
  constructor(
    ...args: (URLReader | LookupConnection<Connection> | Connection)[]
  ) {
    let urlReader: URLReader | undefined;
    let connections: LookupConnection<Connection> | undefined;
    for (const arg of args) {
      if (isURLReader(arg)) {
        urlReader = arg;
      } else if (isLookupConnection<Connection>(arg)) {
        connections = arg;
      } else {
        connections = {
          lookupConnection: () => Promise.resolve(arg),
        };
      }
    }
    if (urlReader === undefined) {
      urlReader = new EmptyURLReader();
    }
    if (connections === undefined) {
      throw new Error(
        'A LookupConnection<Connection> or Connection is required.'
      );
    }
    this._urlReader = urlReader;
    this._connections = connections;
  }

  /**
   * @return The `URLReader` for this runtime instance.
   */
  public get urlReader(): URLReader {
    return this._urlReader;
  }

  /**
   * @return The `LookupConnection<Connection>` for this runtime instance.
   */
  public get connections(): LookupConnection<Connection> {
    return this._connections;
  }

  /**
   * Load a Malloy model by URL or contents.
   *
   * @param source The model URL or contents to load and (eventually) compile.
   * @return A `ModelMaterializer` capable of materializing the requested model,
   * or loading further related objects.
   */
  public loadModel(
    source: ModelURL | ModelString,
    options?: ParseOptions & CompileOptions & PrepareResultOptions
  ): ModelMaterializer {
    const {refreshSchemaCache, noThrowOnError} = options || {};
    if (this.isTestRuntime) {
      if (options === undefined) {
        options = {testEnvironment: true};
      } else {
        options = {...options, testEnvironment: true};
      }
    }
    return new ModelMaterializer(
      this,
      async () => {
        const parse =
          source instanceof URL
            ? await Malloy.parse({
                url: source,
                urlReader: this.urlReader,
                options,
              })
            : Malloy.parse({
                source,
                options,
              });
        return Malloy.compile({
          urlReader: this.urlReader,
          connections: this.connections,
          parse,
          refreshSchemaCache,
          noThrowOnError,
          replaceMaterializedReferences: options?.replaceMaterializedReferences,
          materializedTablePrefix: options?.materializedTablePrefix,
        });
      },
      options
    );
  }

  // TODO Consider formalizing this. Perhaps as a `withModel` method,
  //      as well as a `Model.fromModelDefinition` if we choose to expose
  //      `ModelDef` to the world formally. For now, this should only
  //      be used in tests.
  public _loadModelFromModelDef(
    modelDef: ModelDef,
    options?: PrepareResultOptions
  ): ModelMaterializer {
    return new ModelMaterializer(
      this,
      async () => {
        return new Model(modelDef, [], [], []);
      },
      options
    );
  }

  /**
   * Load a Malloy query by URL or contents.
   *
   * @param query The query URL or contents to load and (eventually) compile.
   * @return A `QueryMaterializer` capable of materializing the requested query, running it,
   * or loading further related objects.
   */
  public loadQuery(
    query: QueryURL | QueryString,
    options?: ParseOptions & CompileOptions & PrepareResultOptions
  ): QueryMaterializer {
    return this.loadModel(query, options).loadFinalQuery();
  }

  /**
   * Load a Malloy query by the URL or contents of a Malloy model document
   * and the index of an unnamed query contained in the model.
   *
   * @param model The model URL or contents to load and (eventually) compile to retrieve the requested query.
   * @param index The index of the query to use within the model.
   * @return A `QueryMaterializer` capable of materializing the requested query, running it,
   * or loading further related objects.
   */
  public loadQueryByIndex(
    model: ModelURL | ModelString,
    index: number,
    options?: ParseOptions & CompileOptions & PrepareResultOptions
  ): QueryMaterializer {
    return this.loadModel(model, options).loadQueryByIndex(index, options);
  }

  /**
   * Load a Malloy query by the URL or contents of a Malloy model document
   * and the name of a query contained in the model.
   *
   * @param model The model URL or contents to load and (eventually) compile to retrieve the requested query.
   * @param name The name of the query to use within the model.
   * @return A `QueryMaterializer` capable of materializing the requested query, running it,
   * or loading further related objects.
   */
  public loadQueryByName(
    model: ModelURL | ModelString,
    name: string,
    options?: ParseOptions & CompileOptions & PrepareResultOptions
  ): QueryMaterializer {
    return this.loadModel(model, options).loadQueryByName(name, options);
  }

  // TODO maybe use overloads for the alternative parameters
  /**
   * Compile a Malloy model by URL or contents.
   *
   * @param source The URL or contents of a Malloy model document to compile.
   * @return A promise of a compiled `Model`.
   */
  public getModel(
    source: ModelURL | ModelString,
    options?: ParseOptions & CompileOptions
  ): Promise<Model> {
    return this.loadModel(source, options).getModel();
  }

  /**
   * Compile a Malloy query by URL or contents.
   *
   * @param query The URL or contents of a Malloy query document to compile.
   * @return A promise of a compiled `PreparedQuery`.
   */
  public getQuery(
    query: QueryURL | QueryString,
    options?: ParseOptions & CompileOptions
  ): Promise<PreparedQuery> {
    return this.loadQuery(query, options).getPreparedQuery();
  }

  /**
   * Compile a Malloy query by the URL or contents of a model document
   * and the index of an unnamed query contained within the model.
   *
   * @param model The URL or contents of a Malloy model document to compile.
   * @param index The index of an unnamed query contained within the model.
   * @return A promise of a compiled `PreparedQuery`.
   */
  public getQueryByIndex(
    model: ModelURL | ModelString,
    index: number,
    options?: ParseOptions & CompileOptions
  ): Promise<PreparedQuery> {
    return this.loadQueryByIndex(model, index, options).getPreparedQuery();
  }

  /**
   * Compile a Malloy query by the URL or contents of a model document
   * and the name of a query contained within the model.
   *
   * @param model The URL or contents of a Malloy model document to compile.
   * @param name The name of a query contained within the model.
   * @return A promise of a compiled `PreparedQuery`.
   */
  public getQueryByName(
    model: ModelURL | ModelString,
    name: string,
    options?: ParseOptions & CompileOptions
  ): Promise<PreparedQuery> {
    return this.loadQueryByName(model, name, options).getPreparedQuery();
  }
}

export class ConnectionRuntime extends Runtime {
  public readonly rawConnections: Connection[];

  constructor(urls: URLReader, connections: Connection[]);
  constructor(connections: Connection[]);
  constructor(
    urlsOrConnections: URLReader | Connection[],
    maybeConnections?: Connection[]
  ) {
    if (maybeConnections === undefined) {
      const connections = urlsOrConnections as Connection[];
      super(FixedConnectionMap.fromArray(connections));
      this.rawConnections = connections;
    } else {
      const connections = maybeConnections as Connection[];
      super(
        urlsOrConnections as URLReader,
        FixedConnectionMap.fromArray(connections)
      );
      this.rawConnections = connections;
    }
  }
}

export class SingleConnectionRuntime<
  T extends Connection = Connection,
> extends Runtime {
  public readonly connection: T;

  constructor(urls: URLReader, connection: T);
  constructor(connection: T);
  constructor(urlsOrConnections: URLReader | T, maybeConnections?: T) {
    if (maybeConnections === undefined) {
      const connection = urlsOrConnections as T;
      super(connection);
      this.connection = connection;
    } else {
      const connection = maybeConnections as T;
      super(urlsOrConnections as URLReader, connection);
      this.connection = connection;
    }
  }

  get supportsNesting(): boolean {
    return getDialect(this.connection.dialectName).supportsNesting;
  }

  // quote a column name
  quote(column: string): string {
    return getDialect(this.connection.dialectName).sqlMaybeQuoteIdentifier(
      column
    );
  }

  get dialect(): Dialect {
    return getDialect(this.connection.dialectName);
  }

  getQuoter(): (arg: TemplateStringsArray) => string {
    return (x: TemplateStringsArray) => this.quote(x.toString());
  }

  //const q = (x: TemplateStringsArray) => runtime.q(x.toString());
}

class FluentState<T> {
  private readonly _materialize: () => Promise<T>;
  private materialized: Promise<T> | undefined;

  constructor(
    protected runtime: Runtime,
    materialize: () => Promise<T>
  ) {
    this._materialize = materialize;
  }

  protected materialize(): Promise<T> {
    if (this.materialized === undefined) {
      return this.rematerialize();
    }
    return this.materialized;
  }

  protected rematerialize(): Promise<T> {
    this.materialized = this._materialize();
    return this.materialized;
  }

  protected makeQueryMaterializer(
    materialize: () => Promise<PreparedQuery>,
    options?: PrepareResultOptions
  ): QueryMaterializer {
    return new QueryMaterializer(this.runtime, materialize, options);
  }

  protected makeExploreMaterializer(
    materialize: () => Promise<Explore>,
    options?: PrepareResultOptions
  ): ExploreMaterializer {
    return new ExploreMaterializer(this.runtime, materialize, options);
  }

  protected makePreparedResultMaterializer(
    materialize: () => Promise<PreparedResult>
  ): PreparedResultMaterializer {
    return new PreparedResultMaterializer(this.runtime, materialize);
  }
}

/**
 * An object representing the task of loading a `Model`, capable of
 * materializing that model (via `getModel()`) or extending the task to load
 * queries or explores (via e.g. `loadFinalQuery()`, `loadQuery`, `loadExploreByName`, etc.).
 */
export class ModelMaterializer extends FluentState<Model> {
  private readonly prepareResultOptions: PrepareResultOptions | undefined;
  constructor(
    protected runtime: Runtime,
    materialize: () => Promise<Model>,
    options?: PrepareResultOptions
  ) {
    super(runtime, materialize);
    this.prepareResultOptions = options;
  }

  /**
   * Load the final (unnamed) Malloy query contained within this loaded `Model`.
   *
   * @return A `QueryMaterializer` capable of materializing the requested query, running it,
   * or loading further related objects.
   */
  public loadFinalQuery(options?: PrepareResultOptions): QueryMaterializer {
    return this.makeQueryMaterializer(
      async () => {
        return (await this.materialize()).getPreparedQuery();
      },
      {
        ...this.prepareResultOptions,
        ...options,
      }
    );
  }

  /**
   * Load an unnamed query contained within this loaded `Model` by index.
   *
   * @param index The index of the query to load.
   * @return A `QueryMaterializer` capable of materializing the requested query, running it,
   * or loading further related objects.
   */
  public loadQueryByIndex(
    index: number,
    options?: PrepareResultOptions
  ): QueryMaterializer {
    return this.makeQueryMaterializer(
      async () => {
        return (await this.materialize()).getPreparedQueryByIndex(index);
      },
      {
        ...this.prepareResultOptions,
        ...options,
      }
    );
  }

  /**
   * Load a query contained within this loaded `Model` by its name.
   *
   * @param name The name of the query to load.
   * @return A `QueryMaterializer` capable of materializing the requested query, running it,
   * or loading further related objects.
   */
  public loadQueryByName(
    name: string,
    options?: PrepareResultOptions
  ): QueryMaterializer {
    return this.makeQueryMaterializer(
      async () => {
        return (await this.materialize()).getPreparedQueryByName(name);
      },
      {
        ...this.prepareResultOptions,
        ...options,
      }
    );
  }

  /**
   * Load a query against this loaded `Model` by its URL or contents.
   *
   * @param query The URL or contents of the query to load and (eventually) compile.
   * @return A `QueryMaterializer` capable of materializing the requested query, running it,
   * or loading further related objects.
   */
  public loadQuery(
    query: QueryString | QueryURL,
    options?: ParseOptions & CompileOptions & PrepareResultOptions
  ): QueryMaterializer {
    const {refreshSchemaCache, noThrowOnError} = options || {};
    return this.makeQueryMaterializer(async () => {
      const urlReader = this.runtime.urlReader;
      const connections = this.runtime.connections;
      if (this.runtime.isTestRuntime) {
        if (options === undefined) {
          options = {testEnvironment: true};
        } else {
          options = {...options, testEnvironment: true};
        }
      }
      const parse =
        query instanceof URL
          ? await Malloy.parse({
              url: query,
              urlReader,
              options,
            })
          : Malloy.parse({
              source: query,
              options,
            });
      const model = await this.getModel();
      const queryModel = await Malloy.compile({
        urlReader,
        connections,
        parse,
        model,
        refreshSchemaCache,
        noThrowOnError,
        ...this.prepareResultOptions,
      });
      return queryModel.preparedQuery;
    });
  }

  /**
   * Extend a Malloy model by URL or contents.
   *
   * @param source The model URL or contents to load and (eventually) compile.
   * @return A `ModelMaterializer` capable of materializing the requested model,
   * or loading further related objects.
   */
  public extendModel(
    query: QueryString | QueryURL,
    options?: ParseOptions & CompileOptions & PrepareResultOptions
  ): ModelMaterializer {
    if (this.runtime.isTestRuntime) {
      if (options === undefined) {
        options = {testEnvironment: true};
      } else {
        options = {...options, testEnvironment: true};
      }
    }
    return new ModelMaterializer(
      this.runtime,
      async () => {
        const urlReader = this.runtime.urlReader;
        const connections = this.runtime.connections;
        const parse =
          query instanceof URL
            ? await Malloy.parse({
                url: query,
                urlReader,
                options,
              })
            : Malloy.parse({
                source: query,
                options,
              });
        const model = await this.getModel();
        const queryModel = await Malloy.compile({
          urlReader,
          connections,
          parse,
          model,
          refreshSchemaCache: options?.refreshSchemaCache,
          noThrowOnError: options?.noThrowOnError,
          ...this.prepareResultOptions,
        });
        return queryModel;
      },
      options
    );
  }

  public async search(
    sourceName: string,
    searchTerm: string,
    limit = 1000,
    searchField: string | undefined = undefined
  ): Promise<SearchIndexResult[] | undefined> {
    const model = await this.materialize();
    const queryModel = new QueryModel(model._modelDef);
    const schema = model.getExploreByName(sourceName).structDef;
    if (!isSourceDef(schema)) {
      throw new Error('Source to be searched was unexpectedly, not a source');
    }
    const connectionName = schema.connection;
    const connection =
      await this.runtime.connections.lookupConnection(connectionName);
    return await queryModel.searchIndex(
      connection,
      sourceName,
      searchTerm,
      limit,
      searchField
    );
  }

  public async searchValueMap(
    sourceName: string,
    limit = 10,
    options?: ParseOptions
  ): Promise<SearchValueMapResult[] | undefined> {
    const model = await this.materialize();
    const schema = model.getExploreByName(sourceName);
    if (!isSourceDef(schema.structDef)) {
      throw new Error('Source to be searched was unexpectedly, not a source');
    }
    let indexQuery = '{index: *}';

    if (schema.getFieldByNameIfExists('search_index')) {
      indexQuery = 'search_index';
    }

    const searchMapMalloy = `
      run: ${sourceName}
        -> ${indexQuery}
        -> {
          where: fieldType = 'string'
          group_by: fieldName
          aggregate: cardinality is count(fieldValue)
          nest: values is {
            select: fieldValue, weight
            order_by: weight desc
            limit: ${limit}
          }
          limit: 1000
        }
    `;
    const result = await this.loadQuery(searchMapMalloy, options).run({
      rowLimit: 1000,
    });
    return result._queryResult.result as unknown as SearchValueMapResult[];
  }

  /**
   * Materialize the final query contained within this loaded `Model`.
   *
   * @return A promise to a prepared query.
   */
  public getFinalQuery(): Promise<PreparedQuery> {
    return this.loadFinalQuery().getPreparedQuery();
  }

  /**
   * Materialize an unnamed query contained within this loaded `Model` by index.
   *
   * @param index The index of the query contained within this loaded `Model`.
   * @return A promise to a prepared query.
   */
  public getQueryByIndex(index: number): Promise<PreparedQuery> {
    return this.loadQueryByIndex(index).getPreparedQuery();
  }

  /**
   * Materialize a query contained within this loaded `Model` by name.
   *
   * @param name The name of the query contained within this loaded `Model`.
   * @return A promise to a prepared query.
   */
  public getQueryByName(name: string): Promise<PreparedQuery> {
    return this.loadQueryByName(name).getPreparedQuery();
  }

  /**
   * Materialize a query against this loaded `Model` by its URL or contents.
   *
   * @param query The URL or contents of a query document to compile.
   * @return A promise to a prepared query.
   */
  public getQuery(
    query: QueryString | QueryURL,
    options?: ParseOptions
  ): Promise<PreparedQuery> {
    return this.loadQuery(query, options).getPreparedQuery();
  }

  // TODO Consider formalizing this. Perhaps as a `withQuery` method,
  //      as well as a `PreparedQuery.fromQueryDefinition` if we choose to expose
  //      `InternalQuery` to the world formally. For now, this should only
  //      be used in tests.
  public _loadQueryFromQueryDef(
    query: InternalQuery,
    options?: PrepareResultOptions
  ): QueryMaterializer {
    return this.makeQueryMaterializer(
      async () => {
        const model = await this.materialize();
        return new PreparedQuery(query, model._modelDef, model.problems);
      },
      {
        ...this.prepareResultOptions,
        ...options,
      }
    );
  }

  /**
   * Load an explore contained within this loaded `Model` by name.
   *
   * @param name The name of the explore contained within this loaded `Model`.
   * @return An `ExploreMaterializer` capable of materializing the requested explore,
   * or loading further related objects.
   */
  public loadExploreByName(name: string): ExploreMaterializer {
    return this.makeExploreMaterializer(async () => {
      return (await this.materialize()).getExploreByName(name);
    }, this.prepareResultOptions);
  }

  /**
   * Materialize an explore contained within this loaded `Model` by its name.
   *
   * @param query The name of an explore within this loaded `Model`.
   * @return A promise to an explore.
   */
  public getExploreByName(name: string): Promise<Explore> {
    return this.loadExploreByName(name).getExplore();
  }

  /**
   * Compile and materialize this loaded `Model`.
   *
   * @return A promise to the compiled model that is loaded.
   */
  public getModel(): Promise<Model> {
    return this.materialize();
  }
}

/**
 * An object representing the task of loading a `Query`, capable of
 * materializing the query (via `getPreparedQuery()`) or extending the task to load
 * prepared results or run the query (via e.g. `loadPreparedResult()` or `run()`).
 */
export class QueryMaterializer extends FluentState<PreparedQuery> {
  private readonly prepareResultOptions: PrepareResultOptions | undefined;
  constructor(
    protected runtime: Runtime,
    materialize: () => Promise<PreparedQuery>,
    options?: PrepareResultOptions
  ) {
    super(runtime, materialize);
    this.prepareResultOptions = options;
  }

  /**
   * Run this loaded `Query`.
   *
   * @return The query results from running this loaded query.
   */
  async run(options?: RunSQLOptions & PrepareResultOptions): Promise<Result> {
    const connections = this.runtime.connections;
    const preparedResult = await this.getPreparedResult({
      ...this.prepareResultOptions,
      ...options,
    });
    const finalOptions = runSQLOptionsWithAnnotations(preparedResult, options);
    return Malloy.run({connections, preparedResult, options: finalOptions});
  }

  async *runStream(
    options?: RunSQLOptions & PrepareResultOptions
  ): AsyncIterableIterator<DataRecord> {
    const preparedResult = await this.getPreparedResult({
      ...this.prepareResultOptions,
      ...options,
    });
    const connections = this.runtime.connections;
    const finalOptions = runSQLOptionsWithAnnotations(preparedResult, options);
    const stream = Malloy.runStream({
      connections,
      preparedResult,
      options: finalOptions,
    });
    for await (const row of stream) {
      yield row;
    }
  }

  /**
   * Load the prepared result of this loaded query.
   *
   * @return A `PreparedResultMaterializer` capable of materializing the requested
   * prepared query or running it.
   */
  public loadPreparedResult(
    options?: PrepareResultOptions
  ): PreparedResultMaterializer {
    return this.makePreparedResultMaterializer(async () => {
      return (await this.materialize()).getPreparedResult({
        ...this.prepareResultOptions,
        ...options,
      });
    });
  }

  /**
   * Materialize the prepared result of this loaded query.
   *
   * @return A promise of the prepared result of this loaded query.
   */
  public getPreparedResult(
    options?: PrepareResultOptions
  ): Promise<PreparedResult> {
    return this.loadPreparedResult({
      ...this.prepareResultOptions,
      ...options,
    }).getPreparedResult();
  }

  /**
   * Materialize the SQL of this loaded query.
   *
   * @return A promise of the SQL string.
   */
  public async getSQL(options?: PrepareResultOptions): Promise<string> {
    return (
      await this.getPreparedResult({
        ...this.prepareResultOptions,
        ...options,
      })
    ).sql;
  }

  /**
   * Materialize this loaded query.
   *
   * @return A promise of the `PreparedQuery`.
   */
  public getPreparedQuery(): Promise<PreparedQuery> {
    return this.materialize();
  }

  /**
   * Estimates the cost of this loaded `Query`.
   *
   * @return The estimated cost of running this loaded query.
   */
  public async estimateQueryCost(
    options?: PrepareResultOptions
  ): Promise<QueryRunStats> {
    const connections = this.runtime.connections;
    const preparedResult = await this.getPreparedResult({
      ...this.prepareResultOptions,
      ...options,
    });
    return Malloy.estimateQueryCost({connections, preparedResult});
  }
}

function runSQLOptionsWithAnnotations(
  preparedResult: PreparedResult,
  givenOptions?: RunSQLOptions
): RunSQLOptions {
  return {
    queryAnnotation: preparedResult.annotation,
    modelAnnotation: preparedResult.modelAnnotation,
    ...givenOptions,
  };
}

/**
 * An object representing the task of loading a `PreparedResult`, capable of
 * materializing the prepared result (via `getPreparedResult()`) or extending the task run
 * the query.
 */
export class PreparedResultMaterializer extends FluentState<PreparedResult> {
  /**
   * Run this prepared result.
   *
   * @return A promise to the query result data.
   */
  async run(options?: RunSQLOptions): Promise<Result> {
    const preparedResult = await this.getPreparedResult();
    const connections = this.runtime.connections;
    const finalOptions = runSQLOptionsWithAnnotations(preparedResult, options);
    return Malloy.run({
      connections,
      preparedResult,
      options: finalOptions,
    });
  }

  async *runStream(options?: {
    rowLimit?: number;
  }): AsyncIterableIterator<DataRecord> {
    const preparedResult = await this.getPreparedResult();
    const connections = this.runtime.connections;
    const finalOptions = runSQLOptionsWithAnnotations(preparedResult, options);
    const stream = Malloy.runStream({
      connections,
      preparedResult,
      options: finalOptions,
    });
    for await (const row of stream) {
      yield row;
    }
  }

  /**
   * Materialize this loaded prepared result.
   *
   * @return A promise of a prepared result.
   */
  public getPreparedResult(): Promise<PreparedResult> {
    return this.materialize();
  }

  /**
   * Materialize the SQL of this loaded prepared result.
   *
   * @return A promise to the SQL string.
   */
  public async getSQL(): Promise<string> {
    return (await this.getPreparedResult()).sql;
  }
}

/**
 * An object representing the task of loading an `Explore`, capable of
 * materializing the explore (via `getExplore()`) or extending the task to produce
 * related queries.
 */
export class ExploreMaterializer extends FluentState<Explore> {
  private readonly replaceMaterializedReferences: boolean;
  constructor(
    protected runtime: Runtime,
    materialize: () => Promise<Explore>,
    options?: PrepareResultOptions
  ) {
    super(runtime, materialize);
    this.replaceMaterializedReferences =
      options?.replaceMaterializedReferences ?? false;
  }

  /**
   * Load a query contained within this loaded explore.
   *
   * @param name The name of the query to load.
   * @return A `QueryMaterializer` capable of materializing the requested query, running it,
   * or loading further related objects.
   */
  public loadQueryByName(
    name: string,
    options?: PrepareResultOptions
  ): QueryMaterializer {
    return this.makeQueryMaterializer(async () => {
      return (await this.materialize()).getQueryByName(name);
    }, options);
  }

  /**
   * Materialize a query contained within this loaded explore.
   *
   * @param name The name of the query to materialize.
   * @return A promise to the requested prepared query.
   */
  public getQueryByName(name: string): Promise<PreparedQuery> {
    return this.loadQueryByName(name).getPreparedQuery();
  }

  /**
   * Materialize this loaded explore.
   *
   * @return A promise to the compiled `Explore`.
   */
  public getExplore(): Promise<Explore> {
    return this.materialize();
  }
}

export type ResultJSON = {
  queryResult: QueryResult;
  modelDef: ModelDef;
};

/**
 * The result of running a Malloy query.
 *
 * A `Result` is a `PreparedResult` along with the data retrieved from running the query.
 */
export class Result extends PreparedResult {
  protected inner: QueryResult;

  constructor(queryResult: QueryResult, modelDef: ModelDef) {
    super(queryResult, modelDef);
    this.inner = queryResult;
  }

  public get _queryResult(): QueryResult {
    return this.inner;
  }

  /**
   * @return The result data.
   */
  public get data(): DataArray {
    return new DataArray(
      this.inner.result,
      this.resultExplore,
      undefined,
      undefined
    );
  }

  public get totalRows(): number {
    return this.inner.totalRows;
  }

  public get runStats(): QueryRunStats | undefined {
    return this.inner.runStats;
  }

  public get profilingUrl(): string | undefined {
    return this.inner.profilingUrl;
  }

  public toJSON(): ResultJSON {
    return {queryResult: this.inner, modelDef: this._modelDef};
  }

  public static fromJSON({queryResult, modelDef}: ResultJSON): Result {
    return new Result(queryResult, modelDef);
  }
}

export type DataColumn =
  | DataArray
  | DataRecord
  | DataString
  | DataBoolean
  | DataNumber
  | DataDate
  | DataTimestamp
  | DataNull
  | DataBytes
  | DataJSON
  | DataUnsupported;

export type DataArrayOrRecord = DataArray | DataRecord;

abstract class Data<T> {
  protected _field: Field | Explore;

  constructor(
    field: Field | Explore,
    public readonly parent: DataArrayOrRecord | undefined,
    public readonly parentRecord: DataRecord | undefined
  ) {
    this._field = field;
  }

  get field(): Field | Explore {
    return this._field;
  }

  public abstract get value(): T;

  isString(): this is DataString {
    return this instanceof DataString;
  }

  get string(): DataString {
    if (this.isString()) {
      return this;
    }
    throw new Error('Not a string.');
  }

  isBoolean(): this is DataBoolean {
    return this instanceof DataBoolean;
  }

  get boolean(): DataBoolean {
    if (this.isBoolean()) {
      return this;
    }
    throw new Error('Not a boolean.');
  }

  isNumber(): this is DataNumber {
    return this instanceof DataNumber;
  }

  get number(): DataNumber {
    if (this.isNumber()) {
      return this;
    }
    throw new Error('Not a number.');
  }

  isTimestamp(): this is DataTimestamp {
    return this instanceof DataTimestamp;
  }

  get timestamp(): DataTimestamp {
    if (this.isTimestamp()) {
      return this;
    }
    throw new Error('Not a timestamp.');
  }

  isDate(): this is DataDate {
    return this instanceof DataDate;
  }

  get date(): DataDate {
    if (this.isDate()) {
      return this;
    }
    throw new Error('Not a date.');
  }

  isNull(): this is DataNull {
    return this instanceof DataNull;
  }

  isBytes(): this is DataBytes {
    return this instanceof DataBytes;
  }

  get bytes(): DataBytes {
    if (this.isBytes()) {
      return this;
    }
    throw new Error('Not bytes.');
  }

  isRecord(): this is DataRecord {
    return this instanceof DataRecord;
  }

  get record(): DataRecord {
    if (this.isRecord()) {
      return this;
    }
    throw new Error('Not a record.');
  }

  isUnsupported(): this is DataUnsupported {
    return this instanceof DataUnsupported;
  }

  get unsupported(): DataUnsupported {
    if (this.isUnsupported()) {
      return this;
    }
    throw new Error('Not unsupported.');
  }

  isArray(): this is DataArray {
    return this instanceof DataArray;
  }

  get array(): DataArray {
    if (this.isArray()) {
      return this;
    }
    throw new Error('Not an array.');
  }

  isArrayOrRecord(): DataArrayOrRecord {
    if (this instanceof DataArray || this instanceof DataRecord) {
      return this;
    }
    throw new Error('No Array or Record');
  }

  public isScalar(): this is ScalarData<T> {
    return true;
  }
}

abstract class ScalarData<T> extends Data<T> {
  protected _value: T;
  protected _field: AtomicField;

  constructor(
    value: T,
    field: AtomicField,
    parent: DataArrayOrRecord | undefined,
    parentRecord: DataRecord | undefined
  ) {
    super(field, parent, parentRecord);
    this._value = value;
    this._field = field;
  }

  public get value(): T {
    return this._value;
  }

  get field(): AtomicField {
    return this._field;
  }

  abstract get key(): string;

  isScalar(): this is ScalarData<T> {
    return this instanceof ScalarData;
  }

  abstract compareTo(other: ScalarData<T>): number;
}

class DataString extends ScalarData<string> {
  protected _field: StringField;

  constructor(
    value: string,
    field: StringField,
    parent: DataArrayOrRecord | undefined,
    parentRecord: DataRecord | undefined
  ) {
    super(value, field, parent, parentRecord);
    this._field = field;
  }

  get field(): StringField {
    return this._field;
  }

  get key(): string {
    return this.value;
  }

  compareTo(other: ScalarData<string>) {
    return this.value
      .toLocaleLowerCase()
      .localeCompare(other.value.toLocaleLowerCase());
  }
}

class DataUnsupported extends ScalarData<unknown> {
  protected _field: UnsupportedField;

  constructor(
    value: unknown,
    field: UnsupportedField,
    parent: DataArrayOrRecord | undefined,
    parentRecord: DataRecord | undefined
  ) {
    super(value, field, parent, parentRecord);
    this._field = field;
  }

  get field(): UnsupportedField {
    return this._field;
  }

  get key(): string {
    return '<unsupported>';
  }

  compareTo(_other: ScalarData<unknown>) {
    return 0;
  }
}

class DataBoolean extends ScalarData<boolean> {
  protected _field: BooleanField;

  constructor(
    value: boolean,
    field: BooleanField,
    parent: DataArrayOrRecord | undefined,
    parentRecord: DataRecord | undefined
  ) {
    super(value, field, parent, parentRecord);
    this._field = field;
  }

  get field(): BooleanField {
    return this._field;
  }

  get key(): string {
    return `${this.value}`;
  }

  compareTo(other: ScalarData<boolean>) {
    if (this.value === other.value) {
      return 0;
    }
    if (this.value) {
      return 1;
    }

    return -1;
  }
}

class DataJSON extends ScalarData<string> {
  protected _field: JSONField;

  constructor(
    value: string,
    field: JSONField,
    parent: DataArrayOrRecord | undefined,
    parentRecord: DataRecord | undefined
  ) {
    super(value, field, parent, parentRecord);
    this._field = field;
  }

  get field(): JSONField {
    return this._field;
  }

  get key(): string {
    return this.value;
  }

  compareTo(other: ScalarData<string>) {
    const value = this.value.toString();
    const otherValue = other.toString();
    if (value === otherValue) {
      return 0;
    } else if (value > otherValue) {
      return 1;
    } else {
      return -1;
    }
  }
}

class DataNumber extends ScalarData<number> {
  protected _field: NumberField;

  constructor(
    value: number,
    field: NumberField,
    parent: DataArrayOrRecord | undefined,
    parentRecord: DataRecord | undefined
  ) {
    super(value, field, parent, parentRecord);
    this._field = field;
  }

  get field(): NumberField {
    return this._field;
  }

  get key(): string {
    return `${this.value}`;
  }

  compareTo(other: ScalarData<number>) {
    const difference = this.value - other.value;
    if (difference > 0) {
      return 1;
    } else if (difference === 0) {
      return 0;
    }

    return -1;
  }
}

function valueToDate(value: Date): Date {
  // TODO properly map the data from BQ/Postgres types
  if (value instanceof Date) {
    return value;
  }
  // eslint-disable-next-line @typescript-eslint/no-explicit-any
  const valAsAny = value as any;
  if (valAsAny.constructor.name === 'Date') {
    // For some reason duckdb TSTZ values come back as objects which do not
    // pass "instance of" but do seem date like.
    return new Date(value as Date);
  } else if (typeof value === 'number') {
    return new Date(value);
  } else if (typeof value !== 'string') {
    return new Date((value as unknown as {value: string}).value);
  } else {
    // Postgres timestamps end up here, and ideally we would know the system
    // timezone of the postgres instance to correctly create a Date() object
    // which represents the same instant in time, but we don't have the data
    // flow to implement that. This may be a problem at some future day,
    // so here is a comment, for that day.
    let parsed = DateTime.fromISO(value, {zone: 'UTC'});
    if (!parsed.isValid) {
      parsed = DateTime.fromSQL(value, {zone: 'UTC'});
    }
    return parsed.toJSDate();
  }
}

class DataTimestamp extends ScalarData<Date> {
  protected _field: TimestampField;

  constructor(
    value: Date,
    field: TimestampField,
    parent: DataArrayOrRecord | undefined,
    parentRecord: DataRecord | undefined
  ) {
    super(value, field, parent, parentRecord);
    this._field = field;
  }

  public get value(): Date {
    return valueToDate(this._value);
  }

  get field(): TimestampField {
    return this._field;
  }

  get key(): string {
    return `${this.value.toLocaleString()}`;
  }

  compareTo(other: ScalarData<Date>) {
    if (this.value > other.value) {
      return 1;
    } else if (this.value < other.value) {
      return -1;
    }

    return 0;
  }
}

class DataDate extends ScalarData<Date> {
  protected _field: DateField;

  constructor(
    value: Date,
    field: DateField,
    parent: DataArrayOrRecord | undefined,
    parentRecord: DataRecord | undefined
  ) {
    super(value, field, parent, parentRecord);
    this._field = field;
  }

  public get value(): Date {
    return valueToDate(this._value);
  }

  get field(): DateField {
    return this._field;
  }

  get key(): string {
    return `${this.value.toLocaleString()}`;
  }

  compareTo(other: ScalarData<Date>) {
    if (this.value > other.value) {
      return 1;
    } else if (this.value < other.value) {
      return -1;
    }

    return 0;
  }
}

class DataBytes extends ScalarData<Buffer> {
  get key(): string {
    return this.value.toString();
  }

  compareTo(other: ScalarData<Buffer>) {
    const value = this.value.toString();
    const otherValue = other.toString();
    if (value === otherValue) {
      return 0;
    } else if (value > otherValue) {
      return 1;
    } else {
      return -1;
    }
  }
}

class DataNull extends Data<null> {
  public get value(): null {
    return null;
  }

  get key(): string {
    return '<null>';
  }
}

export class DataArray extends Data<QueryData> implements Iterable<DataRecord> {
  private queryData: QueryData;
  protected _field: Explore;
  private rowCache: Map<number, DataRecord> = new Map();

  constructor(
    queryData: QueryData,
    field: Explore,
    parent: DataArrayOrRecord | undefined,
    parentRecord: DataRecord | undefined
  ) {
    super(field, parent, parentRecord);
    this.queryData = queryData;
    this._field = field;
  }

  /**
   * @return The `Explore` that describes the structure of this data.
   */
  public get field(): Explore {
    return this._field;
  }

  /**
   * @return The raw object form of the data.
   */
  public toObject(): QueryData {
    return this.queryData;
  }

  path(...path: (number | string)[]): DataColumn {
    return getPath(this, path);
  }

  row(index: number): DataRecord {
    let record = this.rowCache.get(index);
    if (!record) {
      record = new DataRecord(
        this.queryData[index],
        index,
        this.field,
        this,
        this.parentRecord
      );
      this.rowCache.set(index, record);
    }
    return record;
    return new DataRecord(
      this.queryData[index],
      index,
      this.field,
      this,
      this.parentRecord
    );
  }

  get rowCount(): number {
    return this.queryData.length;
  }

  public get value(): QueryData {
    return this.toObject();
  }

  [Symbol.iterator](): Iterator<DataRecord> {
    let currentIndex = 0;
    const queryData = this.queryData;
    const getRow = (index: number) => this.row(index);
    return {
      next(): IteratorResult<DataRecord> {
        if (currentIndex < queryData.length) {
          return {value: getRow(currentIndex++), done: false};
        } else {
          return {value: undefined, done: true};
        }
      },
    };
  }

  async *inMemoryStream(): AsyncIterableIterator<DataRecord> {
    for (let i = 0; i < this.queryData.length; i++) {
      yield this.row(i);
    }
  }
}

function getPath(data: DataColumn, path: (number | string)[]): DataColumn {
  for (const segment of path) {
    if (typeof segment === 'number') {
      data = data.array.row(segment);
    } else {
      data = data.record.cell(segment);
    }
  }
  return data;
}

export class DataRecord extends Data<{[fieldName: string]: DataColumn}> {
  private queryDataRow: QueryDataRow;
  protected _field: Explore;
  public readonly index: number | undefined;
  private cellCache: Map<string, DataColumn> = new Map();

  constructor(
    queryDataRow: QueryDataRow,
    index: number | undefined,
    field: Explore,
    parent: DataArrayOrRecord | undefined,
    parentRecord: DataRecord | undefined
  ) {
    super(field, parent, parentRecord);
    this.queryDataRow = queryDataRow;
    this._field = field;
    this.index = index;
  }

  toObject(): QueryDataRow {
    return this.queryDataRow;
  }

  path(...path: (number | string)[]): DataColumn {
    return getPath(this, path);
  }

  cell(fieldOrName: string | Field): DataColumn {
    const fieldName =
      typeof fieldOrName === 'string' ? fieldOrName : fieldOrName.name;
    const field = this._field.getFieldByName(fieldName);
    let column = this.cellCache.get(fieldName);
    if (!column) {
      const value = this.queryDataRow[fieldName];
      if (value === null) {
        column = new DataNull(field, this, this);
      } else if (field.isAtomicField()) {
        if (field.isBoolean()) {
          column = new DataBoolean(value as boolean, field, this, this);
        } else if (field.isDate()) {
          column = new DataDate(value as Date, field, this, this);
        } else if (field.isJSON()) {
          column = new DataJSON(value as string, field, this, this);
        } else if (field.isTimestamp()) {
          column = new DataTimestamp(value as Date, field, this, this);
        } else if (field.isNumber()) {
          column = new DataNumber(value as number, field, this, this);
        } else if (field.isString()) {
          column = new DataString(value as string, field, this, this);
        } else if (field.isUnsupported()) {
          column = new DataUnsupported(value as unknown, field, this, this);
        }
      } else if (field.isExploreField()) {
        if (Array.isArray(value)) {
          column = new DataArray(value, field, this, this);
        } else {
          column = new DataRecord(
            value as QueryDataRow,
            undefined,
            field,
            this,
            this
          );
        }
      }
      if (column) this.cellCache.set(fieldName, column);
    }

    if (column) return column;

    throw new Error(
      `Internal Error: could not construct data column for field '${fieldName}'.`
    );
  }

  public get value(): {[fieldName: string]: DataColumn} {
    throw new Error('Not implemented;');
  }

  // Non repeating values show up as DataRecords
  public get field(): Explore {
    return this._field;
  }

  // Allow iteration over non repeating values to simplify end user code.
  [Symbol.iterator](): Iterator<DataRecord> {
    let returned = false;
    const getSelf = () => {
      return this;
    };
    return {
      next(): IteratorResult<DataRecord> {
        if (!returned) {
          returned = true;
          return {
            value: getSelf(),
            done: false,
          };
        } else {
          return {value: undefined, done: true};
        }
      },
    };
  }
}

function isURLReader(
  thing:
    | URLReader
    | LookupConnection<InfoConnection>
    | LookupConnection<Connection>
    | Connection
): thing is URLReader {
  return 'readURL' in thing;
}

function isLookupConnection<T extends InfoConnection = InfoConnection>(
  thing:
    | URLReader
    | LookupConnection<InfoConnection>
    | LookupConnection<Connection>
    | Connection
): thing is LookupConnection<T> {
  return 'lookupConnection' in thing;
}

export interface WriteStream {
  write: (text: string) => void;
  close: () => void;
}

export abstract class DataWriter {
  constructor(protected readonly stream: WriteStream) {}

  abstract process(data: AsyncIterableIterator<DataRecord>): Promise<void>;
}

export class JSONWriter extends DataWriter {
  async process(data: AsyncIterableIterator<DataRecord>): Promise<void> {
    this.stream.write('[\n');
    for await (const row of data) {
      if (row.index !== undefined && row.index > 0) {
        this.stream.write(',\n');
      }
      const json = JSON.stringify(row.toObject(), null, 2);
      const jsonLines = json.split('\n');
      for (let i = 0; i < jsonLines.length; i++) {
        const line = jsonLines[i];
        this.stream.write(`  ${line}`);
        if (i < jsonLines.length - 1) {
          this.stream.write('\n');
        }
      }
    }
    this.stream.write('\n]\n');
    this.stream.close();
  }
}

// Represents a csv cell/table.
type CellMatrix = {
  rows: string[];
  length: number;
  width: number;
};

/**
 * CSV writer class that handles nested data.
 * This writer creates CSV using a DFS traversal of the result dataset.
 * Each trivial column value is converted to a CSV of 1x1 matrix and all the
 * columns are merged together to create a CSV that represents 1 QueryDataRow.
 * Since this follows DFS, each non trivial data is rendered into a NxM matrix
 * where N is the number of rows in the nested data and M is the number of
 * columns it has.
 * For any row with X number of columns, we end up with X number of NxM matrices
 * where the value of N,M pair may be different for each column.
 * We then merge the matrices so that we end up with a larger matrix of size
 * Max(N)xSum(M) by taking one row of csv from each matric at a time. For any
 * matrix with N<Max(N), we add a row of empty CSV cells of size N.
 */
export class CSVWriter extends DataWriter {
  private readonly columnSeparator = ',';
  private readonly rowSeparator = '\n';
  private readonly quoteCharacter = '"';
  private readonly includeHeader = true;
  private readonly emptyCell = '';

  private escape(value: string) {
    const hasInnerQuote = value.includes(this.quoteCharacter);
    const hasInnerCommas = value.includes(this.columnSeparator);
    const hasNewline = value.includes(this.rowSeparator);
    const needsQuoting = hasInnerCommas || hasInnerQuote || hasNewline;
    if (hasInnerQuote) {
      value = value.replace(
        new RegExp(this.quoteCharacter, 'g'),
        this.quoteCharacter + this.quoteCharacter
      );
    }

    if (needsQuoting) {
      value = this.quoteCharacter + value + this.quoteCharacter;
    }

    return value;
  }

  // Re-using the old stringify method for sanity.
  private stringify(value: QueryValue) {
    if (value === null) {
      return this.emptyCell;
    } else if (value instanceof Date) {
      return value.toISOString();
    } else if (typeof value === 'boolean' || typeof value === 'number') {
      return JSON.stringify(value);
    } else {
      return `${value}`;
    }
  }

  // Extra weight to be added becase of nested tables inside the cells.
  private getColWeight(jsonVal: QueryDataRow | QueryData) {
    let firstVal = jsonVal;
    if (Array.isArray(jsonVal)) {
      firstVal = jsonVal[0];
    }
    let numKeys = 0;
    for (const key in firstVal) {
      numKeys = numKeys + 1;
      const val = firstVal[key];
      if (Array.isArray(val)) {
        const weight = this.getColWeight(val) - 1;
        numKeys = numKeys + weight;
      }
    }
    return numKeys;
  }

  // Get header row along with extra empty spaces for nested children.
  private getHeaderRow(row: QueryDataRow): CellMatrix {
    const csv: string[] = [];
    let width = 0;
    for (const key in row) {
      csv.push(this.escape(key));
      const val = row[key];
      width++;
      if (Array.isArray(val)) {
        const numKeys = this.getColWeight(val) - 1;
        width = width + numKeys;
        for (let i = 0; i < numKeys; i++) {
          csv.push(this.emptyCell);
        }
      }
    }
    return {rows: [csv.join(this.columnSeparator)], length: 1, width: width};
  }

  // Merge the child matrices i.e. merge the columns into one bigger matrix i.e. CSV.
  private mergeMatrices(matrices: CellMatrix[]): CellMatrix {
    const maxLength = Math.max(...matrices.map(matrix => matrix.length));
    const matrixWidth = matrices.reduce((sum, matrix) => sum + matrix.width, 0);
    const csvMatrix: string[] = [];
    for (let i = 0; i < maxLength; i++) {
      const csvRow: string[] = [];
      for (const matrix of matrices) {
        if (i < matrix.length) {
          csvRow.push(matrix.rows[i]);
        } else {
          // Add empty cells.
          const emptyCells: string[] = Array(matrix.width).fill(this.emptyCell);
          csvRow.push(...emptyCells);
        }
      }
      csvMatrix.push(csvRow.join(this.columnSeparator));
    }
    return {
      rows: csvMatrix,
      length: maxLength,
      width: matrixWidth,
    };
  }

  // Gets CSV for a data cell that has nested data.
  private getChildMatrix(jsonVal: QueryData): CellMatrix {
    // This is not expected to happen.
    if (!Array.isArray(jsonVal)) {
      return {
        rows: ['Invalid data found, value is not an array'],
        length: 1,
        width: 1,
      };
    } else if (jsonVal.length === 0) {
      return {
        rows: [''],
        length: 1,
        width: 1,
      };
    }
    const csvMatrix: string[] = [];

    const header = this.getHeaderRow(jsonVal[0]);
    // Header has 1 row.
    csvMatrix.push(...header.rows);
    const width = header.width;
    let rowCount = 1;

    for (const row of jsonVal) {
      const rowMatrix = this.getRowMatrix(row);
      rowCount = rowCount + rowMatrix.length;
      csvMatrix.push(...rowMatrix.rows);
    }

    return {rows: csvMatrix, length: rowCount, width: width};
  }

  // Creates CSV content for one row of data.
  private getRowMatrix(row: QueryDataRow) {
    const matrices: CellMatrix[] = [];
    for (const key in row) {
      const val = row[key];
      if (!Array.isArray(val)) {
        const cell = {
          rows: [this.stringify(val)],
          length: 1,
          width: 1,
        };
        matrices.push(cell);
      } else {
        const cell = this.getChildMatrix(val);
        matrices.push(cell);
      }
    }
    return this.mergeMatrices(matrices);
  }

  async process(data: AsyncIterableIterator<DataRecord>): Promise<void> {
    let headerDefined = false;
    for await (const row of data) {
      if (!headerDefined && this.includeHeader) {
        const header: CellMatrix = this.getHeaderRow(row.toObject());
        this.stream.write(header.rows[0]);
        this.stream.write(this.rowSeparator);
        headerDefined = true;
      }
      const rowCsv = this.getRowMatrix(row.toObject());
      for (const line of rowCsv.rows) {
        this.stream.write(line);
        this.stream.write(this.rowSeparator);
      }
    }
    this.stream.close();
  }
}<|MERGE_RESOLUTION|>--- conflicted
+++ resolved
@@ -406,15 +406,9 @@
   static compileSQLBlock(
     dialect: string,
     partialModel: ModelDef | undefined,
-<<<<<<< HEAD
     toCompile: SQLSentence,
-    options?: {replaceMaterializedReferences?: boolean}
+    options?: PrepareResultOptions
   ): SQLSourceDef {
-=======
-    toCompile: SQLBlockSource,
-    options?: PrepareResultOptions
-  ): SQLBlock {
->>>>>>> 9657e695
     let queryModel: QueryModel | undefined = undefined;
     let selectStr = '';
     let parenAlready = false;
