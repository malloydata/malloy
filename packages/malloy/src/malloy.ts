--- conflicted
+++ resolved
@@ -76,12 +76,8 @@
   URLReader,
 } from './runtime_types';
 import {DateTime} from 'luxon';
-<<<<<<< HEAD
 import {Tag, Taggable, Tags} from './tags';
-=======
-import {Taggable, Tags} from './tags';
 import {getDialect} from './dialect';
->>>>>>> 0ae7767e
 
 export interface Loggable {
   // eslint-disable-next-line @typescript-eslint/no-explicit-any
