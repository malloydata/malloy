--- conflicted
+++ resolved
@@ -689,17 +689,8 @@
 
 export function arrayEachFields(arrayOf: AtomicTypeDef): AtomicFieldDef[] {
   return [
-<<<<<<< HEAD
     {...arrayOf, e: {node: 'field', path: ['value']}, name: 'each'},
     {...arrayOf, name: 'value'},
-=======
-    {
-      name: 'each',
-      ...arrayOf,
-      e: {node: 'field', path: ['value']},
-    },
-    {name: 'value', ...arrayOf},
->>>>>>> 00c273ee
   ];
 }
 
