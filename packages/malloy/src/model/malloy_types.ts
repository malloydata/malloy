/*
 * Copyright 2023 Google LLC
 *
 * Permission is hereby granted, free of charge, to any person obtaining
 * a copy of this software and associated documentation files
 * (the "Software"), to deal in the Software without restriction,
 * including without limitation the rights to use, copy, modify, merge,
 * publish, distribute, sublicense, and/or sell copies of the Software,
 * and to permit persons to whom the Software is furnished to do so,
 * subject to the following conditions:
 *
 * The above copyright notice and this permission notice shall be
 * included in all copies or substantial portions of the Software.
 *
 * THE SOFTWARE IS PROVIDED "AS IS", WITHOUT WARRANTY OF ANY KIND,
 * EXPRESS OR IMPLIED, INCLUDING BUT NOT LIMITED TO THE WARRANTIES OF
 * MERCHANTABILITY, FITNESS FOR A PARTICULAR PURPOSE AND NONINFRINGEMENT.
 * IN NO EVENT SHALL THE AUTHORS OR COPYRIGHT HOLDERS BE LIABLE FOR ANY
 * CLAIM, DAMAGES OR OTHER LIABILITY, WHETHER IN AN ACTION OF CONTRACT,
 * TORT OR OTHERWISE, ARISING FROM, OUT OF OR IN CONNECTION WITH THE
 * SOFTWARE OR THE USE OR OTHER DEALINGS IN THE SOFTWARE.
 */

// clang-format off

interface ParamBase {
  name: string;
  type: AtomicFieldType;
}
type ConstantExpr = Expr;
type Condition = Expr;
interface ParamCondition extends ParamBase {
  condition: Condition | null;
}
interface ParamValue extends ParamBase {
  value: ConstantExpr | null;
  constant: boolean;
}
export type Parameter = ParamCondition | ParamValue;
export function isValueParameter(p: Parameter): p is ParamValue {
  return (p as ParamValue).value !== undefined;
}
export function isConditionParameter(p: Parameter): p is ParamCondition {
  return (p as ParamCondition).condition !== undefined;
}
export function paramHasValue(p: Parameter): boolean {
  return isValueParameter(p) || p.condition !== null;
}

export interface DocumentRange {
  start: DocumentPosition;
  end: DocumentPosition;
}

export interface DocumentPosition {
  line: number;
  character: number;
}

export interface DocumentLocation {
  url: string;
  range: DocumentRange;
}

interface DocumentReferenceBase {
  text: string;
  location: DocumentLocation;
  definition: HasLocation;
}

export interface DocumentExploreReference extends DocumentReferenceBase {
  type: 'exploreReference';
  definition: StructDef;
}

export interface DocumentJoinReference extends DocumentReferenceBase {
  type: 'joinReference';
  definition: FieldDef;
}

export interface DocumentSQLBlockReference extends DocumentReferenceBase {
  type: 'sqlBlockReference';
  definition: SQLBlockStructDef;
}

export interface DocumentQueryReference extends DocumentReferenceBase {
  type: 'queryReference';
  definition: Query;
}

export interface DocumentFieldReference extends DocumentReferenceBase {
  type: 'fieldReference';
  definition: FieldDef;
}

export type DocumentReference =
  | DocumentExploreReference
  | DocumentQueryReference
  | DocumentSQLBlockReference
  | DocumentFieldReference
  | DocumentJoinReference;

/** put location into the parse tree. */
export interface HasLocation {
  location?: DocumentLocation;
}

/** All names have their source names and how they will appear in the symbol table that owns them */
export interface AliasedName {
  name: string;
  as?: string;
}

export interface TypedObject {
  type: string;
}

export interface FilteredAliasedName extends AliasedName {
  filterList?: FilterExpression[];
}
export function isFilteredAliasedName(
  f: FieldTypeRef
): f is FilteredAliasedName {
  for (const prop of Object.keys(f)) {
    if (!['name', 'as', 'filterList'].includes(prop)) {
      return false;
    }
  }
  return true;
}

/** all named objects have a type an a name (optionally aliased) */
export interface NamedObject extends AliasedName, HasLocation {
  type: string;
}

// result metadata for a field
export interface ResultMetadataDef {
  sourceField: string;
  sourceExpression?: string;
  sourceClasses: string[];
  filterList?: FilterExpression[];
  fieldKind: 'measure' | 'dimension' | 'struct';
}

// struct specific metadta
export interface ResultStructMetadataDef extends ResultMetadataDef {
  limit?: number;
}

export interface ResultMetadata {
  resultMetadata?: ResultMetadataDef;
}

export interface ResultStructMetadata {
  resultMetadata?: ResultStructMetadataDef;
}

export interface OutputFieldFragment {
  type: 'outputField';
  name: string;
}

export function isOutputFieldFragment(f: Fragment): f is OutputFieldFragment {
  return (f as OutputFieldFragment)?.type === 'outputField';
}

export interface FilterFragment {
  type: 'filterExpression';
  filterList: FilterExpression[];
  e: Expr;
}

export function isFilterFragment(f: Fragment): f is FilterFragment {
  return (f as FilterFragment)?.type === 'filterExpression';
}

export function isDialectFragment(f: Fragment): f is DialectFragment {
  return (f as DialectFragment)?.type === 'dialect';
}

export interface AggregateFragment {
  type: 'aggregate';
  function: string;
  e: Expr;
  structPath?: string;
}
export function isAggregateFragment(f: Fragment): f is AggregateFragment {
  return (f as AggregateFragment)?.type === 'aggregate';
}
export function isAsymmetricFragment(f: Fragment): f is AggregateFragment {
  return isAggregateFragment(f) && ['sum', 'avg', 'count'].includes(f.function);
}

export interface UngroupFragment {
  type: 'all' | 'exclude';
  e: Expr;
  fields?: string[];
}

export function isUngroupFragment(f: Fragment): f is UngroupFragment {
  const ftype = (f as UngroupFragment)?.type;
  return ftype === 'all' || ftype === 'exclude';
}

<<<<<<< HEAD
export interface FunctionParameterFragment {
  type: 'function_parameter';
  name: string;
}
=======
export type MalloyFunctionParam = AtomicFieldType | 'any' | 'nconst' | 'regexp';

export interface MalloyFunctionInfo {
  returnType: AtomicFieldType;
  parameters: 'any' | 'none' | MalloyFunctionParam[];
  expressionType?: 'aggregate' | 'analytic'; // forces expression type
  sqlName?: string;
}

export const malloyFunctions: Record<string, MalloyFunctionInfo> = {
  'row_number': {
    returnType: 'number',
    parameters: 'none',
    expressionType: 'analytic',
  },
  'rank': {
    returnType: 'number',
    parameters: 'none',
    expressionType: 'analytic',
  },
  'dense_rank': {
    returnType: 'number',
    parameters: 'none',
    expressionType: 'analytic',
  },
  'first_value_in_column': {
    returnType: 'number',
    parameters: 'any',
    expressionType: 'analytic',
    sqlName: 'first_value',
  },
  'last_value_in_column': {
    returnType: 'number',
    parameters: 'any',
    expressionType: 'analytic',
    sqlName: 'last_value',
  },
  'min_in_column': {
    returnType: 'number',
    parameters: 'any',
    expressionType: 'analytic',
    sqlName: 'min',
  },
  'max_in_column': {
    returnType: 'number',
    parameters: 'any',
    expressionType: 'analytic',
    sqlName: 'max',
  },
  'ntile': {
    returnType: 'number',
    parameters: ['nconst'],
    expressionType: 'analytic',
  },
  'lag': {
    returnType: 'number',
    parameters: ['number', 'nconst'],
    expressionType: 'analytic',
  },
};
>>>>>>> eeec761d

export function isFunctionParameterFragment(
  f: Fragment
): f is FunctionParameterFragment {
  return (f as FunctionParameterFragment)?.type === 'function_parameter';
}

export interface FunctionCallFragment {
  type: 'function_call';
  overload: FunctionOverloadDef;
  expressionType: ExpressionType;
  args: Expr[];
  structPath?: string;
}

export function isFunctionCallFragment(f: Fragment): f is FunctionCallFragment {
  return (f as FunctionCallFragment)?.type === 'function_call';
}

export interface SQLExpressionFragment {
  type: 'sql_expression';
  e: Expr;
}

export function isSQLExpressionFragment(
  f: Fragment
): f is SQLExpressionFragment {
  return (f as SQLExpressionFragment)?.type === 'sql_expression';
}

export interface SpreadFragment {
  type: 'spread';
  e: Expr;
}

export function isSpreadFragment(f: Fragment): f is SpreadFragment {
  return (f as SpreadFragment)?.type === 'spread';
}

export interface FieldFragment {
  type: 'field';
  path: string;
}
export function isFieldFragment(f: Fragment): f is FieldFragment {
  return (f as FieldFragment)?.type === 'field';
}

export interface ParameterFragment {
  type: 'parameter';
  path: string;
}
export function isParameterFragment(f: Fragment): f is ParameterFragment {
  return (f as ParameterFragment)?.type === 'parameter';
}

export interface ApplyValueFragment {
  type: 'applyVal';
}
export function isApplyValue(f: Fragment): f is ApplyValueFragment {
  return (f as ApplyValueFragment)?.type === 'applyVal';
}

export interface ApplyFragment {
  type: 'apply';
  value: Expr;
  to: Expr;
}
export function isApplyFragment(f: Fragment): f is ApplyFragment {
  return (f as ApplyFragment)?.type === 'apply';
}

interface DialectFragmentBase {
  type: 'dialect';
  function: string;
}

export interface NowFragment extends DialectFragmentBase {
  function: 'now';
}

export interface TimeDiffFragment extends DialectFragmentBase {
  function: 'timeDiff';
  units: TimestampUnit;
  left: TimeValue;
  right: TimeValue;
}

export interface TimeDeltaFragment extends DialectFragmentBase {
  function: 'delta';
  base: TimeValue;
  op: '+' | '-';
  delta: Expr;
  units: TimestampUnit;
}

export interface TimeTruncFragment extends DialectFragmentBase {
  function: 'trunc';
  expr: TimeValue;
  units: TimestampUnit;
}

export interface TimeExtractFragment extends DialectFragmentBase {
  function: 'extract';
  expr: TimeValue;
  units: ExtractUnit;
}

export interface TypecastFragment extends DialectFragmentBase {
  function: 'cast';
  safe: boolean;
  expr: Expr;
  dstType: AtomicFieldType;
  srcType?: AtomicFieldType;
}

export interface RegexpMatchFragment extends DialectFragmentBase {
  function: 'regexpMatch';
  expr: Expr;
  regexp: Expr;
}

export interface DivFragment extends DialectFragmentBase {
  function: 'div';
  numerator: Expr;
  denominator: Expr;
}

export interface TimeLiteralFragment extends DialectFragmentBase {
  function: 'timeLiteral';
  literal: string;
  literalType: TimeFieldType;
  timezone?: string;
}

export interface StringLiteralFragment extends DialectFragmentBase {
  function: 'stringLiteral';
  literal: string;
}

export interface RegexpLiteralFragment extends DialectFragmentBase {
  function: 'regexpLiteral';
  literal: string;
}

export type DialectFragment =
  | DivFragment
  | TimeLiteralFragment
  | NowFragment
  | TimeDeltaFragment
  | TimeDiffFragment
  | TimeTruncFragment
  | TypecastFragment
  | TimeExtractFragment
  | StringLiteralFragment
  | RegexpLiteralFragment
  | RegexpMatchFragment;

export type Fragment =
  | string
  | ApplyFragment
  | ApplyValueFragment
  | FieldFragment
  | ParameterFragment
  | FilterFragment
  | OutputFieldFragment
  | AggregateFragment
  | UngroupFragment
  | DialectFragment
  | FunctionParameterFragment
  | FunctionCallFragment
  | SQLExpressionFragment
  | SpreadFragment;

export type Expr = Fragment[];

export interface TypedValue {
  value: Expr;
  valueType: AtomicFieldType;
}
export interface TimeValue extends TypedValue {
  valueType: TimeFieldType;
}

type TagElement = Expr | string;

/**
 * Return an Expr based on the string template, subsittutions can be
 * either strings, or other Exprs.

 * ```
 * units = "inches"
 * len: Expr = [ "something", "returning", "a length "]
 * computeExpr = mkExpr`MEASURE(${len} in ${units})`;
 * ```
 */
export function mkExpr(
  src: TemplateStringsArray,
  ...exprs: TagElement[]
): Expr {
  const ret: Expr = [];
  let index;
  for (index = 0; index < exprs.length; index++) {
    const el = exprs[index];
    if (src[index].length > 0) {
      ret.push(src[index]);
    }
    if (typeof el === 'string') {
      ret.push(el);
    } else {
      ret.push(...el);
    }
  }
  if (src[index].length > 0) {
    ret.push(src[index]);
  }
  return ret;
}

export type ExpressionType =
  | 'scalar'
  | 'aggregate'
  | 'scalar_analytic'
  | 'aggregate_analytic'
  | 'ungrouped_aggregate';

export interface Expression {
  e?: Expr;
  expressionType?: ExpressionType;
  code?: string;
}

export function expressionIsScalar(e: ExpressionType | undefined): boolean {
  return e === undefined || e === 'scalar';
}

export function expressionIsAggregate(e: ExpressionType | undefined): boolean {
  return e === 'aggregate' || e === 'ungrouped_aggregate';
}

export function expressionIsUngroupedAggregate(
  e: ExpressionType | undefined
): boolean {
  return e === 'ungrouped_aggregate';
}

export function expressionInvolvesAggregate(
  e: ExpressionType | undefined
): boolean {
  return (
    e === 'aggregate' ||
    e === 'ungrouped_aggregate' ||
    e === 'aggregate_analytic'
  );
}

export function expressionIsCalculation(
  e: ExpressionType | undefined
): boolean {
  return (
    e === 'aggregate' ||
    e === 'scalar_analytic' ||
    e === 'aggregate_analytic' ||
    e === 'ungrouped_aggregate'
  );
}

export function expressionIsAnalytic(e: ExpressionType | undefined): boolean {
  return e === 'aggregate_analytic' || e === 'scalar_analytic';
}

function expressionTypeLevel(e: ExpressionType): number {
  return {
    scalar: 0,
    aggregate: 1,
    ungrouped_aggregate: 2,
    scalar_analytic: 2,
    aggregate_analytic: 3,
  }[e];
}

export function isExpressionTypeLEQ(
  e1: ExpressionType,
  e2: ExpressionType
): boolean {
  return e1 === e2 || expressionTypeLevel(e1) < expressionTypeLevel(e2);
}

// TODO rename this to be like `combineExpressionTypes`
export function maxExpressionType(
  e1: ExpressionType,
  e2: ExpressionType
): ExpressionType {
  // TODO handle the case where e1 is analytic and e2 is ungrouped_aggregate
  let ret: ExpressionType = 'scalar';
  if (e1 === 'aggregate' || e2 === 'aggregate') {
    ret = 'aggregate';
  }
  if (e1 === 'ungrouped_aggregate' || e2 === 'ungrouped_aggregate') {
    ret = 'ungrouped_aggregate';
  }
  if (e1 === 'scalar_analytic' || e2 === 'scalar_analytic') {
    ret = 'scalar_analytic';
  }
  if (e1 === 'aggregate_analytic' || e2 === 'aggregate_analytic') {
    ret = 'aggregate_analytic';
  }
  if (e1 === 'scalar_analytic' && e2 === 'aggregate') {
    ret = 'aggregate_analytic';
  } else if (e1 === 'aggregate' && e2 === 'scalar_analytic') {
    ret = 'aggregate_analytic';
  }
  return ret;
}

export function maxOfExpressionTypes(types: ExpressionType[]): ExpressionType {
  return types.reduce(maxExpressionType, 'scalar');
}

interface JustExpression {
  e: Expr;
}
type HasExpression = FieldDef & JustExpression;
/**  Grants access to the expression property of a FielfDef */
export function hasExpression(f: FieldDef): f is HasExpression {
  return (f as JustExpression).e !== undefined;
}

export type TimeFieldType = 'date' | 'timestamp';
export function isTimeFieldType(s: string): s is TimeFieldType {
  return s === 'date' || s === 'timestamp';
}
export type AtomicFieldType =
  | 'string'
  | 'number'
  | TimeFieldType
  | 'boolean'
  | 'unsupported'
  | 'json';
export function isAtomicFieldType(s: string): s is AtomicFieldType {
  return [
    'string',
    'number',
    'date',
    'timestamp',
    'boolean',
    'json',
    'unsupported',
  ].includes(s);
}

/** All scalars can have an optional expression */
export interface FieldAtomicDef
  extends NamedObject,
    Expression,
    ResultMetadata {
  type: AtomicFieldType;
}

// this field definition represents something in the database.
export function FieldIsIntrinsic(f: FieldDef): boolean {
  if (isAtomicFieldType(f.type) && !hasExpression(f)) {
    return true;
  } else if (
    f.type === 'struct' &&
    (f.structSource.type === 'inline' || f.structSource.type === 'nested')
  ) {
    return true;
  } else {
    return false;
  }
}

/** Scalar String Field */
export interface FieldStringDef extends FieldAtomicDef {
  type: 'string';
  bucketFilter?: string;
  bucketOther?: string;
}

/** Scalar Numeric String Field */
export interface FieldNumberDef extends FieldAtomicDef {
  type: 'number';
  numberType?: 'integer' | 'float';
}

/** Scalar Boolean Field */
export interface FieldBooleanDef extends FieldAtomicDef {
  type: 'boolean';
}

/** Scalar JSON Field */
export interface FieldJSONDef extends FieldAtomicDef {
  type: 'json';
}

/** Scalar unsupported Field */
export interface FieldUnsupportedDef extends FieldAtomicDef {
  type: 'unsupported';
  rawType?: string;
}
export type DateUnit = 'day' | 'week' | 'month' | 'quarter' | 'year';
export function isDateUnit(str: string): str is DateUnit {
  return ['day', 'week', 'month', 'quarter', 'year'].includes(str);
}
export type TimestampUnit = DateUnit | 'hour' | 'minute' | 'second';
export function isTimestampUnit(s: string): s is TimestampUnit {
  return isDateUnit(s) || ['hour', 'minute', 'second'].includes(s);
}
export type ExtractUnit = TimestampUnit | 'day_of_week' | 'day_of_year';
export function isExtractUnit(s: string): s is ExtractUnit {
  return isTimestampUnit(s) || s === 'day_of_week' || s === 'day_of_year';
}
/** Value types distinguished by their usage in generated SQL, particularly with respect to filters. */
export enum ValueType {
  Date = 'date',
  Timestamp = 'timestamp',
  Number = 'number',
  String = 'string',
}

export type TimeValueType = ValueType.Date | ValueType.Timestamp;

/** Scalar Date Field. */
export interface FieldDateDef extends FieldAtomicDef {
  type: 'date';
  timeframe?: DateUnit;
}

/** Scalar Timestamp Field */
export interface FieldTimestampDef extends FieldAtomicDef {
  type: 'timestamp';
  timeframe?: TimestampUnit;
}

/** parameter to order a query */
export interface OrderBy {
  field: string | number;
  dir?: 'asc' | 'desc';
}

export interface ByName {
  by: 'name';
  name: string;
}
export interface ByExpression {
  by: 'expression';
  e: Expr;
}
export type By = ByName | ByExpression;

export function isByName(by: By | undefined): by is ByName {
  if (by === undefined) {
    return false;
  }
  return by.by === 'name';
}

export function isByExpression(by: By | undefined): by is ByExpression {
  if (by === undefined) {
    return false;
  }
  return by.by === 'name';
}

/** reference to a data source */
export type StructRef = string | StructDef;
export function refIsStructDef(ref: StructRef): ref is StructDef {
  return typeof ref !== 'string' && ref.type === 'struct';
}

/** join pattern structs is a struct. */
export interface JoinedStruct {
  structRef: StructRef;
  structRelationship: StructRelationship;
  as: string;
}

export interface Filtered {
  filterList?: FilterExpression[];
}

/**
 * First element in a pipeline might be a reference to a turtle
 */
export interface TurtleSegment extends Filtered {
  name: string;
}
export interface Pipeline {
  pipeHead?: TurtleSegment;
  pipeline: PipeSegment[];
}

export interface Query extends Pipeline, Filtered, HasLocation {
  type?: 'query';
  structRef: StructRef;
}

export type NamedQuery = Query & NamedObject;

export type PipeSegment = QuerySegment | IndexSegment;

export interface ReduceSegment extends QuerySegment {
  type: 'reduce';
}
export function isReduceSegment(pe: PipeSegment): pe is ReduceSegment {
  return pe.type === 'reduce';
}

export interface ProjectSegment extends QuerySegment {
  type: 'project';
}
export function isProjectSegment(pe: PipeSegment): pe is ProjectSegment {
  return pe.type === 'project';
}

export function isQuerySegment(pe: PipeSegment): pe is QuerySegment {
  return isProjectSegment(pe) || isReduceSegment(pe);
}

export type Sampling = SamplingRows | SamplingEnable | SamplingPercent;

interface SamplingRows {
  rows: number;
}

export function isSamplingRows(s: Sampling): s is SamplingRows {
  return (s as SamplingRows).rows !== undefined;
}

interface SamplingPercent {
  percent: number;
}

export function isSamplingPercent(s: Sampling): s is SamplingPercent {
  return (s as SamplingPercent).percent !== undefined;
}

interface SamplingEnable {
  enable: boolean;
}

export function isSamplingEnable(s: Sampling): s is SamplingEnable {
  return (s as SamplingEnable).enable !== undefined;
}

export interface IndexSegment extends Filtered {
  type: 'index';
  fields: string[];
  limit?: number;
  weightMeasure?: string; // only allow the name of the field to use for weights
  sample?: Sampling;
}
export function isIndexSegment(pe: PipeSegment): pe is IndexSegment {
  return (pe as IndexSegment).type === 'index';
}

export interface QuerySegment extends Filtered {
  type: 'reduce' | 'project';
  fields: QueryFieldDef[];
  extendSource?: FieldDef[];
  limit?: number;
  by?: By;
  orderBy?: OrderBy[]; // uses output field name or index.
  queryTimezone?: string;
}

export interface TurtleDef extends NamedObject, Pipeline {
  type: 'turtle';
}

export type JoinRelationship =
  | 'one_to_one'
  | 'one_to_many'
  | 'many_to_one'
  | 'many_to_many';

export interface JoinOn {
  type: 'one' | 'many' | 'cross';
  onExpression?: Expr;
}

export function isJoinOn(sr: StructRelationship): sr is JoinOn {
  return ['one', 'many', 'cross'].includes(sr.type);
}
/** types of joins. */
export type StructRelationship =
  | {type: 'basetable'; connectionName: string}
  | JoinOn
  | {type: 'inline'}
  | {type: 'nested'; field: FieldRef; isArray: boolean};

export interface SQLFragment {
  sql: string;
}
export type SQLPhrase = Query | SQLFragment;
export function isSQLFragment(f: SQLPhrase): f is SQLFragment {
  return (f as SQLFragment).sql !== undefined;
}
/**
 * A source reference to an SQL block. The compiler uses these to request
 * an SQLBlock with it's schema and structdef defined. Use the factory
 * makeSQLBlock to construct these.
 */
export interface SQLBlockSource {
  name: string;
  connection?: string;
  select: SQLPhrase[];
}

export interface SQLBlock extends NamedObject {
  type: 'sqlBlock';
  connection?: string;
  selectStr: string;
}

interface SubquerySource {
  type: 'sql';
  method: 'subquery';
  sqlBlock: SQLBlock;
}

/** where does the struct come from? */
export type StructSource =
  | {type: 'table'; tablePath: string}
  | {type: 'nested'}
  | {type: 'inline'}
  | {type: 'query'; query: Query}
  | {type: 'sql'; method: 'nested' | 'lastStage'}
  | {type: 'query_result'}
  | SubquerySource;

// Inline and nested tables, cannot have a StructRelationship
//  the relationshipo is implied

/** struct that is intrinsic to the table */
export interface StructDef extends NamedObject, ResultStructMetadata, Filtered {
  type: 'struct';
  structSource: StructSource;
  structRelationship: StructRelationship;
  fields: FieldDef[];
  primaryKey?: PrimaryKeyRef;
  parameters?: Record<string, Parameter>;
  queryTimezone?: string;
  dialect: string;
}

export type ExpressionValueType =
  | AtomicFieldType
  | 'null'
  | 'unknown'
  | 'duration'
  | 'any'
  | 'regular expression';

export type FieldValueType = ExpressionValueType | 'turtle' | 'struct';

export interface ExpressionTypeDesc {
  dataType: FieldValueType;
  expressionType: ExpressionType;
  rawType?: string;
  evalSpace: EvalSpace;
}

export interface FunctionParamTypeDesc {
  dataType: FieldValueType;
  expressionType: ExpressionType | undefined;
  evalSpace: EvalSpace;
}

export type EvalSpace = 'constant' | 'input' | 'output';

export function mergeEvalSpaces(...evalSpaces: EvalSpace[]): EvalSpace {
  if (evalSpaces.every(e => e === 'constant')) {
    return 'constant';
  } else if (evalSpaces.every(e => e === 'output' || e === 'constant')) {
    return 'output';
  }
  return 'input';
}

export interface TypeDesc {
  dataType: FieldValueType;
  expressionType: ExpressionType;
  rawType?: string;
  evalSpace: EvalSpace;
}

export interface FunctionParameterDef {
  name: string;
  // These expression types are MAXIMUM types -- e.g. if you specify "scalar",
  // you cannot pass in an "aggregate" and if you specify "aggregate", you can
  // pass in "scalar" or "aggregate", but not "analytic"
  allowedTypes: FunctionParamTypeDesc[];
  isVariadic: boolean;
}

export interface FunctionOverloadDef {
  // The expression type here is the MINIMUM return type
  returnType: TypeDesc;
  needsWindowOrderBy?: boolean;
  params: FunctionParameterDef[];
  dialect: {
    [dialect: string]: Expr;
  };
}

export interface FunctionDef extends NamedObject {
  type: 'function';
  // TODO
  overloads: FunctionOverloadDef[];
}

export interface SQLBlockStructDef extends StructDef {
  structSource: SubquerySource;
  // This was added to that errors for structdefs created in sql: but NOT used in
  // from_sql could error properly. This is kind of non-sensical, and once
  // we decide if SQL blocks are StructDefs or Queries or Something Else
  // this should go away.
  declaredSQLBlock?: boolean;
}

export function isSQLBlockStruct(sd: StructDef): sd is SQLBlockStructDef {
  const src = sd.structSource;
  return src.type === 'sql' && src.method === 'subquery';
}

// /** the resulting structure of the query (and it's source) */
// export interface QueryReultStructDef {
//   type: 'result';
//   fields: FieldDef[];
//   primaryKey?: string;
//   queryDef?: QueryDef;
// }

/** any of the different field types */
export type FieldTypeDef =
  | FieldStringDef
  | FieldDateDef
  | FieldTimestampDef
  | FieldNumberDef
  | FieldBooleanDef
  | FieldJSONDef
  | FieldUnsupportedDef;

export function isFieldTypeDef(f: FieldDef): f is FieldTypeDef {
  return (
    f.type === 'string' ||
    f.type === 'date' ||
    f.type === 'number' ||
    f.type === 'timestamp' ||
    f.type === 'boolean' ||
    f.type === 'json'
  );
}

export function isFieldTimeBased(
  f: FieldDef
): f is FieldTimestampDef | FieldDateDef {
  return f.type === 'date' || f.type === 'timestamp';
}

export function isFieldStructDef(f: FieldDef): f is StructDef {
  return f.type === 'struct';
}

// Queries

/** field reference in a query */
export type FieldTypeRef = string | FieldTypeDef | FilteredAliasedName;

/** field reference with with possibly and order by. */
export type QueryFieldDef = FieldTypeRef | TurtleDef;

/** basics statement */
export type FieldDef = FieldTypeDef | StructDef | TurtleDef;

/** reference to a field */

export type FieldRef = string | FieldDef;

/** which field is the primary key in this struct */
export type PrimaryKeyRef = string;

/** filters */
export interface FilterExpression {
  expression: Expr;
  code: string;
  expressionType: ExpressionType;
}

/** Get the output name for a NamedObject */
export function getIdentifier(n: AliasedName): string {
  if (n.as !== undefined) {
    return n.as;
  }
  return n.name;
}

export type NamedModelObject = StructDef | NamedQuery | FunctionDef;

/** Result of parsing a model file */
export interface ModelDef {
  name: string;
  exports: string[];
  contents: Record<string, NamedModelObject>;
}

/** Very common record type */
export type NamedStructDefs = Record<string, StructDef>;
export type NamedModelObjects = Record<string, NamedModelObject>;

export type QueryScalar = string | boolean | number | Date | Buffer | null;

/** One value in one column of returned data. */
export type QueryValue = QueryScalar | QueryData | QueryDataRow;

/** A row of returned data. */
export type QueryDataRow = {[columnName: string]: QueryValue};

/** Returned query data. */
export type QueryData = QueryDataRow[];

/** Query execution stats. */
export type QueryRunStats = {
  queryCostBytes?: number;
};

/** Returned Malloy query data */
export type MalloyQueryData = {
  rows: QueryDataRow[];
  totalRows: number;
  runStats?: QueryRunStats;
};

export interface DrillSource {
  sourceExplore: string;
  sourceFilters?: FilterExpression[];
}

export interface CompiledQuery extends DrillSource {
  structs: StructDef[];
  sql: string;
  lastStageName: string;
  malloy: string;
  queryName?: string | undefined;
  connectionName: string;
}

/** Result type for running a Malloy query. */
export interface QueryResult extends CompiledQuery {
  result: QueryData;
  totalRows: number;
  error?: string;
  runStats?: QueryRunStats;
}

export function isTurtleDef(def: FieldDef): def is TurtleDef {
  return def.type === 'turtle';
}

export interface SearchResultRow {
  field_name: string; // eslint-disable-line camelcase
  field_value: string; // eslint-disable-line camelcase
  weight: number;
}

export type SearchResult = SearchResultRow[];

export function isDimensional(field: FieldDef): boolean {
  if ('resultMetadata' in field) {
    return field.resultMetadata?.fieldKind === 'dimension';
  }
  return false;
}

export function isPhysical(field: FieldDef): boolean {
  return (
    (isFieldTypeDef(field) && field.e === undefined) ||
    (isFieldStructDef(field) &&
      (field.structSource.type === 'nested' ||
        field.structSource.type === 'inline'))
  );
}

export function getDimensions(structDef: StructDef): FieldAtomicDef[] {
  return structDef.fields.filter(isDimensional) as FieldAtomicDef[];
}

export function getPhysicalFields(structDef: StructDef): FieldDef[] {
  return structDef.fields.filter(isPhysical) as FieldDef[];
}

export function isMeasureLike(field: FieldDef): boolean {
  if ('resultMetadata' in field) {
    return (
      field.resultMetadata?.fieldKind === 'measure' ||
      field.resultMetadata?.fieldKind === 'struct'
    );
  }
  return false;
}

export function isValueString(
  value: QueryValue,
  field: FieldDef
): value is string | null {
  return field.type === 'string';
}

export function isValueNumber(
  value: QueryValue,
  field: FieldDef
): value is number | null {
  return field.type === 'number';
}

export function isValueBoolean(
  value: QueryValue,
  field: FieldDef
): value is boolean | null {
  return field.type === 'boolean';
}

export function isValueTimestamp(
  value: QueryValue,
  field: FieldDef
): value is {value: string} | null {
  return field.type === 'timestamp';
}

export function isValueDate(
  value: QueryValue,
  field: FieldDef
): value is {value: string} | null {
  return field.type === 'date';
}

export interface SearchIndexResult {
  fieldName: string;
  fieldValue: string;
  fieldType: string;
  weight: number;
}

export interface SearchValueMapResult {
  fieldName: string;
  cardinality: number;
  values: {fieldValue: string; weight: number}[];
}

// clang-format on<|MERGE_RESOLUTION|>--- conflicted
+++ resolved
@@ -203,73 +203,10 @@
   return ftype === 'all' || ftype === 'exclude';
 }
 
-<<<<<<< HEAD
 export interface FunctionParameterFragment {
   type: 'function_parameter';
   name: string;
 }
-=======
-export type MalloyFunctionParam = AtomicFieldType | 'any' | 'nconst' | 'regexp';
-
-export interface MalloyFunctionInfo {
-  returnType: AtomicFieldType;
-  parameters: 'any' | 'none' | MalloyFunctionParam[];
-  expressionType?: 'aggregate' | 'analytic'; // forces expression type
-  sqlName?: string;
-}
-
-export const malloyFunctions: Record<string, MalloyFunctionInfo> = {
-  'row_number': {
-    returnType: 'number',
-    parameters: 'none',
-    expressionType: 'analytic',
-  },
-  'rank': {
-    returnType: 'number',
-    parameters: 'none',
-    expressionType: 'analytic',
-  },
-  'dense_rank': {
-    returnType: 'number',
-    parameters: 'none',
-    expressionType: 'analytic',
-  },
-  'first_value_in_column': {
-    returnType: 'number',
-    parameters: 'any',
-    expressionType: 'analytic',
-    sqlName: 'first_value',
-  },
-  'last_value_in_column': {
-    returnType: 'number',
-    parameters: 'any',
-    expressionType: 'analytic',
-    sqlName: 'last_value',
-  },
-  'min_in_column': {
-    returnType: 'number',
-    parameters: 'any',
-    expressionType: 'analytic',
-    sqlName: 'min',
-  },
-  'max_in_column': {
-    returnType: 'number',
-    parameters: 'any',
-    expressionType: 'analytic',
-    sqlName: 'max',
-  },
-  'ntile': {
-    returnType: 'number',
-    parameters: ['nconst'],
-    expressionType: 'analytic',
-  },
-  'lag': {
-    returnType: 'number',
-    parameters: ['number', 'nconst'],
-    expressionType: 'analytic',
-  },
-};
->>>>>>> eeec761d
 
 export function isFunctionParameterFragment(
   f: Fragment
