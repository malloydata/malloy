/*
 * Copyright (c) Meta Platforms, Inc. and affiliates.
 *
 * This source code is licensed under the MIT license found in the
 *  LICENSE file in the root directory of this source tree.
 */

import type {
  BooleanFilter,
  NumberFilter,
  StringFilter,
  TemporalFilter,
} from '@malloydata/malloy-filter';
import {
  BooleanFilterExpression,
  NumberFilterExpression,
  StringFilterExpression,
  TemporalFilterExpression,
} from '@malloydata/malloy-filter';
import type {MalloyElement} from '../lang/ast';
import type {
  FieldUsage,
  FieldDef,
  PipeSegment,
  SourceDef,
  Expr,
  AggregateUngrouping,
  RequiredGroupBy,
  DocumentLocation,
  Annotation,
  PartitionCompositeDesc,
  FilterCondition,
  StructDef,
} from './malloy_types';
import {
  expressionIsScalar,
  isAtomic,
  isIndexSegment,
  isJoinable,
  isJoined,
  isQuerySegment,
  isSourceDef,
  isTurtle,
} from './malloy_types';
import {isNotUndefined} from '../lang/utils';
<<<<<<< HEAD
import {pathToKey} from './utils';
=======
import {annotationToTag} from '../annotation';
>>>>>>> c24da9be

type CompositeCouldNotFindFieldError = {
  code: 'could_not_find_field';
  data: {field: FieldUsage};
};

type CompositeError =
  | {code: 'not_a_composite_source'; data: {path: string[]}}
  | CompositeCouldNotFindFieldError
  | {code: 'composite_source_not_defined'; data: {path: string[]}}
  | {code: 'composite_source_not_a_join'; data: {path: string[]}}
  | {code: 'composite_source_is_not_joinable'; data: {path: string[]}}
  | {
      code: 'no_suitable_composite_source_input';
      data: {failures: CompositeFailure[]; path: string[]; usage: FieldUsage[]};
    };

type CompositeIssue =
  | {
      type: 'join-failed';
      failures: CompositeFailure[];
      path: string[];
      firstUsage: FieldUsage;
    }
  | {type: 'missing-field'; field: FieldUsage}
  | {
      type: 'missing-required-group-by';
      requiredGroupBy: RequiredGroupBy;
    };

interface CompositeFailure {
  source: SourceDef;
  issues: CompositeIssue[];
}

function _resolveCompositeSources(
  path: string[],
  source: SourceDef,
  rootFields: FieldDef[],
  nests: NestLevels | undefined,
  fieldUsage: FieldUsage[],
  // for resolving nested composites; the list of sources to try
  sources?: SourceDef[]
):
  | {
      success: SourceDef;
      anyComposites: boolean;
    }
  | {error: CompositeError} {
  // TODO skip all this if the tree doesn't have any composite sources
  let base = {...source};
  let anyComposites = false;
  let joinsProcessed = false;
  const nonCompositeFields = getNonCompositeFields(source);
  const expandedForError = onlyCompositeUsage(
    _expandFieldUsage(fieldUsage, rootFields).result,
    source.fields
  );
  if (source.type === 'composite') {
    let found = false;
    anyComposites = true;
    const failures: CompositeFailure[] = [];
    // The narrowed source list is either the one given when this function was called,
    // or we construct a new one from the given composite source's input sources.
    const sourcesToTry = sources ?? source.sources;
    // We iterate over the list of narrowed sources;
    overSources: for (const inputSource of sourcesToTry) {
      let failed = false;
      const issues: CompositeIssue[] = [];
      const fail = (issue: CompositeIssue) => {
        issues.push(issue);
        failed = true;
      };
      const abort = () => {
        failures.push({issues, source: inputSource});
      };
      const fieldNames = new Set<string>();
      for (const field of inputSource.fields) {
        if (field.accessModifier !== 'private') {
          fieldNames.add(field.as ?? field.name);
        }
      }

      const fieldUsageWithWheres =
        mergeFieldUsage(getFieldUsageFromFilterList(inputSource), fieldUsage) ??
        [];

      const fieldsForLookup = [...nonCompositeFields, ...inputSource.fields];
      const expanded = _expandFieldUsage(fieldUsageWithWheres, fieldsForLookup);
      if (expanded.missingFields.length > 0) {
        // A lookup failed while expanding, which means this source certainly won't work
        for (const missingField of expanded.missingFields) {
          fail({
            type: 'missing-field',
            field: missingField,
          });
        }
      }
      // First point where we abort is if we couldn't expand fields
      if (failed) {
        abort();
        continue overSources;
      }

      const expandedCategorized = categorizeFieldUsage(expanded.result);
      const compositeUsageInThisSource = onlyCompositeUsage(
        expandedCategorized.sourceUsage,
        source.fields
      );
      for (const usage of compositeUsageInThisSource) {
        if (usage.path.length > 0 && !fieldNames.has(usage.path[0])) {
          fail({
            type: 'missing-field',
            field: usage,
          });
        }
      }
      // Second point where we abort is if the composite simply is missing fields
      if (failed) {
        abort();
        continue overSources;
      }
      if (
        inputSource.type === 'composite' ||
        inputSource.partitionComposite !== undefined
      ) {
        const resolveInner = _resolveCompositeSources(
          path,
          inputSource,
          genRootFields(rootFields, path, fieldsForLookup, false),
          nests,
          compositeUsageInThisSource,
          inputSource.type === 'composite' ? inputSource.sources : undefined
        );
        if ('error' in resolveInner) {
          // Third point where we abort; if a nested composite failed; we don't call abort() because we want to unnest the failures from
          if (
            resolveInner.error.code === 'no_suitable_composite_source_input'
          ) {
            failures.push(...resolveInner.error.data.failures);
          } else {
            abort();
          }
          continue overSources;
        }
        base = {
          ...resolveInner.success,
          annotation: composeAnnotations(
            base.annotation,
            resolveInner.success.annotation
          ),
        };
      } else {
        base = {
          ...inputSource,
          annotation: composeAnnotations(
            base.annotation,
            inputSource.annotation
          ),
        };
      }
      const fields = [...nonCompositeFields, ...base.fields];
      base = {
        ...base,
        fields,
        arguments: source.arguments,
        filterList: [...(source.filterList ?? []), ...(base.filterList ?? [])],
      };

      const joinError = processJoins(
        path,
        base,
        rootFields,
        nests,
        expandedCategorized
      );
      // Fourth point where we abort: if a join failed
      if (joinError.errors.length > 0) {
        for (const error of joinError.errors) {
          if (error.error.code !== 'no_suitable_composite_source_input') {
            return {error: error.error};
          }
          fail({
            type: 'join-failed',
            failures: error.error.data.failures,
            path: error.error.data.path,
            firstUsage: error.firstUsage,
          });
        }
        abort();
        continue overSources;
      }
      joinsProcessed = true;

      if (nests !== undefined) {
        const rf = genRootFields(rootFields, path, base.fields, false);
        // now finally we can check the required group bys...
        const checkedRequiredGroupBys = _checkRequiredGroupBys(nests, rf);
        if (checkedRequiredGroupBys.length > 0) {
          for (const requiredGroupBy of checkedRequiredGroupBys) {
            fail({
              type: 'missing-required-group-by',
              requiredGroupBy,
            });
          }
        }
      }
      // Last point where we abort
      if (failed) {
        abort();
        continue overSources;
      }
      found = true;
      break;
    }
    if (!found) {
      return {
        error: {
          code: 'no_suitable_composite_source_input',
          data: {failures, usage: expandedForError, path},
        },
      };
    }
  } else if (source.partitionComposite !== undefined) {
    anyComposites = true;
    const expanded = expandFieldUsage(fieldUsage, rootFields).result;
    // TODO possibly abort if expanded has missing fields...
    const expandedCategorized = categorizeFieldUsage(expanded);
    const {partitionFilter, issues} = getPartitionCompositeFilter(
      source.partitionComposite,
      expandedCategorized.sourceUsage
    );
    if (issues !== undefined) {
      return {
        error: {
          code: 'no_suitable_composite_source_input',
          data: {
            failures: issues.map(iss => ({source, issues: iss})),
            usage: expanded,
            path,
          },
        },
      };
    }
    base = {
      ...source,
      filterList: [...(source.filterList ?? []), partitionFilter],
    };
  }

  if (!joinsProcessed) {
    const expanded = _expandFieldUsage(
      fieldUsage,
      getJoinFields(rootFields, path)
    );
    if (expanded.missingFields.length > 0) {
      return {
        error: {
          code: 'no_suitable_composite_source_input',
          data: {failures: [], usage: expandedForError, path}, // TODO need to determine how to report this error, given the indirect nature.
        },
      };
    }
    const joinResult = processJoins(
      path,
      base,
      rootFields,
      nests,
      categorizeFieldUsage(expanded.result)
    );
    if (joinResult.errors.length > 0) {
      return {error: joinResult.errors[0].error};
    }
    anyComposites ||= joinResult.anyComposites;
  }

  return {
    success: base,
    anyComposites,
  };
}

function onlyCompositeUsage(fieldUsage: FieldUsage[], fields: FieldDef[]) {
  return fieldUsage.filter(f => {
    try {
      return isCompositeField(lookup(f.path, fields));
    } catch {
      return true;
    }
  });
}

export function expandFieldUsage(
  segment: PipeSegment,
  source: SourceDef
): {
  expandedFieldUsage: FieldUsage[];
  activeJoins: FieldUsage[];
  ungroupings: AggregateUngrouping[];
} {
  const sourceExtensions = isQuerySegment(segment)
    ? segment.extendSource ?? []
    : [];
  const fields = mergeFields(source.fields, sourceExtensions);
  const fieldUsage =
    mergeFieldUsage(
      getFieldUsageFromFilterList(source),
      segmentFieldUsage(segment)
    ) ?? [];
  const expanded = _expandFieldUsage(fieldUsage, fields);
  const nestLevels = extractNestLevels(segment);
  const expandedNests = expandRefs(nestLevels, fields);
  return {
    expandedFieldUsage: expanded.result,
    activeJoins: expanded.activeJoins,
    ungroupings: expandedNests.result.ungroupings,
  };
}

interface JoinDependency {
  path: string[];
  dependsOn: Set<string>;
  checked?: boolean;
}

function getJoin(
  jdMap: Record<string, JoinDependency>,
  joinKey: string,
  joinPath: string[]
): JoinDependency {
  if (!jdMap[joinKey]) {
    jdMap[joinKey] = {path: joinPath, dependsOn: new Set()};
  }
  return jdMap[joinKey];
}

function findActiveJoins(
  dependencies: Record<string, JoinDependency>
): FieldUsage[] {
  const sorted: FieldUsage[] = [];
  const visited = new Set<string>();
  const visiting = new Set<string>();

  const visit = (key: string) => {
    if (visited.has(key)) return;
    if (visiting.has(key)) {
      return;
    }

    visiting.add(key);
    const dep = dependencies[key];
    if (dep) {
      // Visit all dependencies first (depth-first)
      for (const depKey of dep.dependsOn) {
        visit(depKey);
      }
    }
    visiting.delete(key);
    visited.add(key);

    // Add this join's path to the sorted list after its dependencies
    if (dep) {
      sorted.push({path: dep.path});
    }
  };

  // Visit all joins in the dependency graph
  for (const key of Object.keys(dependencies)) {
    visit(key);
  }

  return sorted;
}

/**
 * Given a list of field usage requests, expand to include all the join on and join filter expressions
 * needed to be able to reference those fields.
 *
 * @returns An object containing:
 * - `result`: The expanded field usage, including usages from necessary joins
 * - `missingFields`: References to fields which could not be resolved
 * - `activeJoins`: Topologically sorted list of joins needed to resolve these uses
 */
function _expandFieldUsage(
  fieldUsage: FieldUsage[],
  fields: FieldDef[]
): {
  result: FieldUsage[];
  missingFields: FieldUsage[];
  activeJoins: FieldUsage[];
} {
  const seen: Record<string, FieldUsage> = {};
  const missingFields: FieldUsage[] = [];
  const toProcess: FieldUsage[] = [];
  const activeJoinGraph: Record<string, JoinDependency> = {};

  // Initialize: mark original inputs and add them to processing queue
  for (const usage of fieldUsage) {
    const seenKey = pathToKey('field', usage.path);
    seen[seenKey] = usage;
    toProcess.push(usage);
  }

  // Process the expanding queue
  const fieldNameSpace = buildNamespace(fields);
  for (let i = 0; i < toProcess.length; i++) {
    const reference = toProcess[i];
    if (reference.path.length === 0) continue;

    const def = inNamespace(reference.path, fieldNameSpace);
    if (!def) {
      missingFields.push(reference);
      continue;
    }

    if (isAtomic(def)) {
      const fieldUsage = def.fieldUsage ?? [];
      // Add the atomic field's dependencies to the queue
      const refPath = reference.path.slice(0, -1);
      for (const usage of joinedFieldUsage(refPath, fieldUsage)) {
        const key = pathToKey('field', usage.path);
        if (!seen[key]) {
          seen[key] = usage;
          toProcess.push(usage);
        }
      }
    }

    // For paths through joins, additionaly track join relationships
    for (let joinLen = 1; joinLen < reference.path.length; joinLen++) {
      const joinPath = reference.path.slice(0, joinLen);
      const joinDef = inNamespace(joinPath, fieldNameSpace);
      if (!joinDef) break;

      const joinKey = pathToKey('join', joinPath);
      const thisDep = getJoin(activeJoinGraph, joinKey, joinPath);

      if (isJoined(joinDef) && !thisDep.checked) {
        thisDep.checked = true;
        const joinFieldUsage = getJoinFieldUsage(joinDef, joinPath);

        // Add join's field dependencies to the queue
        for (const usage of joinFieldUsage) {
          const key = pathToKey('field', usage.path);
          if (!seen[key]) {
            seen[key] = usage;
            toProcess.push(usage);
          }

          // Track join-to-join dependencies
          const isInternalReference =
            usage.path.length === joinPath.length + 1 &&
            pathBegins(usage.path, joinPath);
          if (!isInternalReference && usage.path.length > 1) {
            const dependencyPath = usage.path.slice(0, -1);
            const dependencyKey = pathToKey('join', dependencyPath);
            getJoin(activeJoinGraph, dependencyKey, dependencyPath);
            thisDep.dependsOn.add(dependencyKey);
          }
        }
      }
    }
  }

  return {
    result: Object.values(seen),
    missingFields,
    activeJoins: findActiveJoins(activeJoinGraph),
  };
}

interface CategorizedFieldUsage {
  sourceUsage: FieldUsage[];
  joinUsage: {[joinName: string]: FieldUsage[]};
}

function categorizeFieldUsage(fieldUsage: FieldUsage[]): CategorizedFieldUsage {
  const categorized: CategorizedFieldUsage = {
    sourceUsage: [],
    joinUsage: {},
  };
  for (const usage of fieldUsage) {
    if (usage.path.length <= 1) {
      categorized.sourceUsage.push(usage);
    } else {
      const joinName = usage.path[0];
      const pathInJoin = usage.path.slice(1);
      categorized.joinUsage[joinName] ??= [];
      categorized.joinUsage[joinName].push({
        path: pathInJoin,
        at: usage.at,
      });
    }
  }
  return categorized;
}

function getPartitionCompositePartition(
  partitionComposite: PartitionCompositeDesc,
  fieldUsage: FieldUsage[]
):
  | {partitionId: string; issues: undefined}
  | {issues: CompositeIssue[][]; partitionId: undefined} {
  const issues: CompositeIssue[][] = [];
  const compositeFieldsUsed = fieldUsage.filter(u =>
    partitionComposite.compositeFields.some(
      f => u.path.length === 1 && u.path[0] === f
    )
  );
  for (const partition of partitionComposite.partitions) {
    const missingFields = compositeFieldsUsed.filter(
      u => u.path.length !== 1 || !partition.fields.includes(u.path[0])
    );
    if (missingFields.length === 0) {
      return {partitionId: partition.id, issues: undefined};
    }
    issues.push(missingFields.map(f => ({type: 'missing-field', field: f})));
  }
  return {
    partitionId: undefined,
    issues,
  };
}

function getPartitionCompositeFilter(
  partitionComposite: PartitionCompositeDesc,
  fieldUsage: FieldUsage[]
):
  | {partitionFilter: FilterCondition; issues: undefined}
  | {issues: CompositeIssue[][]; partitionFilter: undefined} {
  const {partitionId, issues} = getPartitionCompositePartition(
    partitionComposite,
    fieldUsage
  );
  if (issues !== undefined) return {issues, partitionFilter: undefined};
  const partitionFilter: FilterCondition = {
    node: 'filterCondition',
    code: '',
    expressionType: 'scalar',
    e: {
      node: '=',
      kids: {
        left: {
          node: 'field',
          // TODO validate field exists
          path: [partitionComposite.partitionField],
        },
        right: {
          node: 'stringLiteral',
          literal: partitionId,
        },
      },
    },
  };
  return {partitionFilter, issues: undefined};
}

export function getPartitionCompositeDesc(
  annotation: Annotation | undefined,
  structDef: StructDef,
  logTo: MalloyElement
): PartitionCompositeDesc | undefined {
  if (annotation === undefined) return undefined;
  const compilerFlags = annotationToTag(annotation, {prefix: /^#!\s*/}).tag;
  const partitionCompositeTag = compilerFlags.tag(
    'experimental',
    'partition_composite'
  );
  if (partitionCompositeTag === undefined) return undefined;
  if (structDef.type === 'composite') {
    logTo.logError(
      'invalid-partition-composite',
      'Source is already composite; cannot apply partition composite'
    );
    return undefined;
  }
  const partitionField = partitionCompositeTag.text('partition_field');
  const partitionsTag = partitionCompositeTag.tag('partitions');
  if (partitionField === undefined) {
    logTo.logError(
      'invalid-partition-composite',
      'Partition composite must specify `partition_field`'
    );
    return undefined;
  }
  if (partitionsTag === undefined) {
    logTo.logError(
      'invalid-partition-composite',
      'Partition composite must specify `partitions`'
    );
    return undefined;
  }
  const partitions: {id: string; fields: string[]}[] = [];
  const allFields = new Set<string>();
  const ids = Object.keys(partitionsTag.getProperties());
  for (const id of ids) {
    const partitionTag = partitionsTag.tag(id);
    if (partitionTag === undefined) {
      logTo.logError(
        'invalid-partition-composite',
        `Invalid partition specification for \`${id}\`; must be a tag with property \\fields\``
      );
      return undefined;
    }
    const fields = Object.keys(partitionsTag.getProperties());
    allFields.forEach(f => allFields.add(f));
    partitions.push({id, fields});
  }
  for (const field of [partitionField, ...allFields]) {
    const def = structDef.fields.find(f => (f.as ?? f.name) === field);
    if (def === undefined) {
      logTo.logError(
        'invalid-partition-composite',
        `Composite partition field \`${field}\` not present in source`
      );
    }
  }
  const compositeFields = structDef.fields.map(f => f.as ?? f.name);
  return {partitionField, partitions, compositeFields};
}

function composeAnnotations(
  base: Annotation | undefined,
  slice: Annotation | undefined
): Annotation | undefined {
  if (base === undefined) return slice;
  if (slice === undefined) return base;
  const notes = [...(base.notes ?? []), ...(slice.notes ?? [])];
  const blockNotes = [...(base.blockNotes ?? []), ...(slice.blockNotes ?? [])];
  return {
    inherits: composeAnnotations(base.inherits, slice.inherits),
    notes: notes.length === 0 ? undefined : notes,
    blockNotes: blockNotes.length === 0 ? undefined : blockNotes,
  };
}

function mergeFields(...fields: FieldDef[][]): FieldDef[] {
  const fieldsByName: {[name: string]: FieldDef} = {};
  for (const list of fields) {
    for (const field of list) {
      fieldsByName[field.as ?? field.name] = field;
    }
  }
  return Object.values(fieldsByName);
}

function genRootFields(
  rootFields: FieldDef[],
  joinPath: string[],
  fields: FieldDef[],
  replace = true
): FieldDef[] {
  if (joinPath.length === 0) {
    if (replace) return [...fields];
    return mergeFields(rootFields, fields);
  }
  const headJoinName = joinPath[0];
  const fieldsByName: {[name: string]: FieldDef} = {};
  for (const field of rootFields) {
    fieldsByName[field.as ?? field.name] = field;
  }
  const join = fieldsByName[headJoinName];
  if (join === undefined) {
    throw new Error(
      `Could not find \`${headJoinName}\` in root field generation`
    );
  }
  if (!isJoined(join)) {
    throw new Error('Not a join!');
  }
  fieldsByName[headJoinName] = {
    ...join,
    fields: genRootFields(join.fields, joinPath.slice(1), fields, replace),
  };
  return Object.values(fieldsByName);
}

function getJoinFields(rootFields: FieldDef[], joinPath: string[]): FieldDef[] {
  if (joinPath.length === 0) return rootFields;
  const join = lookup(joinPath, rootFields);
  if (!isJoined(join)) {
    throw new Error('Not a join!');
  }
  return join.fields;
}

// Resolves composite sources for the joins of a given `base` source (a resolved source)
// Updating its `fields` list with the resolved joins
// And updating `narrowedJoinedSources` with the narrowed sources for each join
function processJoins(
  path: string[],
  base: SourceDef,
  rootFields: FieldDef[],
  nests: NestLevels | undefined,
  categorizedFieldUsage: CategorizedFieldUsage
): {
  errors: {error: CompositeError; firstUsage: FieldUsage}[];
  anyComposites: boolean;
} {
  let anyComposites = false;
  const fieldsByName: {[name: string]: FieldDef} = {};
  const errors: {error: CompositeError; firstUsage: FieldUsage}[] = [];
  for (const field of base.fields) {
    fieldsByName[field.as ?? field.name] = field;
  }
  for (const [joinName, joinedUsage] of Object.entries(
    categorizedFieldUsage.joinUsage
  )) {
    const newPath = [...path, joinName];
    const join = fieldsByName[joinName];
    if (join === undefined) {
      errors.push({
        error: {
          code: 'composite_source_not_defined',
          data: {path: newPath},
        },
        firstUsage: joinedUsage[0],
      });
      continue;
    }
    if (!isJoined(join)) {
      errors.push({
        error: {
          code: 'composite_source_not_a_join',
          data: {path: newPath},
        },
        firstUsage: joinedUsage[0],
      });
      continue;
    } else if (!isSourceDef(join)) {
      // Non-source join, like an array, skip it (no need to resolve)
      continue;
    }
    const resolved = _resolveCompositeSources(
      newPath,
      join,
      genRootFields(rootFields, path, base.fields),
      nests,
      joinedUsage
    );
    if ('error' in resolved) {
      errors.push({
        error: resolved.error,
        firstUsage: joinedUsage[0],
      });
      continue;
    }
    if (!resolved.anyComposites) {
      continue;
    }
    anyComposites = true;
    if (!isJoinable(resolved.success)) {
      errors.push({
        error: {
          code: 'composite_source_is_not_joinable',
          data: {path: newPath},
        },
        firstUsage: joinedUsage[0],
      });
      continue;
    }
    fieldsByName[joinName] = {
      ...resolved.success,
      join: join.join,
      as: join.as ?? join.name,
      onExpression: join.onExpression,
    };
    base.fields = Object.values(fieldsByName);
  }
  return {anyComposites, errors};
}

type SingleNarrowedCompositeFieldResolution = {
  source: SourceDef;
  nested?: SingleNarrowedCompositeFieldResolution | undefined;
}[];

type NarrowedCompositeFieldResolutionByJoinName = {
  [name: string]: NarrowedCompositeFieldResolution;
};

export interface NarrowedCompositeFieldResolution {
  source: SingleNarrowedCompositeFieldResolution | undefined;
  joined: NarrowedCompositeFieldResolutionByJoinName;
}

function segmentFieldUsage(segment: PipeSegment): FieldUsage[] {
  return (
    (isQuerySegment(segment) || isIndexSegment(segment)
      ? segment.fieldUsage
      : undefined) ?? emptyFieldUsage()
  );
}

function getFieldUsageFromFilterList(source: SourceDef) {
  return (source.filterList ?? []).flatMap(filter => filter.fieldUsage ?? []);
}

export function resolveCompositeSources(
  source: SourceDef,
  segment: PipeSegment
):
  | {sourceDef: SourceDef | undefined; error: undefined}
  | {error: CompositeError; sourceDef: undefined} {
  const fieldUsage = segmentFieldUsage(segment);
  const sourceExtensions = isQuerySegment(segment)
    ? segment.extendSource ?? []
    : [];
  const nestLevels = extractNestLevels(segment);
  const fields = mergeFields(source.fields, sourceExtensions);
  const fieldUsageWithWheres =
    mergeFieldUsage(getFieldUsageFromFilterList(source), fieldUsage) ?? [];
  const result = _resolveCompositeSources(
    [],
    source,
    fields,
    nestLevels,
    fieldUsageWithWheres
  );
  if ('success' in result) {
    if (result.anyComposites) {
      return {sourceDef: result.success, error: undefined};
    }
    return {sourceDef: undefined, error: undefined};
  }
  return {sourceDef: undefined, error: result.error};
}

export function fieldUsagePaths(fieldUsage: FieldUsage[]): string[][] {
  return fieldUsage.map(u => u.path);
}

function dedupPaths(paths: string[][]) {
  const deduped: string[][] = [];
  for (const path of paths) {
    if (!deduped.some(p => pathEq(p, path))) {
      deduped.push(path);
    }
  }
  return deduped;
}

function formatPaths(paths: string[][], combinator = 'and') {
  const deduped = dedupPaths(paths);
  const formattedUsages = deduped.map(fieldUsage =>
    formatFieldUsage(fieldUsage)
  );
  return commaAndList(formattedUsages, combinator);
}

function formatRequiredGroupings(requiredGroupings: RequiredGroupBy[]) {
  return formatPaths(
    requiredGroupings.map(g => g.path),
    'and/or'
  );
}

function commaAndList(strs: string[], combinator = 'and') {
  if (strs.length === 0) {
    return '';
  } else if (strs.length === 1) {
    return strs[0];
  } else if (strs.length === 2) {
    return `${strs[0]} ${combinator} ${strs[1]}`;
  } else {
    return `${strs.slice(0, -1).join(', ')}, ${combinator} ${
      strs[strs.length - 1]
    }`;
  }
}

export function formatFieldUsages(fieldUsage: FieldUsage[]) {
  return formatPaths(fieldUsage.map(u => u.path));
}

function countFieldUsage(fieldUsage: FieldUsage[]): number {
  const paths: string[][] = [];
  for (const usage of fieldUsage) {
    if (!paths.some(p => pathEq(p, usage.path))) {
      paths.push(usage.path);
    }
  }
  return paths.length;
}

export function isEmptyFieldUsage(fieldUsage: FieldUsage[]): boolean {
  return countFieldUsage(fieldUsage) === 0;
}

export function fieldUsageIsPlural(fieldUsage: FieldUsage[]): boolean {
  return countFieldUsage(fieldUsage) > 1;
}

export function formatFieldUsage(fieldUsage: string[]) {
  return `\`${fieldUsage.join('.')}\``;
}

export function unique<T>(values: T[]): T[] {
  return Array.from(new Set(values));
}

export function mergeFieldUsage(...usages: FieldUsage[][]): FieldUsage[];
export function mergeFieldUsage(
  ...usages: (FieldUsage[] | undefined)[]
): FieldUsage[] | undefined;
export function mergeFieldUsage(
  ...usages: (FieldUsage[] | undefined)[]
): FieldUsage[] | undefined {
  const usage: FieldUsage[] = [];
  for (const oneUsage of usages) {
    if (oneUsage === undefined) continue;
    usage.push(...oneUsage);
  }
  if (usage.length === 0) return undefined;
  return usage;
}

export function fieldUsageDifference(a: FieldUsage[], b: FieldUsage[]) {
  return a.filter(u1 => !b.some(u2 => pathEq(u1.path, u2.path)));
}

export function emptyFieldUsage(): FieldUsage[] {
  return [];
}

export function joinedFieldUsage(
  joinPath: string[],
  fieldUsage: FieldUsage[]
): FieldUsage[] {
  return fieldUsage.map(u => ({...u, path: [...joinPath, ...u.path]}));
}

export function fieldUsageJoinPaths(fieldUsage: FieldUsage[]): string[][] {
  const joinPaths: string[][] = [];
  for (const usage of fieldUsage) {
    const joinPath = usage.path.slice(0, -1);
    if (joinPath.length === 0) continue;
    if (!joinPaths.some(j => pathEq(j, joinPath))) {
      joinPaths.push(joinPath);
    }
  }
  return joinPaths;
}

function isCompositeField(fieldDef: FieldDef): boolean {
  return (
    ('e' in fieldDef && fieldDef.e?.node === 'compositeField') ||
    (isJoined(fieldDef) && fieldDef.type === 'composite')
  );
}

function getNonCompositeFields(source: SourceDef): FieldDef[] {
  return source.fields.filter(f => !isCompositeField(f));
}

interface NestLevels {
  fieldsReferencedDirectly: FieldUsage[];
  fieldsReferenced: FieldUsage[];
  requiredGroupBys: RequiredGroupBy[];
  nested: NestLevels[];
  ungroupings: AggregateUngrouping[];
  singleValueFilters: string[][];
}

function nestLevelsAt(nests: NestLevels, at?: DocumentLocation): NestLevels {
  if (at === undefined) return nests;
  return {
    fieldsReferencedDirectly: fieldUsageAt(nests.fieldsReferencedDirectly, at),
    nested: nests.nested.map(n => nestLevelsAt(n, at)),
    fieldsReferenced: fieldUsageAt(nests.fieldsReferencedDirectly, at),
    ungroupings: ungroupingsAt(nests.ungroupings, at),
    requiredGroupBys: requiredGroupBysAt(nests.requiredGroupBys, at) ?? [],
    singleValueFilters: nests.singleValueFilters,
  };
}

function fieldUsageAt(fieldUsage: FieldUsage[], at?: DocumentLocation) {
  if (at === undefined) return fieldUsage;
  return fieldUsage.map(f => ({...f, at}));
}

function requiredGroupBysAt(
  requiredGroupBys: RequiredGroupBy[] | undefined,
  at?: DocumentLocation
) {
  if (at === undefined) return requiredGroupBys;
  return requiredGroupBys?.map(r => ({
    ...r,
    fieldUsage: r.fieldUsage ? fieldUsageAt([r.fieldUsage], at)[0] : undefined,
    at,
  }));
}

function joinedRequiredGroupBys(
  joinPath: string[],
  requiredGroupBys: RequiredGroupBy[] | undefined
): RequiredGroupBy[] | undefined {
  return requiredGroupBys?.map(r => ({
    ...r,
    path: [...joinPath, ...r.path],
  }));
}

function ungroupingsAt(
  ungroupings: AggregateUngrouping[],
  at?: DocumentLocation
) {
  if (at === undefined) return ungroupings;
  return ungroupings.map(u => ({
    ...u,
    fieldUsage: fieldUsageAt(u.fieldUsage, at),
    requiresGroupBy: requiredGroupBysAt(u.requiresGroupBy, at),
    at,
  }));
}

function joinedUngroupings(
  joinPath: string[],
  ungroupings: AggregateUngrouping[]
) {
  return ungroupings.map(u => ({
    ...u,
    fieldUsage: joinedFieldUsage(joinPath, u.fieldUsage),
    requiresGroupBy: joinedRequiredGroupBys(joinPath, u.requiresGroupBy),
    path: joinPath, // Set the path to the join path
  }));
}

function extractNestLevels(segment: PipeSegment): NestLevels {
  const fieldsReferencedDirectly: FieldUsage[] = [];
  const fieldsReferenced: FieldUsage[] = [];
  const nested: NestLevels[] = [];
  const ungroupings: AggregateUngrouping[] = [];
  const requiredGroupBys: RequiredGroupBy[] = [];
  const singleValueFilters: string[][] = [];

  if (
    segment.type === 'project' ||
    segment.type === 'partial' ||
    segment.type === 'reduce'
  ) {
    for (const field of segment.queryFields) {
      if (field.type === 'fieldref') {
        const usage = {
          path: field.path,
          at: field.at,
        };
        fieldsReferencedDirectly.push(usage);
        fieldsReferenced.push(usage);
      } else if (field.type === 'turtle') {
        const head = field.pipeline[0];
        const nestedLevels = extractNestLevels(head);
        const adjustedUngroupings = nestedLevels.ungroupings.map(u => ({
          ...u,
          path: [field.name, ...u.path],
        }));

        nested.push(
          nestLevelsAt(
            {
              ...nestedLevels,
              ungroupings: adjustedUngroupings,
            },
            head.referencedAt
          )
        );
      } else {
        const fieldUsage = field.fieldUsage ?? [];
        fieldsReferenced.push(...fieldUsage);
        ungroupings.push(...(field.ungroupings ?? []));
        requiredGroupBys.push(...(field.requiresGroupBy ?? []));
      }
    }
    for (const filter of segment.filterList ?? []) {
      if (!expressionIsScalar(filter.expressionType)) continue;
      const fields = getSingleValueFilterFields(filter.e);
      singleValueFilters.push(...fields);
    }
  }
  const levels = {
    fieldsReferencedDirectly,
    nested,
    fieldsReferenced,
    ungroupings,
    requiredGroupBys,
    singleValueFilters,
  };
  return nestLevelsAt(levels, segment.referencedAt);
}

function getSingleValueFilterFields(filter: Expr): string[][] {
  const fieldPaths: string[][] = [];
  if (filter.node === 'and') {
    fieldPaths.push(...getSingleValueFilterFields(filter.kids.left));
    fieldPaths.push(...getSingleValueFilterFields(filter.kids.right));
  } else if (filter.node === '()') {
    fieldPaths.push(...getSingleValueFilterFields(filter.e));
  } else {
    const path = isSingleValueFilterNode(filter);
    if (path) {
      fieldPaths.push(path);
    }
  }
  return fieldPaths;
}

function isSingleValueFilterNode(e: Expr): string[] | undefined {
  if (e.node === 'filterMatch') {
    if (e.kids.expr.node === 'field') {
      const result = translateFilterExpression(e.dataType, e.kids.filterExpr);

      if (!result) return [];
      if (
        (result.parsed.operator === 'null' && !result.parsed.not) ||
        (result.kind === 'boolean' &&
          ['false', 'true'].includes(result.parsed.operator) &&
          !result.parsed.not) ||
        (result.kind === 'date' &&
          result.parsed.operator === 'in' &&
          result.parsed.in.moment === 'literal' &&
          result.parsed.in.units === 'day' &&
          !result.parsed.not) ||
        (result.kind === 'timestamp' &&
          result.parsed.operator === 'in' &&
          result.parsed.in.moment === 'literal' &&
          result.parsed.in.units === undefined &&
          !result.parsed.not) ||
        // TODO: handle 'today', 'now', 'yesterday', etc.
        ((result.kind === 'number' || result.kind === 'string') &&
          result.parsed.operator === '=' &&
          result.parsed.values.length === 1 &&
          !result.parsed.not)
      ) {
        return e.kids.expr.path;
      }
    }
  } else if (e.node === '=') {
    if (
      e.kids.left.node === 'field' &&
      (e.kids.right.node === 'true' ||
        e.kids.right.node === 'false' ||
        e.kids.right.node === 'timeLiteral' ||
        e.kids.right.node === 'numberLiteral' ||
        e.kids.right.node === 'stringLiteral')
    ) {
      return e.kids.left.path;
    }
  } else if (e.node === 'is-null' && e.e.node === 'field') {
    return e.e.path;
  }
}

interface ExpandedNestLevels {
  fieldsReferencedDirectly: FieldUsage[];
  requiredGroupBys: RequiredGroupBy[];
  unsatisfiableGroupBys: RequiredGroupBy[];
  nested: ExpandedNestLevels[];
  singleValueFilters: string[][];
  ungroupings: AggregateUngrouping[];
}

function expandRefs(
  nests: NestLevels,
  fields: FieldDef[]
): {result: ExpandedNestLevels; missingFields: FieldUsage[] | undefined} {
  const newNests: NestLevels[] = [];
  const requiredGroupBys: RequiredGroupBy[] = [...nests.requiredGroupBys];
  const allUngroupings: AggregateUngrouping[] = [...nests.ungroupings];
  const references = [...nests.fieldsReferenced];
  const joinPathsProcessed: string[][] = [];
  const missingFields: FieldUsage[] = [];
  for (let i = 0; i < references.length; i++) {
    if (references[i].path.length === 0) continue;
    const field = references[i];
    let def: FieldDef;
    try {
      def = lookup(field.path, fields);
    } catch {
      missingFields.push(field);
      continue;
    }
    const joinPath = field.path.slice(0, -1);
    if (isTurtle(def)) {
      const head = def.pipeline[0];
      const nestedLevels = extractNestLevels(head);
      // Update paths for ungroupings in nested turtle
      const adjustedLevels = {
        ...nestedLevels,
        ungroupings: nestedLevels.ungroupings.map(u => ({
          ...u,
          path: field.path, // This IS the correct path to the turtle field
        })),
      };
      newNests.push(adjustedLevels);
      newNests.push(extractNestLevels(head));
    } else if (isAtomic(def)) {
      if (def.requiresGroupBy) {
        for (const requiredGroupBy of def.requiresGroupBy) {
          const path = [...joinPath, ...requiredGroupBy.path];
          try {
            const def = lookup(path, fields);
            if (isCompositeField(def)) continue;
          } catch {
            missingFields.push(field);
            continue;
          }
          requiredGroupBys.push({path, at: field.at, fieldUsage: field});
        }
      }
      if (def.ungroupings) {
        allUngroupings.push(
          ...joinedUngroupings(
            joinPath,
            ungroupingsAt(def.ungroupings, field.at)
          )
        );
      }
      const fieldUsage = def.fieldUsage ?? [];
      const moreReferences = fieldUsageAt(
        joinedFieldUsage(joinPath, fieldUsage),
        field.at
      ).filter(u1 => !references.some(u2 => pathEq(u1.path, u2.path)));
      references.push(...moreReferences);
    }
    if (field.path.length > 1) {
      if (!joinPathsProcessed.some(p => pathEq(p, joinPath))) {
        joinPathsProcessed.push(joinPath);
        const join = lookup(joinPath, fields);
        const joinFieldUsage = getJoinFieldUsage(join, joinPath);
        references.push(
          ...fieldUsageAt(joinFieldUsage, field.at).filter(
            u1 => !references.some(u2 => pathEq(u1.path, u2.path))
          )
        );
      }
    }
  }
  const unsatisfiableGroupBys: RequiredGroupBy[] = [];
  for (const ungrouping of allUngroupings) {
    const expanded = expandRefs(
      {
        fieldsReferenced: ungrouping.fieldUsage,
        fieldsReferencedDirectly: [],
        ungroupings: [],
        nested: [],
        requiredGroupBys: ungrouping.requiresGroupBy ?? [],
        singleValueFilters: [],
      },
      fields
    );
    missingFields.push(...(expanded.missingFields ?? []));
    for (const field of expanded.result.requiredGroupBys) {
      if (isUngroupedBy(ungrouping, field.path)) {
        unsatisfiableGroupBys.push(field);
      }
    }
  }
  const nested: ExpandedNestLevels[] = [];
  for (const level of [...nests.nested, ...newNests]) {
    const expanded = expandRefs(level, fields);
    missingFields.push(...(expanded.missingFields ?? []));
    nested.push(expanded.result);
    unsatisfiableGroupBys.push(...expanded.result.unsatisfiableGroupBys);
    allUngroupings.push(...expanded.result.ungroupings);
  }
  return {
    result: {
      fieldsReferencedDirectly: nests.fieldsReferencedDirectly,
      requiredGroupBys,
      unsatisfiableGroupBys,
      nested,
      singleValueFilters: nests.singleValueFilters,
      ungroupings: allUngroupings,
    },
    missingFields: missingFields.length > 0 ? missingFields : undefined,
  };
}

function getJoinFieldUsage(join: FieldDef, joinPath: string[]): FieldUsage[] {
  return (
    mergeFieldUsage(
      // For `fieldUsage` from join `where`s, we need the path including the join name
      joinedFieldUsage(
        joinPath,
        isSourceDef(join) ? getFieldUsageFromFilterList(join) : []
      ),
      // For `fieldUsage` from join `on`, we need the path excluding the join name, since it's
      // already rooted at the parent
      joinedFieldUsage(joinPath.slice(0, -1), join.fieldUsage ?? [])
    ) ?? []
  );
}

function isUngroupedBy(ungrouping: AggregateUngrouping, groupedBy: string[]) {
  if (ungrouping.ungroupedFields === '*') return true;
  return ungrouping.ungroupedFields.some(f => pathEq(f, groupedBy));
}

function _checkRequiredGroupBys(
  nests: NestLevels,
  fields: FieldDef[]
): RequiredGroupBy[] {
  const expanded = expandRefs(nests, fields);
  const unsatisfied = getUnsatisfiedRequiredGroupBys(expanded.result);
  return unsatisfied;
}

export function checkRequiredGroupBys(
  compositeResolvedSourceDef: SourceDef,
  segment: PipeSegment
): RequiredGroupBy[] {
  const nests = extractNestLevels(segment);
  const sourceExtensions = isQuerySegment(segment)
    ? segment.extendSource ?? []
    : [];
  const unsatisfied = _checkRequiredGroupBys(
    nests,
    mergeFields(compositeResolvedSourceDef.fields, sourceExtensions)
  );
  return unsatisfied;
}

function getUnsatisfiedRequiredGroupBys(
  level: ExpandedNestLevels
): RequiredGroupBy[] {
  const fields = [
    ...level.fieldsReferencedDirectly.map(f => f.path),
    ...level.singleValueFilters,
  ];
  const requiredGroupBys: RequiredGroupBy[] = [...level.requiredGroupBys];
  for (const nested of level.nested) {
    requiredGroupBys.push(...getUnsatisfiedRequiredGroupBys(nested));
  }

  return [
    ...requiredGroupBys.filter(rgb => !fields.some(f => pathEq(f, rgb.path))),
    ...level.unsatisfiableGroupBys,
  ];
}

export function pathEq(a: string[], b: string[]) {
  return a.length === b.length && a.every((s, i) => b[i] === s);
}

export function pathBegins(path: string[], prefix: string[]) {
  return path.length >= prefix.length && prefix.every((s, i) => path[i] === s);
}

type Namespace = {
  fields: Record<string, FieldDef>;
  nested: Record<string, Namespace>;
};

function buildNamespace(fields: FieldDef[]): Namespace {
  const namespace: Namespace = {
    fields: {},
    nested: {},
  };

  for (const field of fields) {
    const name = field.as ?? field.name;
    namespace.fields[name] = field;

    // If it's a join with nested fields, recursively build its hierarchy
    if (isJoined(field) && field.fields) {
      namespace.nested[name] = buildNamespace(field.fields);
    }
  }

  return namespace;
}

function inNamespace(path: string[], space: Namespace): FieldDef | undefined {
  const head = path[0];
  const def = space.fields[head];

  if (def === undefined) return def;

  if (path.length === 1) {
    return def;
  }

  const nested = space.nested[head];
  if (!nested) {
    return undefined;
  }

  return inNamespace(path.slice(1), nested);
}

function lookup(field: string[], fields: FieldDef[]): FieldDef {
  const [head, ...rest] = field;
  const def = fields.find(f => (f.as ?? f.name) === head);
  if (def === undefined) {
    throw new Error(
      `No definition for ${head} when resolving composite source`
    );
  }
  if (rest.length === 0) {
    return def;
  } else {
    if (isJoined(def)) {
      return lookup(rest, def.fields);
    }
    throw new Error(
      `${head} cannot contian ${rest.join('.')} when resolving composite source`
    );
  }
}

function compareLocations(
  a: DocumentLocation | undefined,
  b: DocumentLocation | undefined
) {
  if (a === undefined) {
    if (b === undefined) return 0;
    return -1;
  }
  if (b === undefined) return 1;
  if (a.range.start.line < b.range.start.line) return -1;
  if (a.range.start.line > b.range.start.line) return 1;
  if (a.range.start.character < b.range.start.character) return -1;
  if (a.range.start.character > b.range.start.character) return 1;
  return 0;
}

function issueLocation(issue: CompositeIssue) {
  if (issue.type === 'missing-field') {
    return issue.field.at;
  } else if (issue.type === 'missing-required-group-by') {
    return issue.requiredGroupBy.at;
  } else {
    return issue.firstUsage.at;
  }
}

function sortIssuesByReferenceLocation(issues: CompositeIssue[]) {
  return issues.sort((a, b) => {
    return compareLocations(issueLocation(a), issueLocation(b));
  });
}

export function hasCompositesAnywhere(source: SourceDef): boolean {
  if (source.type === 'composite' || source.partitionComposite !== undefined) {
    return true;
  }
  for (const field of source.fields) {
    if (isJoined(field) && isSourceDef(field) && hasCompositesAnywhere(field)) {
      return true;
    }
  }
  return false;
}

function issueFieldUsage(issue: CompositeIssue): FieldUsage | undefined {
  if (issue.type === 'missing-field') {
    return issue.field;
  } else if (issue.type === 'missing-required-group-by') {
    return issue.requiredGroupBy.fieldUsage;
  } else {
    return undefined;
  }
}

export function logCompositeError(error: CompositeError, logTo: MalloyElement) {
  if (error.code === 'no_suitable_composite_source_input') {
    const firstFails = error.data.failures.map(failure => failure.issues[0]);
    const sorted = sortIssuesByReferenceLocation(firstFails);
    const joinPath = error.data.path;
    const usages = sorted.map(issueFieldUsage);
    const lastIssue = sorted[sorted.length - 1];
    const lastUsage = usages[usages.length - 1];
    const conflictingUsage = firstFails
      .filter(i => i.type === 'missing-field')
      .map(i => i.field);
    const fConflictingUsage = formatFieldUsages(
      joinedFieldUsage(joinPath, conflictingUsage)
    );
    const dConflictingUsage =
      conflictingUsage.length > 0
        ? `there is no composite input source which defines all of ${fConflictingUsage}`
        : undefined;
    const missingGroupBys = firstFails
      .filter(i => i.type === 'missing-required-group-by')
      .map(i => i.requiredGroupBy);
    const fMissingGroupBys = formatRequiredGroupings(missingGroupBys);
    const dGrouping = 'required group by or single value filter';
    const dMissingGroupBys =
      missingGroupBys.length > 0
        ? `there is a missing ${dGrouping} of ${fMissingGroupBys}`
        : undefined;
    const dConflictingUsageAndMissingGroupBys =
      conflictingUsage.length > 0 && missingGroupBys.length > 0
        ? `there is no composite input source which defines ${fConflictingUsage} without having an unsatisfied ${dGrouping} on ${fMissingGroupBys}`
        : undefined;
    const failedJoins = firstFails
      .filter(i => i.type === 'join-failed')
      .map(i => i.path);
    const uniqueFailedJoins = dedupPaths(failedJoins);
    const joinPlural = uniqueFailedJoins.length > 1 ? 'joins' : 'join';
    const dFailedJoins =
      failedJoins.length > 0
        ? `${joinPlural} ${formatPaths(
            uniqueFailedJoins
          )} could not be resolved`
        : undefined;
    const dLastIssue = lastUsage
      ? `uses field ${formatFieldUsages(
          joinedFieldUsage(joinPath, [lastUsage])
        )}, resulting in`
      : 'results in';
    const dIssues = dConflictingUsageAndMissingGroupBys
      ? commaAndList(
          [dConflictingUsageAndMissingGroupBys, dFailedJoins].filter(
            isNotUndefined
          )
        )
      : commaAndList(
          [dConflictingUsage, dMissingGroupBys, dFailedJoins].filter(
            isNotUndefined
          )
        );
    const message = `This operation ${dLastIssue} invalid usage of the composite source, as ${dIssues} (fields required in source: ${formatFieldUsages(
      joinedFieldUsage(joinPath, error.data.usage)
    )})`;

    logTo.logError('could-not-resolve-composite-source', message, {
      at: issueLocation(lastIssue),
    });
  } else {
    logTo.logError(
      'could-not-resolve-composite-source',
      'Could not resolve composite source'
    );
  }
}

function translateFilterExpression(
  ft: string,
  fexpr: Expr
):
  | {kind: 'date' | 'timestamp'; parsed: TemporalFilter}
  | {kind: 'string'; parsed: StringFilter}
  | {kind: 'boolean'; parsed: BooleanFilter}
  | {kind: 'number'; parsed: NumberFilter}
  | undefined {
  if (fexpr.node !== 'filterLiteral') {
    return undefined;
  }
  const fsrc = fexpr.filterSrc;
  if (ft === 'date' || ft === 'timestamp') {
    const result = TemporalFilterExpression.parse(fsrc);
    if (result.parsed) return {kind: ft, parsed: result.parsed};
  } else if (ft === 'string') {
    const result = StringFilterExpression.parse(fsrc);
    if (result.parsed) return {kind: ft, parsed: result.parsed};
  } else if (ft === 'number') {
    const result = NumberFilterExpression.parse(fsrc);
    if (result.parsed) return {kind: ft, parsed: result.parsed};
  } else if (ft === 'boolean') {
    const result = BooleanFilterExpression.parse(fsrc);
    if (result.parsed) return {kind: ft, parsed: result.parsed};
  }
  return undefined;
}<|MERGE_RESOLUTION|>--- conflicted
+++ resolved
@@ -43,11 +43,8 @@
   isTurtle,
 } from './malloy_types';
 import {isNotUndefined} from '../lang/utils';
-<<<<<<< HEAD
 import {pathToKey} from './utils';
-=======
 import {annotationToTag} from '../annotation';
->>>>>>> c24da9be
 
 type CompositeCouldNotFindFieldError = {
   code: 'could_not_find_field';
