--- conflicted
+++ resolved
@@ -21,12 +21,8 @@
  * SOFTWARE OR THE USE OR OTHER DEALINGS IN THE SOFTWARE.
  */
 
-<<<<<<< HEAD
 import md5 from "md5";
 import { Expr, Fragment } from "./malloy_types";
-=======
-import md5 from 'md5';
->>>>>>> 5db2fe1d
 
 /** simple indent function */
 export function indent(s: string): string {
