/*
 * Copyright 2023 Google LLC
 *
 * Permission is hereby granted, free of charge, to any person obtaining
 * a copy of this software and associated documentation files
 * (the "Software"), to deal in the Software without restriction,
 * including without limitation the rights to use, copy, modify, merge,
 * publish, distribute, sublicense, and/or sell copies of the Software,
 * and to permit persons to whom the Software is furnished to do so,
 * subject to the following conditions:
 *
 * The above copyright notice and this permission notice shall be
 * included in all copies or substantial portions of the Software.
 *
 * THE SOFTWARE IS PROVIDED "AS IS", WITHOUT WARRANTY OF ANY KIND,
 * EXPRESS OR IMPLIED, INCLUDING BUT NOT LIMITED TO THE WARRANTIES OF
 * MERCHANTABILITY, FITNESS FOR A PARTICULAR PURPOSE AND NONINFRINGEMENT.
 * IN NO EVENT SHALL THE AUTHORS OR COPYRIGHT HOLDERS BE LIABLE FOR ANY
 * CLAIM, DAMAGES OR OTHER LIABILITY, WHETHER IN AN ACTION OF CONTRACT,
 * TORT OR OTHERWISE, ARISING FROM, OUT OF OR IN CONNECTION WITH THE
 * SOFTWARE OR THE USE OR OTHER DEALINGS IN THE SOFTWARE.
 */

export * from './malloy_types';
<<<<<<< HEAD
export {Segment, QueryModel} from './malloy_query';
=======
export {Segment, QueryModel, flattenQuery} from './malloy_query';
export {indent} from './utils';
>>>>>>> a8c40d1f
<|MERGE_RESOLUTION|>--- conflicted
+++ resolved
@@ -22,9 +22,5 @@
  */
 
 export * from './malloy_types';
-<<<<<<< HEAD
 export {Segment, QueryModel} from './malloy_query';
-=======
-export {Segment, QueryModel, flattenQuery} from './malloy_query';
-export {indent} from './utils';
->>>>>>> a8c40d1f
+export {indent} from './utils';