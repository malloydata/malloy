--- conflicted
+++ resolved
@@ -2807,21 +2807,12 @@
   generateSQLJoinBlock(stageWriter: StageWriter, ji: JoinInstance): string {
     let s = '';
     const qs = ji.queryStruct;
-<<<<<<< HEAD
     const qsDef = qs.structDef;
+    qs.eventStream?.emit('join-used', {name: getIdentifier(qsDef)});
+    qs.maybeEmitParameterizedSourceUsage();
     if (isJoinedSource(qsDef)) {
       let structSQL = qs.structSourceSQL(stageWriter);
       const matrixOperation = (qsDef.matrixOperation || 'left').toUpperCase();
-=======
-    qs.eventStream?.emit('join-used', {
-      name: qs.fieldDef.as,
-    });
-    qs.maybeEmitParameterizedSourceUsage();
-    const structRelationship = qs.fieldDef.structRelationship;
-    let structSQL = qs.structSourceSQL(stageWriter);
-    if (isJoinOn(structRelationship)) {
-      const matrixOperation = structRelationship.matrixOperation.toUpperCase();
->>>>>>> d593ebef
       if (ji.makeUniqueKey) {
         const passKeys = this.generateSQLPassthroughKeys(qs);
         structSQL = `(SELECT ${qs.dialect.sqlGenerateUUID()} as ${qs.dialect.sqlMaybeQuoteIdentifier(
@@ -4193,14 +4184,16 @@
   }
 
   maybeEmitParameterizedSourceUsage() {
-    const paramsAndArgs = {
-      ...this.fieldDef.parameters,
-      ...this.fieldDef.arguments,
-    };
-    if (Object.values(paramsAndArgs).length === 0) return;
-    this.eventStream?.emit('parameterized-source-compiled', {
-      parameters: paramsAndArgs,
-    });
+    if (isSourceDef(this.structDef)) {
+      const paramsAndArgs = {
+        ...this.structDef.parameters,
+        ...this.structDef.arguments,
+      };
+      if (Object.values(paramsAndArgs).length === 0) return;
+      this.eventStream?.emit('parameterized-source-compiled', {
+        parameters: paramsAndArgs,
+      });
+    }
   }
 
   resolveParentParameterReferences(param: Parameter): Parameter {
