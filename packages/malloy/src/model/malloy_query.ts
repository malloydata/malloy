/*
 * Copyright 2023 Google LLC
 *
 * Permission is hereby granted, free of charge, to any person obtaining
 * a copy of this software and associated documentation files
 * (the "Software"), to deal in the Software without restriction,
 * including without limitation the rights to use, copy, modify, merge,
 * publish, distribute, sublicense, and/or sell copies of the Software,
 * and to permit persons to whom the Software is furnished to do so,
 * subject to the following conditions:
 *
 * The above copyright notice and this permission notice shall be
 * included in all copies or substantial portions of the Software.
 *
 * THE SOFTWARE IS PROVIDED "AS IS", WITHOUT WARRANTY OF ANY KIND,
 * EXPRESS OR IMPLIED, INCLUDING BUT NOT LIMITED TO THE WARRANTIES OF
 * MERCHANTABILITY, FITNESS FOR A PARTICULAR PURPOSE AND NONINFRINGEMENT.
 * IN NO EVENT SHALL THE AUTHORS OR COPYRIGHT HOLDERS BE LIABLE FOR ANY
 * CLAIM, DAMAGES OR OTHER LIABILITY, WHETHER IN AN ACTION OF CONTRACT,
 * TORT OR OTHERWISE, ARISING FROM, OUT OF OR IN CONNECTION WITH THE
 * SOFTWARE OR THE USE OR OTHER DEALINGS IN THE SOFTWARE.
 */
import {v4 as uuidv4} from 'uuid';
import {Dialect, DialectFieldList, getDialect} from '../dialect';
import {StandardSQLDialect} from '../dialect/standardsql/standardsql';
import {
  AggregateFunctionType,
  Annotation,
  CompiledQuery,
  Expr,
  expressionIsAggregate,
  expressionIsAnalytic,
  expressionIsCalculation,
  expressionIsScalar,
  FieldDef,
  Filtered,
  FunctionOverloadDef,
  FunctionParameterDef,
  getIdentifier,
  getAtomicFields,
  hasExpression,
  IndexFieldDef,
  IndexSegment,
  isLiteral,
  isIndexSegment,
  isQuerySegment,
  isRawSegment,
  JoinRelationship,
  ModelDef,
  OrderBy,
  OutputFieldNode,
  Parameter,
  ParameterNode,
  PipeSegment,
  Query,
  QueryFieldDef,
  QuerySegment,
  RefToField,
  ResultMetadataDef,
  ResultStructMetadataDef,
  SearchIndexResult,
  SegmentFieldDef,
  StructDef,
  StructRef,
  TurtleDef,
  FunctionOrderBy,
  Argument,
  AggregateExpr,
  FilterCondition,
  exprHasE,
  exprHasKids,
  isAsymmetricExpr,
  GenericSQLExpr,
  FieldnameNode,
  FunctionCallNode,
  UngroupNode,
  SourceReferenceNode,
  TimeTruncExpr,
  PickExpr,
  SpreadExpr,
  FilteredExpr,
  SourceDef,
  modelObjIsSource,
  isSourceDef,
  fieldIsIntrinsic,
  AtomicFieldDef,
  StringFieldDef,
  NumberFieldDef,
  BooleanFieldDef,
  JSONFieldDef,
  NativeUnsupportedFieldDef,
  DateFieldDef,
  DateUnit,
  TimestampUnit,
  IS_BASE_TABLE,
  NestSourceDef,
  TimestampFieldDef,
  isJoined,
  isJoinedSource,
  QueryResultDef,
  IS_SCALAR_ARRAY,
  RecordFieldDef,
  FinalizeSourceDef,
  QueryToMaterialize,
  PrepareResultOptions,
  JoinedArrayDef,
} from './malloy_types';

import {Connection} from '../connection/types';
import {
  AndChain,
  exprMap,
  exprWalk,
  generateHash,
  indent,
  composeSQLExpr,
  range,
  SQLExprElement,
} from './utils';
import {DialectFieldTypeStruct, QueryInfo} from '../dialect/dialect';
import {
  buildQueryMaterializationSpec,
  shouldMaterialize,
} from './materialization/utils';

interface TurtleDefPlus extends TurtleDef, Filtered {}

function pathToCol(path: string[]): string {
  return path.map(el => encodeURIComponent(el)).join('/');
}

// quote a string for SQL use.  Perhaps should be in dialect.
function generateSQLStringLiteral(sourceString: string): string {
  return `'${sourceString}'`;
}

function identifierNormalize(s: string) {
  return s.replace(/[^a-zA-Z0-9_]/g, '_o_');
}

/** Parent from QueryStruct. */
export declare interface ParentQueryStruct {
  struct: QueryStruct;
}

/** Parent from QueryModel. */
export declare interface ParentQueryModel {
  model: QueryModel;
}

// Storage for SQL code for multi stage turtle pipelines that don't support UNNEST(ARRAY_AGG)
interface OutputPipelinedSQL {
  sqlFieldName: string;
  pipelineSQL: string;
}

function getDialectFieldList(structDef: StructDef): DialectFieldList {
  const dialectFieldList: DialectFieldList = [];

  for (const f of structDef.fields.filter(fieldIsIntrinsic)) {
    dialectFieldList.push({
      type: f.type,
      sqlExpression: getIdentifier(f),
      rawName: getIdentifier(f),
      sqlOutputName: getIdentifier(f),
    });
  }
  return dialectFieldList;
}

// Track the times we might need a unique key
type UniqueKeyPossibleUse =
  | AggregateFunctionType
  | 'generic_asymmetric_aggregate';

class UniqueKeyUse extends Set<UniqueKeyPossibleUse> {
  add_use(k: UniqueKeyPossibleUse | undefined) {
    if (k !== undefined) {
      return this.add(k);
    }
  }

  hasAsymetricFunctions(): boolean {
    return (
      this.has('sum') ||
      this.has('avg') ||
      this.has('count') ||
      this.has('generic_asymmetric_aggregate')
    );
  }
}

class StageWriter {
  withs: string[] = [];
  udfs: string[] = [];
  pdts: string[] = [];
  dependenciesToMaterialize: Record<string, QueryToMaterialize> = {};
  stagePrefix = '__stage';
  useCTE: boolean;

  constructor(
    useCTE = true,
    public parent: StageWriter | undefined
  ) {
    this.useCTE = useCTE;
  }

  getName(id: number) {
    return `${this.stagePrefix}${id}`;
  }

  root(): StageWriter {
    if (this.parent === undefined) {
      return this;
    } else {
      return this.parent.root();
    }
  }

  addStage(sql: string): string {
    if (this.useCTE) {
      this.withs.push(sql);
      return this.getName(this.withs.length - 1);
    } else {
      this.withs[0] = sql;
      return indent(`\n(${sql})\n`);
    }
  }

  addUDF(
    stageWriter: StageWriter,
    dialect: Dialect,
    structDef: StructDef
  ): string {
    // eslint-disable-next-line prefer-const
    let {sql, lastStageName} = stageWriter.combineStages(true);
    if (lastStageName === undefined) {
      throw new Error('Internal Error: no stage to combine');
    }
    sql += dialect.sqlCreateFunctionCombineLastStage(
      lastStageName,
      getDialectFieldList(structDef)
    );

    const id = `${dialect.udfPrefix}${this.root().udfs.length}`;
    sql = dialect.sqlCreateFunction(id, sql);
    this.root().udfs.push(sql);
    return id;
  }

  addMaterializedQuery(
    fieldName: string,
    query: Query,
    materializatedTablePrefix?: string
  ): string {
    const name = query.name;
    if (!name) {
      throw new Error(
        `Source ${fieldName} on a unnamed query that is tagged as materialize, only named queries can be materialized.`
      );
    }

    const path = query.location?.url;
    if (!path) {
      throw new Error(
        `Trying to materialize query ${name}, but its path is not set.`
      );
    }

    // Creating an object that should uniquely identify a query within a Malloy model repo.
    const queryMaterializationSpec = buildQueryMaterializationSpec(
      path,
      name,
      materializatedTablePrefix
    );
    this.root().dependenciesToMaterialize[queryMaterializationSpec.id] =
      queryMaterializationSpec;

    return queryMaterializationSpec.id;
  }

  addPDT(baseName: string, dialect: Dialect): string {
    const sql =
      this.combineStages(false).sql + this.withs[this.withs.length - 1];
    const name = baseName + generateHash(sql);
    const tableName = `scratch.${name}`;
    this.root().pdts.push(dialect.sqlCreateTableAsSelect(tableName, sql));
    return tableName;
  }

  // combine all the stages except the last one into a WITH statement
  //  return SQL and the last stage name
  combineStages(includeLastStage: boolean): {
    sql: string;
    lastStageName: string | undefined;
  } {
    if (!this.useCTE) {
      return {sql: this.withs[0], lastStageName: this.withs[0]};
    }
    let lastStageName = this.getName(0);
    let prefix = 'WITH ';
    let w = '';
    for (let i = 0; i < this.withs.length - (includeLastStage ? 0 : 1); i++) {
      const sql = this.withs[i];
      lastStageName = this.getName(i);
      if (sql === undefined) {
        throw new Error(
          `Expected sql WITH to be present for stage ${lastStageName}.`
        );
      }
      w += `${prefix}${lastStageName} AS (\n${indent(sql)})\n`;
      prefix = ', ';
    }
    return {sql: w, lastStageName};
  }

  /** emit the SQL for all the stages.  */
  generateSQLStages(): string {
    const lastStageNum = this.withs.length - 1;
    if (lastStageNum < 0) {
      throw new Error('No SQL generated');
    }
    const udfs = this.udfs.join('\n');
    const pdts = this.pdts.join('\n');
    const sql = this.combineStages(false).sql;
    return udfs + pdts + sql + this.withs[lastStageNum];
  }

  generateCoorelatedSubQuery(dialect: Dialect, structDef: StructDef): string {
    if (!this.useCTE) {
      return dialect.sqlCreateFunctionCombineLastStage(
        `(${this.withs[0]})`,
        getDialectFieldList(structDef)
      );
    } else {
      return (
        this.combineStages(true).sql +
        dialect.sqlCreateFunctionCombineLastStage(
          this.getName(this.withs.length - 1),
          getDialectFieldList(structDef)
        )
      );
    }
  }
}

type QuerySomething = QueryField | QueryStruct | QueryTurtle;

// type QueryNodeType =
//   | "abstract"
//   | "dimension"
//   | "measure"
//   | "query"
//   | "turtle"
//   | "struct";

class GenerateState {
  whereSQL?: string;
  applyValue?: string;
  totalGroupSet = -1;

  withWhere(s?: string): GenerateState {
    const newState = new GenerateState();
    newState.whereSQL = s;
    newState.applyValue = this.applyValue;
    newState.totalGroupSet = this.totalGroupSet;
    return newState;
  }

  withApply(s: string): GenerateState {
    const newState = new GenerateState();
    newState.whereSQL = this.whereSQL;
    newState.applyValue = s;
    newState.totalGroupSet = this.totalGroupSet;
    return newState;
  }

  withTotal(groupSet: number): GenerateState {
    const newState = new GenerateState();
    newState.whereSQL = this.whereSQL;
    newState.applyValue = this.applyValue;
    newState.totalGroupSet = groupSet;
    return newState;
  }
}

abstract class QueryNode {
  abstract getIdentifier(): string;
  getChildByName(_name: string): QuerySomething | undefined {
    return undefined;
  }
}

class QueryField extends QueryNode {
  fieldDef: FieldDef;
  parent: QueryStruct;
  readonly referenceId: string;

<<<<<<< HEAD
  constructor(fieldDef: FieldDef, parent: QueryStruct) {
    super();
    this.fieldDef = fieldDef;
=======
  constructor(fieldDef: FieldDef, parent: QueryStruct, referenceId?: string) {
    super(fieldDef);
>>>>>>> 9657e695
    this.parent = parent;
    this.fieldDef = fieldDef;
    this.referenceId = referenceId ?? uuidv4();
  }

  getIdentifier() {
    return getIdentifier(this.fieldDef);
  }

  uniqueKeyPossibleUse(): UniqueKeyPossibleUse | undefined {
    return undefined;
  }

  getJoinableParent(): QueryStruct {
    const parent = this.parent;
    if (parent.structDef.type === 'record') {
      return parent.getJoinableParent();
    }
    return parent;
  }

  caseGroup(groupSets: number[], s: string): string {
    if (groupSets.length === 0) {
      return s;
    } else {
      const exp =
        groupSets.length === 1
          ? `=${groupSets[0]}`
          : ` IN (${groupSets.join(',')})`;
      return `CASE WHEN group_set${exp} THEN\n  ${s}\n  END`;
    }
  }

  getFullOutputName() {
    return this.parent.getFullOutputName() + this.getIdentifier();
  }

  generateFieldFragment(
    resultSet: FieldInstanceResult,
    context: QueryStruct,
    expr: FieldnameNode,
    state: GenerateState
  ): string {
    // find the structDef and return the path to the field...
    const field = context.getFieldByName(expr.path) as QueryField;
    if (hasExpression(field.fieldDef)) {
      const ret = this.exprToSQL(
        resultSet,
        field.parent,
        field.fieldDef.e,
        state
      );
      // in order to avoid too many parens, there was some code here ..
      // if (!ret.match(/^\(.*\)$/)) {
      //   ret = `(${ret})`;
      // }
      // but this  failed when the expresion was (bool1)or(bool2)
      // there could maybe be a smarter parse of the expression to avoid
      // an extra paren, but correctness first, beauty AND correctness later
      return `(${ret})`;
    } else {
      // return field.parent.getIdentifier() + "." + field.fieldDef.name;
      return field.generateExpression(resultSet);
    }
  }

  generateOutputFieldFragment(
    resultSet: FieldInstanceResult,
    _context: QueryStruct,
    frag: OutputFieldNode,
    _state: GenerateState
  ): string {
    return `(${resultSet.getField(frag.name).getAnalyticalSQL(false)})`;
  }

  *stringsFromSQLExpression(
    resultSet: FieldInstanceResult,
    context: QueryStruct,
    e: GenericSQLExpr,
    state: GenerateState
  ) {
    /*
     * Like template strings, the array of strings is paired with template insertions,
     * each string is followed by at most one expression to be inserted
     */
    const subExprList = [...e.kids.args];
    for (const str of e.src) {
      yield str;
      const expr = subExprList.shift();
      if (expr) {
        yield this.exprToSQL(resultSet, context, expr, state);
      }
    }
  }

  private getParameterMap(
    overload: FunctionOverloadDef,
    numArgs: number
  ): Map<string, {argIndexes: number[]; param: FunctionParameterDef}> {
    return new Map(
      overload.params.map((param, paramIndex) => {
        const argIndexes = param.isVariadic
          ? range(paramIndex, numArgs)
          : [paramIndex];
        return [param.name, {param, argIndexes}];
      })
    );
  }

  private expandFunctionCall(
    dialect: string,
    overload: FunctionOverloadDef,
    args: Expr[],
    orderBy: string | undefined,
    limit: string | undefined
  ) {
    function withCommas(es: Expr[]): SQLExprElement[] {
      const ret: SQLExprElement[] = [];
      for (let i = 0; i < es.length; ) {
        ret.push(es[i]);
        i += 1;
        if (i < es.length) {
          ret.push(',');
        }
      }
      return ret;
    }
    const paramMap = this.getParameterMap(overload, args.length);
    if (overload.dialect[dialect] === undefined) {
      throw new Error(`Function is not defined for '${dialect}' dialect`);
    }
    const expanded = exprMap(overload.dialect[dialect].e, fragment => {
      if (fragment.node === 'spread') {
        const param = fragment.e;
        if (param.node !== 'function_parameter') {
          throw new Error(
            'Invalid function definition. Argument to spread must be a function parameter.'
          );
        }
        const entry = paramMap.get(param.name);
        if (entry === undefined) {
          return fragment;
        }
        const spread = entry.argIndexes.map(argIndex => args[argIndex]);
        return composeSQLExpr(withCommas(spread));
      } else if (fragment.node === 'function_parameter') {
        const entry = paramMap.get(fragment.name);
        if (entry === undefined) {
          return fragment;
        } else if (entry.param.isVariadic) {
          const spread = entry.argIndexes.map(argIndex => args[argIndex]);
          return composeSQLExpr(withCommas(spread));
        } else {
          return args[entry.argIndexes[0]];
        }
      } else if (fragment.node === 'aggregate_order_by') {
        return orderBy
          ? composeSQLExpr([
              ` ${fragment.prefix ?? ''}${orderBy}${fragment.suffix ?? ''}`,
            ])
          : {node: ''};
      } else if (fragment.node === 'aggregate_limit') {
        return limit ? composeSQLExpr([` ${limit}`]) : {node: ''};
      }
      return fragment;
    });
    return expanded;
  }

  getFunctionOrderBy(
    resultSet: FieldInstanceResult,
    context: QueryStruct,
    state: GenerateState,
    orderBy: FunctionOrderBy[],
    args: Expr[],
    overload: FunctionOverloadDef
  ) {
    if (orderBy.length === 0) return undefined;
    return (
      'ORDER BY ' +
      orderBy
        .map(ob => {
          const defaultOrderByArgIndex =
            overload.dialect[context.dialect.name].defaultOrderByArgIndex ?? 0;
          const expr =
            ob.node === 'functionOrderBy' ? ob.e : args[defaultOrderByArgIndex];
          const osql = this.generateDimFragment(
            resultSet,
            context,
            expr,
            state
          );
          const dirsql =
            ob.dir === 'asc' ? ' ASC' : ob.dir === 'desc' ? ' DESC' : '';
          return `${osql}${dirsql}`;
        })
        .join(', ')
    );
  }

  generateAsymmetricStringAggExpression(
    resultSet: FieldInstanceResult,
    context: QueryStruct,
    value: Expr,
    separator: Expr | undefined,
    distinctKey: string,
    orderBy: FunctionOrderBy[] | undefined,
    dialectName: string,
    state: GenerateState
  ): string {
    if (orderBy) {
      throw new Error(
        `Function \`string_agg\` does not support fanning out with an order by in ${dialectName}`
      );
    }
    const valueSQL = this.generateDimFragment(resultSet, context, value, state);
    const separatorSQL = separator
      ? this.generateDimFragment(resultSet, context, separator, state)
      : '';

    return this.parent.dialect.sqlStringAggDistinct(
      distinctKey,
      valueSQL,
      separatorSQL
    );
  }

  getParamForArgIndex(params: FunctionParameterDef[], argIndex: number) {
    const prevVariadic = params.slice(0, argIndex).find(p => p.isVariadic);
    return prevVariadic ?? params[argIndex];
  }

  generateFunctionCallExpression(
    resultSet: FieldInstanceResult,
    context: QueryStruct,
    frag: FunctionCallNode,
    state: GenerateState
  ): string {
    const overload = frag.overload;
    const args = frag.kids.args;
    const isSymmetric = frag.overload.isSymmetric ?? false;
    const distinctKey =
      expressionIsAggregate(overload.returnType.expressionType) &&
      !isSymmetric &&
      this.generateDistinctKeyIfNecessary(resultSet, context, frag.structPath);
    const aggregateLimit = frag.limit ? `LIMIT ${frag.limit}` : undefined;
    if (
      frag.name === 'string_agg' &&
      distinctKey &&
      !context.dialect.supportsAggDistinct &&
      context.dialect.name !== 'snowflake'
    ) {
      return this.generateAsymmetricStringAggExpression(
        resultSet,
        context,
        args[0],
        args[1],
        distinctKey,
        frag.kids.orderBy,
        context.dialect.name,
        state
      );
    }
    if (distinctKey) {
      if (!context.dialect.supportsAggDistinct) {
        throw new Error(
          `Function \`${frag.name}\` does not support fanning out in ${context.dialect.name}`
        );
      }
      const argsExpressions = args.map(arg => {
        return this.generateDimFragment(resultSet, context, arg, state);
      });
      const orderBys = frag.kids.orderBy ?? [];
      const orderByExpressions = orderBys.map(ob => {
        const defaultOrderByArgIndex =
          overload.dialect[context.dialect.name].defaultOrderByArgIndex ?? 0;
        const expr =
          ob.node === 'functionOrderBy' ? ob.e : args[defaultOrderByArgIndex];
        return this.generateDimFragment(resultSet, context, expr, state);
      });
      return context.dialect.sqlAggDistinct(
        distinctKey,
        [...argsExpressions, ...orderByExpressions],
        valNames => {
          const vals: Expr[] = valNames.map((v, i) => {
            // Special case: the argument is required to be literal, so we use the actual argument
            // rather than the packed value
            // TODO don't even pack the value in the first place
            if (i < args.length) {
              const param = this.getParamForArgIndex(overload.params, i);
              if (param.allowedTypes.every(t => isLiteral(t.evalSpace))) {
                return args[i];
              }
            }
            return composeSQLExpr([v]);
          });
          const newArgs = vals.slice(0, argsExpressions.length);
          const orderBy: FunctionOrderBy[] = vals
            .slice(argsExpressions.length)
            .map((e, i) => {
              return {node: 'functionOrderBy', e, dir: orderBys[i].dir};
            });
          const orderBySQL = this.getFunctionOrderBy(
            resultSet,
            context,
            state,
            orderBy,
            newArgs,
            overload
          );
          const funcCall = this.expandFunctionCall(
            context.dialect.name,
            overload,
            newArgs,
            orderBySQL,
            aggregateLimit
          );
          return this.exprToSQL(resultSet, context, funcCall, state);
        }
      );
    } else {
      const mappedArgs = expressionIsAggregate(
        overload.returnType.expressionType
      )
        ? args.map((arg, index) => {
            // TODO We assume that all arguments to this aggregate-returning function need to
            // have filters applied to them. This is not necessarily true in the general case,
            // e.g. in a function `avg_plus(a, b) = avg(a) + b` -- here, `b` should not be
            // be filtered. But since there aren't any aggregate functions like this in the
            // standard library we have planned, we ignore this for now.
            // Update: Now we apply this only to arguments whose parameter is not constant-requiring.
            // So in `string_agg(val, sep)`, `sep` does not get filters applied to it because
            // it must be constant
            const param = this.getParamForArgIndex(overload.params, index);
            // TODO technically this should probably look at _which_ allowed param type was matched
            // for this argument and see if that type is at most constant... but we lose type information
            // by this point in the compilation, so that info would have to be passed into the func call
            // fragment.
            return param.allowedTypes.every(t => isLiteral(t.evalSpace))
              ? arg
              : composeSQLExpr([
                  this.generateDimFragment(resultSet, context, arg, state),
                ]);
          })
        : args;
      const orderBySql = frag.kids.orderBy
        ? this.getFunctionOrderBy(
            resultSet,
            context,
            state,
            frag.kids.orderBy,
            args,
            overload
          )
        : '';
      const funcCall: Expr = this.expandFunctionCall(
        context.dialect.name,
        overload,
        mappedArgs,
        orderBySql,
        aggregateLimit
      );

      if (expressionIsAnalytic(overload.returnType.expressionType)) {
        const extraPartitions = (frag.partitionBy ?? []).map(outputName => {
          return `(${resultSet.getField(outputName).getAnalyticalSQL(false)})`;
        });
        return this.generateAnalyticFragment(
          context.dialect.name,
          resultSet,
          context,
          funcCall,
          overload,
          state,
          args,
          extraPartitions,
          orderBySql
        );
      }
      return this.exprToSQL(resultSet, context, funcCall, state);
    }
  }

  generateSpread(
    _resultSet: FieldInstanceResult,
    _context: QueryStruct,
    _frag: SpreadExpr,
    _state: GenerateState
  ): string {
    throw new Error('Unexpanded spread encountered during SQL generation');
  }

  generateParameterFragment(
    resultSet: FieldInstanceResult,
    context: QueryStruct,
    expr: ParameterNode,
    state: GenerateState
  ): string {
    const name = expr.path[0];
    const argument = context.arguments()[name];
    if (argument.value) {
      return this.exprToSQL(resultSet, context, argument.value, state);
    }
    throw new Error(`Can't generate SQL, no value for ${expr.path}`);
  }

  generateFilterFragment(
    resultSet: FieldInstanceResult,
    context: QueryStruct,
    expr: FilteredExpr,
    state: GenerateState
  ): string {
    const allWhere = new AndChain(state.whereSQL);
    for (const cond of expr.kids.filterList) {
      allWhere.add(
        this.exprToSQL(resultSet, context, cond.e, state.withWhere())
      );
    }
    return this.exprToSQL(
      resultSet,
      context,
      expr.kids.e,
      state.withWhere(allWhere.sql())
    );
  }

  generateDimFragment(
    resultSet: FieldInstanceResult,
    context: QueryStruct,
    expr: Expr,
    state: GenerateState
  ): string {
    let dim = this.exprToSQL(resultSet, context, expr, state);
    if (state.whereSQL) {
      dim = `CASE WHEN ${state.whereSQL} THEN ${dim} END`;
    }
    return dim;
  }

  generateUngroupedFragment(
    resultSet: FieldInstanceResult,
    context: QueryStruct,
    expr: UngroupNode,
    state: GenerateState
  ): string {
    if (state.totalGroupSet !== -1) {
      throw new Error('Already in ALL.  Cannot nest within an all calcuation.');
    }

    let totalGroupSet;
    let ungroupSet: UngroupSet | undefined;

    if (expr.fields && expr.fields.length > 0) {
      const key = expr.fields.sort().join('|') + expr.node;
      ungroupSet = resultSet.ungroupedSets.get(key);
      if (ungroupSet === undefined) {
        throw new Error(`Internal Error, cannot find groupset with key ${key}`);
      }
      totalGroupSet = ungroupSet.groupSet;
    } else {
      totalGroupSet = resultSet.parent ? resultSet.parent.groupSet : 0;
    }

    const s = this.exprToSQL(
      resultSet,
      context,
      expr.e,
      state.withTotal(totalGroupSet)
    );

    const fields = resultSet.getUngroupPartitions(ungroupSet);

    let partitionBy = '';
    const fieldsString = fields.map(f => f.getAnalyticalSQL(true)).join(', ');
    if (fieldsString.length > 0) {
      partitionBy = `PARTITION BY ${fieldsString}`;
    }
    return `MAX(${s}) OVER (${partitionBy})`;
  }

  generateDistinctKeyIfNecessary(
    resultSet: FieldInstanceResult,
    context: QueryStruct,
    structPath: string[] | undefined
  ): string | undefined {
    let struct = context;
    if (structPath) {
      struct = this.parent.root().getStructByName(structPath);
    }
    if (struct.needsSymetricCalculation(resultSet)) {
      return struct.getDistinctKey().generateExpression(resultSet);
    } else {
      return undefined;
    }
  }

  generateSumFragment(
    resultSet: FieldInstanceResult,
    context: QueryStruct,
    expr: AggregateExpr,
    state: GenerateState
  ): string {
    const dimSQL = this.generateDimFragment(resultSet, context, expr.e, state);
    const distinctKeySQL = this.generateDistinctKeyIfNecessary(
      resultSet,
      context,
      expr.structPath
    );
    let ret;
    if (distinctKeySQL) {
      if (this.parent.dialect.supportsSumDistinctFunction) {
        ret = this.parent.dialect.sqlSumDistinct(distinctKeySQL, dimSQL, 'SUM');
      } else {
        ret = sqlSumDistinct(this.parent.dialect, dimSQL, distinctKeySQL);
      }
    } else {
      ret = `SUM(${dimSQL})`;
    }
    return `COALESCE(${ret},0)`;
  }

  generateSymmetricFragment(
    resultSet: FieldInstanceResult,
    context: QueryStruct,
    expr: AggregateExpr,
    state: GenerateState
  ): string {
    const dimSQL = this.generateDimFragment(resultSet, context, expr.e, state);
    const f =
      expr.function === 'distinct' ? 'count(distinct ' : expr.function + '(';
    return `${f}${dimSQL})`;
  }

  generateAvgFragment(
    resultSet: FieldInstanceResult,
    context: QueryStruct,
    expr: AggregateExpr,
    state: GenerateState
  ): string {
    // find the structDef and return the path to the field...
    const dimSQL = this.generateDimFragment(resultSet, context, expr.e, state);
    const distinctKeySQL = this.generateDistinctKeyIfNecessary(
      resultSet,
      context,
      expr.structPath
    );
    if (distinctKeySQL) {
      let countDistinctKeySQL = distinctKeySQL;
      if (state.whereSQL) {
        countDistinctKeySQL = `CASE WHEN ${state.whereSQL} THEN ${distinctKeySQL} END`;
      }
      let sumDistinctSQL;
      let avgDistinctSQL;
      if (this.parent.dialect.supportsSumDistinctFunction) {
        avgDistinctSQL = this.parent.dialect.sqlSumDistinct(
          distinctKeySQL,
          dimSQL,
          'AVG'
        );
      } else {
        sumDistinctSQL = sqlSumDistinct(
          this.parent.dialect,
          dimSQL,
          distinctKeySQL
        );
        avgDistinctSQL = `(${sumDistinctSQL})/NULLIF(COUNT(DISTINCT CASE WHEN ${dimSQL} IS NOT NULL THEN ${countDistinctKeySQL} END),0)`;
      }
      return avgDistinctSQL;
    } else {
      return `AVG(${dimSQL})`;
    }
  }

  generateCountFragment(
    resultSet: FieldInstanceResult,
    context: QueryStruct,
    expr: AggregateExpr,
    state: GenerateState
  ): string {
    let func = 'COUNT(';
    let thing = '1';

    let struct = context;
    if (expr.structPath) {
      struct = this.parent.root().getStructByName(expr.structPath);
    }
    const joinName = struct.getJoinableParent().getIdentifier();
    const join = resultSet.root().joins.get(joinName);
    if (!join) {
      throw new Error(`Join ${joinName} not found in result set`);
    }
    if (!join.leafiest || join.makeUniqueKey) {
      func = 'COUNT(DISTINCT ';
      thing = struct.getDistinctKey().generateExpression(resultSet);
    }

    // const distinctKeySQL = this.generateDistinctKeyIfNecessary(
    //   resultSet,
    //   context,
    //   expr.structPath
    // );
    // if (distinctKeySQL) {
    //   func = 'COUNT(DISTINCT';
    //   thing = distinctKeySQL;
    // }

    // find the structDef and return the path to the field...
    if (state.whereSQL) {
      return `${func}CASE WHEN ${state.whereSQL} THEN ${thing} END)`;
    } else {
      return `${func}${thing})`;
    }
  }

  generateSourceReference(
    resultSet: FieldInstanceResult,
    context: QueryStruct,
    expr: SourceReferenceNode
  ): string {
    if (expr.path === undefined) {
      return context.getSQLIdentifier();
    } else {
      return context.getFieldByName(expr.path).getIdentifier();
    }
  }

  getAnalyticPartitions(
    resultStruct: FieldInstanceResult,
    extraPartitionFields?: string[]
  ): string[] {
    const ret: string[] = [];
    let p = resultStruct.parent;
    while (p !== undefined) {
      const scalars = p.fields(
        fi => isScalarField(fi.f) && fi.fieldUsage.type === 'result'
      );
      const partitionSQLs = scalars.map(fi => fi.getAnalyticalSQL(true));
      ret.push(...partitionSQLs);
      p = p.parent;
    }
    if (extraPartitionFields) {
      ret.push(...extraPartitionFields);
    }
    return ret;
  }

  generateAnalyticFragment(
    dialect: string,
    resultStruct: FieldInstanceResult,
    context: QueryStruct,
    expr: Expr,
    overload: FunctionOverloadDef,
    state: GenerateState,
    args: Expr[],
    partitionByFields?: string[],
    funcOrdering?: string
  ): string {
    const isComplex = resultStruct.root().isComplexQuery;
    const partitionFields = this.getAnalyticPartitions(
      resultStruct,
      partitionByFields
    );
    const allPartitions = [
      ...(isComplex ? ['group_set'] : []),
      ...partitionFields,
    ];
    const partitionBy =
      allPartitions.length > 0
        ? `PARTITION BY ${allPartitions.join(', ')}`
        : '';

    let orderBy = funcOrdering ?? '';
    const dialectOverload = overload.dialect[dialect];
    if (!funcOrdering && dialectOverload.needsWindowOrderBy) {
      // calculate the ordering.
      const obSQL: string[] = [];
      let orderingField;
      const orderByDef =
        (resultStruct.firstSegment as QuerySegment).orderBy ||
        resultStruct.calculateDefaultOrderBy();
      for (const ordering of orderByDef) {
        if (typeof ordering.field === 'string') {
          orderingField = {
            name: ordering.field,
            fif: resultStruct.getField(ordering.field),
          };
        } else {
          orderingField = resultStruct.getFieldByNumber(ordering.field);
        }
        const exprType = orderingField.fif.f.fieldDef.expressionType;
        // TODO today we do not support ordering by analytic functions at all, so this works
        // but eventually we will, and this check will just want to ensure that the order field
        // isn't the same as the field we're currently compiling (otherwise we will loop infintely)
        if (expressionIsAnalytic(exprType)) {
          continue;
        }
        if (resultStruct.firstSegment.type === 'reduce') {
          const orderSQL = orderingField.fif.getAnalyticalSQL(false);
          // const orderSQL = this.generateDimFragment(resultSet, context, arg, state)
          obSQL.push(` ${orderSQL} ${ordering.dir || 'ASC'}`);
        } else if (resultStruct.firstSegment.type === 'project') {
          obSQL.push(
            ` ${orderingField.fif.f.generateExpression(resultStruct)} ${
              ordering.dir || 'ASC'
            }`
          );
        }
      }

      if (obSQL.length > 0) {
        orderBy = ' ' + this.parent.dialect.sqlOrderBy(obSQL);
      }
    }

    let between = '';
    if (dialectOverload.between) {
      const [preceding, following] = [
        dialectOverload.between.preceding,
        dialectOverload.between.following,
      ].map(value => {
        if (value === -1) {
          return 'UNBOUNDED';
        }
        if (typeof value === 'number') {
          return value;
        }
        const argIndex = overload.params.findIndex(
          param => param.name === value
        );
        const arg = args[argIndex];
        if (arg.node !== 'numberLiteral') {
          throw new Error('Invalid number of rows for window spec');
        }
        // TODO this does not handle float literals correctly
        return arg.literal;
      });
      between = `ROWS BETWEEN ${preceding} PRECEDING AND ${following} FOLLOWING`;
    }

    const funcSQL = this.exprToSQL(resultStruct, context, expr, state);

    let retExpr = `${funcSQL} OVER(${partitionBy} ${orderBy} ${between})`;
    if (isComplex) {
      retExpr = `CASE WHEN group_set=${resultStruct.groupSet} THEN ${retExpr} END`;
    }
    return retExpr;
  }

  generatePickSQL(pf: PickExpr): string {
    const caseStmt = ['CASE'];
    for (let i = 0; i < pf.kids.pickWhen.length; i += 1) {
      caseStmt.push(
        `WHEN ${pf.kids.pickWhen[i].sql} THEN ${pf.kids.pickThen[i].sql}`
      );
    }
    caseStmt.push(`ELSE ${pf.kids.pickElse.sql}`, 'END');
    return caseStmt.join(' ');
  }

  exprToSQL(
    resultSet: FieldInstanceResult,
    context: QueryStruct,
    exprToTranslate: Expr,
    state: GenerateState = new GenerateState()
  ): string {
    // Wrap non leaf sub expressions in parenthesis
    const subExpr = function (qf: QueryField, e: Expr) {
      const sql = qf.exprToSQL(resultSet, context, e, state);
      if (exprHasKids(e)) {
        return `(${sql})`;
      }
      return sql;
    };

    /*
     * Translate the children first, and stash the translation
     * in the nodes themselves, so that if we call into the dialect
     * it will have access to the translated children.
     */
    let expr = exprToTranslate;
    if (exprHasE(exprToTranslate)) {
      expr = {...exprToTranslate};
      const eSql = subExpr(this, expr.e);
      expr.e = {...expr.e, sql: eSql};
    } else if (exprHasKids(exprToTranslate)) {
      expr = {...exprToTranslate};
      const oldKids = exprToTranslate.kids;
      for (const [name, kidExpr] of Object.entries(oldKids)) {
        if (Array.isArray(kidExpr)) {
          expr.kids[name] = kidExpr.map(e => {
            return {...e, sql: subExpr(this, e)};
          });
        } else {
          expr.kids[name] = {...oldKids[name], sql: subExpr(this, kidExpr)};
        }
      }
    }

    /*
     * Give the dialect a chance to translate this node
     */
    const qi = resultSet.getQueryInfo();
    const dialectSQL = this.parent.dialect.exprToSQL(qi, expr);
    if (dialectSQL) {
      return dialectSQL;
    }

    switch (expr.node) {
      case 'field':
        return this.generateFieldFragment(resultSet, context, expr, state);
      case 'parameter':
        return this.generateParameterFragment(resultSet, context, expr, state);
      case 'filteredExpr':
        return this.generateFilterFragment(resultSet, context, expr, state);
      case 'all':
      case 'exclude':
        return this.generateUngroupedFragment(resultSet, context, expr, state);
      case 'genericSQLExpr':
        return Array.from(
          this.stringsFromSQLExpression(resultSet, context, expr, state)
        ).join('');
      case 'aggregate': {
        let agg = '';
        if (expr.function === 'sum') {
          agg = this.generateSumFragment(resultSet, context, expr, state);
        } else if (expr.function === 'avg') {
          agg = this.generateAvgFragment(resultSet, context, expr, state);
        } else if (expr.function === 'count') {
          agg = this.generateCountFragment(resultSet, context, expr, state);
        } else if (
          expr.function === 'min' ||
          expr.function === 'max' ||
          expr.function === 'distinct'
        ) {
          agg = this.generateSymmetricFragment(resultSet, context, expr, state);
        } else {
          throw new Error(
            `Internal Error: Unknown aggregate function ${expr.function}`
          );
        }
        if (resultSet.root().isComplexQuery) {
          let groupSet = resultSet.groupSet;
          if (state.totalGroupSet !== -1) {
            groupSet = state.totalGroupSet;
          }
          return this.caseGroup([groupSet], agg);
        }
        return agg;
      }
      case 'function_parameter':
        throw new Error(
          'Internal Error: Function parameter fragment remaining during SQL generation'
        );
      case 'outputField':
        return this.generateOutputFieldFragment(
          resultSet,
          context,
          expr,
          state
        );
      case 'function_call':
        return this.generateFunctionCallExpression(
          resultSet,
          context,
          expr,
          state
        );
      case 'spread':
        return this.generateSpread(resultSet, context, expr, state);
      case 'source-reference':
        return this.generateSourceReference(resultSet, context, expr);
      case '+':
      case '-':
      case '*':
      case '%':
      case '/':
      case '>':
      case '<':
      case '>=':
      case '<=':
      case '=':
        return `${expr.kids.left.sql}${expr.node}${expr.kids.right.sql}`;
      // Malloy inequality comparisons always return a boolean
      case '!=': {
        const notEqual = `${expr.kids.left.sql}!=${expr.kids.right.sql}`;
        return `COALESCE(${notEqual},true)`;
      }
      case 'and':
      case 'or':
        return `${expr.kids.left.sql} ${expr.node} ${expr.kids.right.sql}`;
      case 'coalesce':
        return `COALESCE(${expr.kids.left.sql},${expr.kids.right.sql})`;
      case 'like':
        return `${expr.kids.left.sql} LIKE ${expr.kids.right.sql}`;
      // Malloy inequality comparisons always return a boolean
      case '!like': {
        const notLike = `${expr.kids.left.sql} NOT LIKE ${expr.kids.right.sql}`;
        return `COALESCE(${notLike},true)`;
      }
      case '()':
        return `(${expr.e.sql})`;
      case 'not':
        // Malloy not operator always returns a boolean
        return `COALESCE(NOT ${expr.e.sql},TRUE)`;
      case 'unary-':
        return `-${expr.e.sql}`;
      case 'is-null':
        return `${expr.e.sql} IS NULL`;
      case 'is-not-null':
        return `${expr.e.sql} IS NOT NULL`;
      case 'true':
      case 'false':
        return expr.node;
      case 'null':
        return 'NULL';
      case 'pick':
        return this.generatePickSQL(expr);
      case '':
        return '';
      case 'filterCondition':
        // our child will be translated at the top of this function
        if (expr.e.sql) {
          expr.sql = expr.e.sql;
          return expr.sql;
        }
        return '';
      case 'functionDefaultOrderBy':
      case 'functionOrderBy':
        return '';
      default:
        throw new Error(
          `Internal Error: Unknown expression node '${
            expr.node
          }' ${JSON.stringify(expr, undefined, 2)}`
        );
    }
  }

  isNestedInParent(parentDef: FieldDef) {
    switch (parentDef.type) {
      case 'record':
      case 'array':
        return true;
        return true;
      default:
        return false;
    }
  }

  isArrayElement(parentDef: FieldDef) {
    return (
      parentDef.type === 'array' && parentDef.dataType.type !== 'record_element'
    );
  }

  getExpr(): Expr {
    if (hasExpression(this.fieldDef)) {
      return this.fieldDef.e;
    }
    const parentIsRepeatedRecord =
      this.parent.structDef.type === 'array' &&
      this.parent.structDef.dataType.type === 'record_element';
    return {
      node: 'genericSQLExpr',
      kids: {args: []},
      src: [
        this.parent.dialect.sqlFieldReference(
          this.parent.getSQLIdentifier(),
          this.fieldDef.name,
          this.fieldDef.type,

          // isNested
          parentIsRepeatedRecord ||
            this.parent.structDef.type === 'pipeline_struct' ||
            this.parent.structDef.type === 'record',

          // isArray
          this.parent.structDef.type === 'array' && !parentIsRepeatedRecord
        ),
      ],
    };
  }

  generateExpression(resultSet: FieldInstanceResult): string {
    return this.exprToSQL(resultSet, this.parent, this.getExpr());
  }
}

function isCalculatedField(
  f: QueryField
): f is QueryAtomicField<AtomicFieldDef> {
  return f instanceof QueryAtomicField && f.isCalculated();
}

function isAggregateField(
  f: QueryField
): f is QueryAtomicField<AtomicFieldDef> {
  return f instanceof QueryAtomicField && f.isAggregate();
}

function isScalarField(f: QueryField): f is QueryAtomicField<AtomicFieldDef> {
  return f instanceof QueryAtomicField && !f.isCalculated() && !f.isAggregate();
}

class QueryAtomicField<T extends AtomicFieldDef> extends QueryField {
  fieldDef: T;

  constructor(fieldDef: T, parent: QueryStruct) {
    super(fieldDef, parent);
    this.fieldDef = fieldDef; // wish I didn't have to do this
  }

  includeInWildcard(): boolean {
    return true;
  }

  isCalculated(): boolean {
    return (
      hasExpression(this.fieldDef) &&
      expressionIsCalculation(this.fieldDef.expressionType)
    );
  }

  isAggregate(): boolean {
    return (
      hasExpression(this.fieldDef) &&
      expressionIsAggregate(this.fieldDef.expressionType)
    );
  }

  getFilterList(): FilterCondition[] {
    return [];
  }

  hasExpression(): boolean {
    return hasExpression(this.fieldDef);
  }
}

// class QueryMeasure extends QueryField {}

class QueryFieldString extends QueryAtomicField<StringFieldDef> {}
class QueryFieldNumber extends QueryAtomicField<NumberFieldDef> {}
class QueryFieldBoolean extends QueryAtomicField<BooleanFieldDef> {}
class QueryFieldJSON extends QueryAtomicField<JSONFieldDef> {}
class QueryFieldUnsupported extends QueryAtomicField<NativeUnsupportedFieldDef> {}

class QueryFieldDate extends QueryAtomicField<DateFieldDef> {
  generateExpression(resultSet: FieldInstanceResult): string {
    const fd = this.fieldDef;
    if (!fd.timeframe) {
      return super.generateExpression(resultSet);
    } else {
      const truncated: TimeTruncExpr = {
        node: 'trunc',
        e: {...this.getExpr(), dataType: 'date'},
        units: fd.timeframe,
      };
      return this.exprToSQL(resultSet, this.parent, truncated);
    }
  }

  // clone ourselves on demand as a timeframe.
  getChildByName(name: DateUnit): QueryFieldDate {
    const fieldDef: DateFieldDef = {
      ...this.fieldDef,
      as: `${this.getIdentifier()}_${name}`,
      timeframe: name,
    };
    return new QueryFieldDate(fieldDef, this.parent);
  }
}

class QueryFieldTimestamp extends QueryAtomicField<TimestampFieldDef> {
  // clone ourselves on demand as a timeframe.
  getChildByName(name: TimestampUnit): QueryFieldTimestamp {
    const fieldDef = {
      ...this.fieldDef,
      as: `${this.getIdentifier()}_${name}`,
      timeframe: name,
    };
    return new QueryFieldTimestamp(fieldDef, this.parent);
  }
}

class QueryFieldDistinctKey extends QueryAtomicField<StringFieldDef> {
  generateExpression(resultSet: FieldInstanceResult): string {
    if (this.parent.primaryKey()) {
      const pk = this.parent.getPrimaryKeyField(this.fieldDef);
      return pk.generateExpression(resultSet);
    } else if (this.parent.structDef.type === 'array') {
      const parentKey = this.parent.parent
        ?.getDistinctKey()
        .generateExpression(resultSet);
      return this.parent.dialect.sqlMakeUnnestKey(
        parentKey || '', // shouldn't have to do this...
        this.parent.dialect.sqlFieldReference(
          this.parent.getIdentifier(),
          '__row_id',
          'string',
          true,
          false
        )
      );
    } else {
      // return this.parent.getIdentifier() + "." + "__distinct_key";
      return this.parent.dialect.sqlFieldReference(
        this.parent.getIdentifier(),
        '__distinct_key',
        'string',
        false,
        false
      );
    }
  }

  includeInWildcard(): boolean {
    return false;
  }
}

const NUMERIC_DECIMAL_PRECISION = 9;

function sqlSumDistinct(
  dialect: Dialect,
  sqlExp: string,
  sqlDistintKey: string
) {
  const precision = 9;
  const uniqueInt = dialect.sqlSumDistinctHashedKey(sqlDistintKey);
  const multiplier = 10 ** (precision - NUMERIC_DECIMAL_PRECISION);
  const sumSQL = `
  (
    SUM(DISTINCT
      (CAST(ROUND(COALESCE(${sqlExp},0)*(${multiplier}*1.0), ${NUMERIC_DECIMAL_PRECISION}) AS ${dialect.defaultDecimalType}) +
      ${uniqueInt}
    ))
    -
     SUM(DISTINCT ${uniqueInt})
  )`;
  let ret = `(${sumSQL}/(${multiplier}*1.0))`;
  ret = `CAST(${ret} AS ${dialect.defaultNumberType})`;
  return ret;
}

type FieldUsage =
  | {
      type: 'result';
      resultIndex: number;
    }
  | {type: 'where'}
  | {type: 'dependant'};

type FieldInstanceType = 'field' | 'query';

interface FieldInstance {
  type: FieldInstanceType;
  // groupSet: number;
  root(): FieldInstanceResultRoot;
}

class FieldInstanceField implements FieldInstance {
  type: FieldInstanceType = 'field';
  additionalGroupSets: number[] = [];
  analyticalSQL: string | undefined; // the name of the field when used in a window function calculation.
  partitionSQL: string | undefined; // the name of the field when used as a partition.
  constructor(
    public f: QueryField,
    public fieldUsage: FieldUsage,
    public parent: FieldInstanceResult
  ) {}

  root(): FieldInstanceResultRoot {
    return this.parent.root();
  }

  getSQL() {
    let exp = this.f.generateExpression(this.parent);
    if (isScalarField(this.f)) {
      exp = this.f.caseGroup(
        this.parent.groupSet > 0
          ? this.parent.childGroups.concat(this.additionalGroupSets)
          : [],
        exp
      );
    }
    return exp;
  }

  getAnalyticalSQL(forPartition: boolean): string {
    if (this.analyticalSQL === undefined) {
      return this.getSQL();
    } else if (forPartition && this.partitionSQL) {
      return this.partitionSQL;
    } else {
      return this.analyticalSQL;
    }
  }
}

type RepeatedResultType = 'nested' | 'inline_all_numbers' | 'inline';

type UngroupSet = {
  type: 'all' | 'exclude';
  fields: string[];
  groupSet: number;
};

class FieldInstanceResult implements FieldInstance {
  type: FieldInstanceType = 'query';
  allFields = new Map<string, FieldInstance>();
  groupSet = 0;
  depth = 0;
  childGroups: number[] = [];
  firstSegment: PipeSegment;
  hasHaving = false;
  ungroupedSets = new Map<string, UngroupSet>();
  // query: QueryQuery;

  resultUsesUngrouped = false;

  constructor(
    public turtleDef: TurtleDef,
    public parent: FieldInstanceResult | undefined
  ) {
    this.firstSegment = turtleDef.pipeline[0];
  }

  /**
   * Information about the query containing this result set. Invented
   * to pass on timezone information, but maybe more things will
   * eventually go in here.
   * @returns QueryInfo
   */
  getQueryInfo(): QueryInfo {
    if (
      !isIndexSegment(this.firstSegment) &&
      !isRawSegment(this.firstSegment)
    ) {
      const {queryTimezone} = this.firstSegment;
      if (queryTimezone) {
        return {queryTimezone};
      }
    }
    return {};
  }

  addField(as: string, field: QueryField, usage: FieldUsage) {
    const fi = this.allFields.get(as);
    if (fi) {
      if (fi.type === 'query') {
        throw new Error(
          `Redefinition of field ${field.fieldDef.name} as struct`
        );
      }
      const fif = fi as FieldInstanceField;
      if (fif.fieldUsage.type === 'result') {
        if (usage.type !== 'result') {
          // its already in the result, we can just ignore it.
          return;
        } else {
          throw new Error(
            `Ambiguous output field name '${field.fieldDef.name}'.`
          );
        }
      }
    }
    this.add(as, new FieldInstanceField(field, usage, this));
  }

  parentGroupSet(): number {
    if (this.parent) {
      return this.parent.groupSet;
    } else {
      return 0;
    }
  }

  add(name: string, f: FieldInstance) {
    this.allFields.set(name, f);
  }

  hasField(name: string): boolean {
    const fi = this.allFields.get(name);
    return fi !== undefined && fi instanceof FieldInstanceField;
  }

  getField(name: string): FieldInstanceField {
    const fi = this.allFields.get(name);
    if (fi === undefined) {
      throw new Error(`Internal Error, field Not defined ${name}`);
    } else if (fi instanceof FieldInstanceField) {
      return fi;
    }
    throw new Error(`can't use a query here ${name}`);
  }

  getFieldByNumber(index: number): {name: string; fif: FieldInstanceField} {
    for (const [name, fi] of this.allFields) {
      if (fi instanceof FieldInstanceField) {
        if (
          fi.fieldUsage.type === 'result' &&
          fi.fieldUsage.resultIndex === index
        ) {
          return {name, fif: fi};
        }
      }
    }
    throw new Error(`Invalid Order By index '${index}`);
  }

  // loops through all the turtled queries and computes recomputes the group numbers
  computeGroups(
    nextGroupSetNumber: number,
    depth: number
  ): {
    nextGroupSetNumber: number;
    maxDepth: number;
    children: number[];
    isComplex: boolean;
  } {
    // if the root node uses a total, start at 1.
    if (nextGroupSetNumber === 0 && this.resultUsesUngrouped) {
      this.root().computeOnlyGroups.push(nextGroupSetNumber++);
    }

    // make a groupset for each unique ungrouping expression
    for (const [_key, grouping] of this.ungroupedSets) {
      const groupSet = nextGroupSetNumber++;
      grouping.groupSet = groupSet;
      this.root().computeOnlyGroups.push(groupSet);
    }

    this.groupSet = nextGroupSetNumber++;
    this.depth = depth;
    let maxDepth = depth;
    let isComplex = false;
    let children: number[] = [this.groupSet];
    for (const [_name, fi] of this.allFields) {
      if (fi.type === 'query') {
        const fir = fi as FieldInstanceResult;
        isComplex = true;
        if (fir.firstSegment.type === 'reduce') {
          const r = fir.computeGroups(nextGroupSetNumber, depth + 1);
          children = children.concat(r.children);
          nextGroupSetNumber = r.nextGroupSetNumber;
          if (r.maxDepth > maxDepth) {
            maxDepth = r.maxDepth;
          }
        }
      }
    }
    this.childGroups = children;
    return {nextGroupSetNumber, maxDepth, children, isComplex};
  }

  fields(
    fn: undefined | ((field: FieldInstanceField) => boolean) = undefined
  ): FieldInstanceField[] {
    const ret: FieldInstanceField[] = [];
    for (const e of this.allFields.values()) {
      if (e instanceof FieldInstanceField) {
        if (fn === undefined || fn(e)) {
          ret.push(e);
        }
      }
    }
    return ret;
  }

  fieldNames(
    fn: undefined | ((field: FieldInstanceField) => boolean)
  ): string[] {
    const ret: string[] = [];
    for (const [name, fi] of this.allFields) {
      if (fi instanceof FieldInstanceField) {
        if (fn === undefined || fn(fi)) {
          ret.push(name);
        }
      }
    }
    return ret;
  }

  // if a turtled result is all measures, we emit use ANY_VALUE for the aggregation
  //  and emit the resulting structure as a RECORD instead of REPEATED
  //  if we have all numbers, we need to know because we'll have to conjur a record.
  getRepeatedResultType(): RepeatedResultType {
    let ret: RepeatedResultType = 'inline_all_numbers';
    for (const f of this.fields()) {
      if (f.fieldUsage.type === 'result') {
        if (isScalarField(f.f)) {
          return 'nested';
        }
        if (f.f instanceof QueryStruct) {
          ret = 'inline';
        }
      }
    }
    return ret;
  }

  structs(): FieldInstanceResult[] {
    const ret: FieldInstanceResult[] = [];
    for (const e of this.allFields.values()) {
      if (e instanceof FieldInstanceResult) {
        ret.push(e);
      }
    }
    return ret;
  }

  // return a list of structs that match the criteria
  //  specified in the function.
  selectStructs(
    result: FieldInstanceResult[],
    fn: (result: FieldInstanceResult) => boolean
  ): FieldInstanceResult[] {
    if (fn(this)) {
      result.push(this);
    }
    for (const e of this.structs()) {
      e.selectStructs(result, fn);
    }
    return result;
  }

  calculateDefaultOrderBy(): OrderBy[] {
    // LookML rules for default ordering.
    //  Date or time  or ordnal based fields, that field ascending
    //  First Measure Descending.
    let firstField;
    for (const [_name, fi] of this.allFields) {
      if (fi instanceof FieldInstanceField) {
        if (fi.fieldUsage.type === 'result') {
          if (
            fi.f.fieldDef.type === 'turtle' ||
            isJoined(fi.f.fieldDef) ||
            expressionIsAnalytic(fi.f.fieldDef.expressionType)
          ) {
            continue;
          }
          firstField ||= fi.fieldUsage.resultIndex;
          if (['date', 'timestamp'].indexOf(fi.f.fieldDef.type) > -1) {
            return [{dir: 'desc', field: fi.fieldUsage.resultIndex}];
          } else if (isAggregateField(fi.f)) {
            return [{dir: 'desc', field: fi.fieldUsage.resultIndex}];
          }
        }
      }
    }
    if (firstField) {
      return [{dir: 'asc', field: firstField}];
    }
    return [];
  }

  addStructToJoin(
    qs: QueryStruct,
    query: QueryQuery,
    uniqueKeyPossibleUse: UniqueKeyPossibleUse | undefined,
    joinStack: string[]
  ): void {
    const name = qs.getIdentifier();

    // we're already chasing the dependency for this join.
    if (joinStack.indexOf(name) !== -1) {
      return;
    }

    let join: JoinInstance | undefined;
    if ((join = this.root().joins.get(name))) {
      join.uniqueKeyPossibleUses.add_use(uniqueKeyPossibleUse);
      return;
    }

    // if we have a parent, join it first.
    let parent: JoinInstance | undefined;
    const parentStruct = qs.parent?.getJoinableParent();
    if (parentStruct) {
      // add dependant expressions first...
      this.addStructToJoin(parentStruct, query, undefined, joinStack);
      parent = this.root().joins.get(parentStruct.getIdentifier());
    }

    // add any dependant joins based on the ON
    const sd = qs.structDef;
    if (
      isJoinedSource(sd) &&
      qs.parent && // if the join has an ON, it must thave a parent
      sd.onExpression &&
      joinStack.indexOf(name) === -1
    ) {
      query.addDependantExpr(this, qs.parent, sd.onExpression, [
        ...joinStack,
        name,
      ]);
    }

    if (!(join = this.root().joins.get(name))) {
      join = new JoinInstance(qs, name, parent);
      this.root().joins.set(name, join);
    }
    join.uniqueKeyPossibleUses.add_use(uniqueKeyPossibleUse);
  }

  findJoins(query: QueryQuery) {
    for (const dim of this.fields()) {
      this.addStructToJoin(
        dim.f.getJoinableParent(),
        query,
        dim.f.uniqueKeyPossibleUse(),
        []
      );
    }
    for (const s of this.structs()) {
      s.findJoins(query);
    }
  }

  root(): FieldInstanceResultRoot {
    if (this.parent) {
      return this.parent.root();
    }
    throw new Error('Internal Error, Null parent FieldInstanceResult');
  }

  getUngroupPartitions(
    ungroupSet: UngroupSet | undefined
  ): FieldInstanceField[] {
    let ret: FieldInstanceField[] = [];

    let p: FieldInstanceResult | undefined = this as FieldInstanceResult;
    let excludeFields: string[] = [];
    let inScopeFieldNames: string[] = [];
    // all defaults to all fields at the current level.
    if (ungroupSet === undefined || ungroupSet.type === 'all') {
      // fields specified an an all, convert it to an exclude set.
      const allFields = ungroupSet?.fields || [];
      // convert an All into the equivalent exclude
      excludeFields = this.fields(
        fi =>
          isScalarField(fi.f) &&
          fi.fieldUsage.type === 'result' &&
          allFields.indexOf(fi.f.getIdentifier()) === -1
      ).map(fi => fi.f.getIdentifier());
    } else {
      excludeFields = ungroupSet.fields;
    }
    let firstScope = true;
    while (p !== undefined) {
      // get a list of valid fieldnames for the current scope.
      if (firstScope || ungroupSet?.type === 'exclude') {
        inScopeFieldNames = inScopeFieldNames.concat(
          p
            .fields(
              fi => isScalarField(fi.f) && fi.fieldUsage.type === 'result'
            )
            .map(fi => fi.f.getIdentifier())
        );
      }
      ret = ret.concat(
        p.fields(
          fi =>
            isScalarField(fi.f) &&
            fi.fieldUsage.type === 'result' &&
            excludeFields.indexOf(fi.f.getIdentifier()) === -1
        )
      );
      p = p.parent;
      firstScope = false;
    }
    // verify that all names specified are available in the current scope.
    for (const fieldName of ungroupSet?.fields || []) {
      if (inScopeFieldNames.indexOf(fieldName) === -1) {
        throw new Error(
          `${ungroupSet?.type}(): unknown field name "${fieldName}" or name not in scope.`
        );
      }
    }

    return ret;
  }

  assignFieldsToGroups() {
    for (const [_key, grouping] of this.ungroupedSets) {
      for (const fieldInstance of this.getUngroupPartitions(grouping)) {
        fieldInstance.additionalGroupSets.push(grouping.groupSet);
      }
    }
    for (const child of this.structs()) {
      child.assignFieldsToGroups();
    }
  }
}

/* Root Result as opposed to a turtled result */
class FieldInstanceResultRoot extends FieldInstanceResult {
  joins = new Map<string, JoinInstance>();
  havings = new AndChain();
  isComplexQuery = false;
  queryUsesPartitioning = false;
  computeOnlyGroups: number[] = [];
  elimatedComputeGroups = false;

  constructor(turtleDef: TurtleDef) {
    super(turtleDef, undefined);
  }

  root(): FieldInstanceResultRoot {
    return this;
  }

  // in the stage immediately following stage0 we need to elimiate any of the
  //  groups that were used in ungroup calculations.  We need to do this only
  //  once and in the very next stage.
  eliminateComputeGroupsSQL(): string {
    if (this.elimatedComputeGroups || this.computeOnlyGroups.length === 0) {
      return '';
    } else {
      this.elimatedComputeGroups = true;
      return `group_set NOT IN (${this.computeOnlyGroups.join(',')})`;
    }
  }

  // look at all the fields again in the structs in the query

  calculateSymmetricAggregates() {
    let leafiest: string | undefined;
    for (const [name, join] of this.joins) {
      // first join is by default the
      const relationship = join.parentRelationship();
      if (
        relationship === 'many_to_many' ||
        join.forceAllSymmetricCalculations()
      ) {
        // everything must be calculated with symmetric aggregates
        leafiest = '0never';
      } else if (leafiest === undefined) {
        leafiest = name;
      } else if (join.parentRelationship() === 'one_to_many') {
        // check up the parent relationship until you find
        //  the current leafiest node.  If it isn't in the direct path
        //  we need symmetric aggregate for everything.
        //  if it is in the path, than this one becomes leafiest
        const s = join.queryStruct;
        if (s.parent && s.parent.getIdentifier() === leafiest) {
          leafiest = name;
        } else {
          // we have more than on one_to_many join chain, all bets are off.
          leafiest = '0never';
        }
      }
    }
    // console.log(`LEAFIEST: ${leafiest}`);
    for (const [name, join] of this.joins) {
      join.leafiest = name === leafiest;
    }

    // figure out which joins we need to manufacture distinct keys for.
    //  Nested Unique keys are dependant on the primary key of the parent
    //  and the table.
    for (const [_name, join] of this.joins) {
      // in a one_to_many join we need a key to count there may be a failed
      //  match in a left join.
      // users -> {
      //   group_by: user_id
      //   aggregate: order_count is orders.count()
      if (
        // we have a leafiest count() joined subtree
        (join.leafiest &&
          join.parent !== undefined &&
          join.uniqueKeyPossibleUses.has('count')) ||
        // or not leafiest and we use an asymetric function
        (!join.leafiest && join.uniqueKeyPossibleUses.hasAsymetricFunctions())
      ) {
        let j: JoinInstance | undefined = join;
        while (j) {
          if (!j.queryStruct.primaryKey()) {
            j.makeUniqueKey = true;
          }
          if (j.queryStruct.structDef.type === 'array') {
            j = j.parent;
          } else {
            j = undefined;
          }
        }
      }
    }
  }
}

class JoinInstance {
  uniqueKeyPossibleUses: UniqueKeyUse = new UniqueKeyUse();
  makeUniqueKey = false;
  leafiest = false;
  joinFilterConditions?: QueryFieldBoolean[];
  children: JoinInstance[] = [];
  constructor(
    public queryStruct: QueryStruct,
    public alias: string,
    public parent: JoinInstance | undefined
  ) {
    if (parent) {
      parent.children.push(this);
    }

    // convert the filter list into a list of boolean fields so we can
    //  generate dependancies and code for them.
    const sd = this.queryStruct.structDef;
    if (isSourceDef(sd) && sd.filterList) {
      this.joinFilterConditions = sd.filterList.map(
        filter =>
          new QueryFieldBoolean(
            {
              type: 'boolean',
              name: 'ignoreme',
              e: filter.e,
            },
            this.queryStruct
          )
      );
    }
  }

  parentRelationship(): 'root' | JoinRelationship {
    if (this.queryStruct.parent === undefined) {
      return 'root';
    }
    const thisStruct = this.queryStruct.structDef;
    if (isJoined(thisStruct)) {
      switch (thisStruct.join) {
        case 'one':
          return 'many_to_one';
        case 'cross':
          return 'many_to_many';
        case 'many':
          return 'one_to_many';
      }
    }
    throw new Error(
      `Internal error unknown relationship type to parent for ${this.queryStruct.structDef.name}`
    );
  }

  // For now, we force all symmetric calculations for full and right joins
  //  because we need distinct keys for COUNT(xx) operations.  Don't really need
  //  this for sums.  This will produce correct results and we can optimize this
  //  at some point..
  forceAllSymmetricCalculations(): boolean {
    if (this.queryStruct.parent === undefined) {
      return false;
    }
    const thisStruct = this.queryStruct.structDef;
    if (isJoined(thisStruct)) {
      return (
        thisStruct.matrixOperation === 'right' ||
        thisStruct.matrixOperation === 'full'
      );
    }
    return false;
  }

  // postgres unnest needs to know the names of the physical fields.
  getDialectFieldList(): DialectFieldList {
    return getDialectFieldList(this.queryStruct.structDef);
  }
}

/** nested query */
class QueryTurtle extends QueryField {}

/**
 * Used by the translator to get the output StructDef of a pipe segment
 *
 * half translated to the new world of types ..
 */
export class Segment {
  static nextStructDef(structDef: SourceDef, segment: PipeSegment): SourceDef {
    const qs = new QueryStruct(structDef, undefined, {
      model: new QueryModel(undefined),
    });
    const turtleDef: TurtleDef = {
      type: 'turtle',
      name: 'ignoreme',
      pipeline: [segment],
    };

    const queryQueryQuery = QueryQuery.makeQuery(
      turtleDef,
      qs,
      new StageWriter(true, undefined), // stage write indicates we want to get a result.
      false
    );
    return queryQueryQuery.getResultStructDef();
  }
}

type StageGroupMaping = {fromGroup: number; toGroup: number};

type StageOutputContext = {
  sql: string[]; // sql expressions
  lateralJoinSQLExpressions: string[];
  dimensionIndexes: number[]; // which indexes are dimensions
  fieldIndex: number;
  groupsAggregated: StageGroupMaping[]; // which groups were aggregated
  outputPipelinedSQL: OutputPipelinedSQL[]; // secondary stages for turtles.
};

/** Query builder object. */
class QueryQuery extends QueryField {
  fieldDef: TurtleDef;
  firstSegment: PipeSegment;
  prepared = false;
  maxDepth = 0;
  maxGroupSet = 0;
  rootResult: FieldInstanceResultRoot;
  resultStage: string | undefined;
  stageWriter: StageWriter | undefined;
  isJoinedSubquery: boolean; // this query is a joined subquery.

  constructor(
    fieldDef: TurtleDef,
    parent: QueryStruct,
    stageWriter: StageWriter | undefined,
    isJoinedSubquery: boolean
  ) {
    super(fieldDef, parent);
    this.fieldDef = fieldDef;
    this.rootResult = new FieldInstanceResultRoot(fieldDef);
    this.stageWriter = stageWriter;
    // do some magic here to get the first segment.
    this.firstSegment = fieldDef.pipeline[0] as QuerySegment;
    this.isJoinedSubquery = isJoinedSubquery;
  }

  static makeQuery(
    fieldDef: TurtleDef,
    parentStruct: QueryStruct,
    stageWriter: StageWriter | undefined = undefined,
    isJoinedSubquery: boolean
  ): QueryQuery {
    let parent = parentStruct;

    let turtleWithFilters =
      parentStruct.applyStructFiltersToTurtleDef(fieldDef);
    const firstStage = turtleWithFilters.pipeline[0];
    const sourceDef = parentStruct.structDef;

    // if we are generating code
    //  and have extended declaration, we need to make a new QueryStruct
    //  copy the definitions into a new structdef
    //  edit the declations from the pipeline
    if (
      stageWriter !== undefined &&
      isQuerySegment(firstStage) &&
      firstStage.extendSource !== undefined
    ) {
      parent = new QueryStruct(
        {
          ...sourceDef,
          fields: [...sourceDef.fields, ...firstStage.extendSource],
        },
        parentStruct.sourceArguments,
        parent.parent ? {struct: parent} : {model: parent.model},
        parent.prepareResultOptions
      );
      turtleWithFilters = {
        ...turtleWithFilters,
        pipeline: [
          {
            ...firstStage,
            extendSource: undefined,
          },
          ...turtleWithFilters.pipeline.slice(1),
        ],
      };
    }

    if (
      isSourceDef(sourceDef) &&
      sourceDef.queryTimezone &&
      isQuerySegment(firstStage) &&
      firstStage.queryTimezone === undefined
    ) {
      firstStage.queryTimezone = sourceDef.queryTimezone;
    }

    switch (firstStage.type) {
      case 'reduce':
        return new QueryQueryReduce(
          turtleWithFilters,
          parent,
          stageWriter,
          isJoinedSubquery
        );
      case 'project':
        return new QueryQueryProject(
          turtleWithFilters,
          parent,
          stageWriter,
          isJoinedSubquery
        );
      case 'index':
        return new QueryQueryIndex(
          turtleWithFilters,
          parent,
          stageWriter,
          isJoinedSubquery
        );
      case 'raw':
        return new QueryQueryRaw(
          turtleWithFilters,
          parent,
          stageWriter,
          isJoinedSubquery
        );
      case 'partial':
        throw new Error('Attempt to make query out of partial stage');
    }
  }

  inNestedPipeline(): boolean {
    return this.parent.structDef.type === 'pipeline_struct';
  }

  // get a field ref and expand it.
  expandField(f: QueryFieldDef) {
    const field =
      f.type === 'fieldref'
        ? this.parent.getQueryFieldReference(f.path, f.annotation)
        : this.parent.makeQueryField(f);
    const as = field.getIdentifier();
    return {as, field};
  }

  addDependantPath(
    resultStruct: FieldInstanceResult,
    context: QueryStruct,
    path: string[],
    uniqueKeyPossibleUse: UniqueKeyPossibleUse | undefined,
    joinStack: string[]
  ) {
    const node = context.getFieldByName(path);
    let struct;
    if (node instanceof QueryField) {
      struct = node.parent;
    } else if (node instanceof QueryStruct) {
      struct = node;
    } else {
      throw new Error('Internal Error:  Unknown object type');
    }
    resultStruct
      .root()
      .addStructToJoin(
        struct.getJoinableParent(),
        this,
        uniqueKeyPossibleUse,
        joinStack
      );
  }

  addDependantExpr(
    resultStruct: FieldInstanceResult,
    context: QueryStruct,
    e: Expr,
    joinStack: string[]
  ): void {
    for (const expr of exprWalk(e)) {
      if (expr.node === 'function_call') {
        if (
          expressionIsAnalytic(expr.overload.returnType.expressionType) &&
          this.parent.dialect.cantPartitionWindowFunctionsOnExpressions
        ) {
          // force the use of a lateral_join_bag
          resultStruct.root().isComplexQuery = true;
          resultStruct.root().queryUsesPartitioning = true;
        }
        const isSymmetric = expr.overload.isSymmetric ?? false;
        const isAggregate = expressionIsAggregate(
          expr.overload.returnType.expressionType
        );
        const isAsymmetricAggregate = isAggregate && !isSymmetric;
        const uniqueKeyPossibleUse = isAsymmetricAggregate
          ? 'generic_asymmetric_aggregate'
          : undefined;
        if (expr.structPath) {
          this.addDependantPath(
            resultStruct,
            context,
            expr.structPath,
            uniqueKeyPossibleUse,
            joinStack
          );
        } else if (isAsymmetricAggregate) {
          resultStruct.addStructToJoin(
            context,
            this,
            uniqueKeyPossibleUse,
            joinStack
          );
        }
        if (expressionIsAnalytic(expr.overload.returnType.expressionType)) {
          resultStruct.root().queryUsesPartitioning = true;
        }
      } else if (expr.node === 'all' || expr.node === 'exclude') {
        resultStruct.resultUsesUngrouped = true;
        resultStruct.root().isComplexQuery = true;
        resultStruct.root().queryUsesPartitioning = true;
        if (expr.fields && expr.fields.length > 0) {
          const key = expr.fields.sort().join('|') + expr.node;
          if (resultStruct.ungroupedSets.get(key) === undefined) {
            resultStruct.ungroupedSets.set(key, {
              type: expr.node,
              fields: expr.fields,
              groupSet: -1,
            });
          }
        }
      }
      if (expr.node === 'field') {
        const field = context.getDimensionOrMeasureByName(expr.path);
        if (hasExpression(field.fieldDef)) {
          this.addDependantExpr(
            resultStruct,
            field.parent,
            field.fieldDef.e,
            joinStack
          );
        } else {
          resultStruct
            .root()
            .addStructToJoin(
              field.parent.getJoinableParent(),
              this,
              undefined,
              joinStack
            );
        }
      } else if (expr.node === 'aggregate') {
        if (isAsymmetricExpr(expr)) {
          if (expr.structPath) {
            this.addDependantPath(
              resultStruct,
              context,
              expr.structPath,
              expr.function,
              joinStack
            );
          } else {
            // we are doing a sum in the root.  It may need symetric aggregates
            resultStruct.addStructToJoin(
              context,
              this,
              expr.function,
              joinStack
            );
          }
        }
      }
    }
  }

  addDependancies(resultStruct: FieldInstanceResult, field: QueryField): void {
    if (hasExpression(field.fieldDef)) {
      this.addDependantExpr(resultStruct, field.parent, field.fieldDef.e, []);
    }
  }

  getSegmentFields(resultStruct: FieldInstanceResult): SegmentFieldDef[] {
    const fs = resultStruct.firstSegment;
    return fs.type === 'index'
      ? fs.indexFields
      : isQuerySegment(fs)
      ? fs.queryFields
      : [];
  }

  expandFields(resultStruct: FieldInstanceResult) {
    let resultIndex = 1;
    for (const f of this.getSegmentFields(resultStruct)) {
      const {as, field} = this.expandField(f);

      if (field instanceof QueryTurtle || field instanceof QueryQuery) {
        if (this.firstSegment.type === 'project') {
          throw new Error(
            `Nested views cannot be used in select - '${field.fieldDef.name}'`
          );
        }
        const fir = new FieldInstanceResult(
          field.fieldDef as TurtleDef,
          resultStruct
        );
        this.expandFields(fir);
        resultStruct.add(as, fir);
      } else if (field instanceof QueryAtomicField) {
        resultStruct.addField(as, field, {
          resultIndex,
          type: 'result',
        });
        this.addDependancies(resultStruct, field);

        if (isAggregateField(field)) {
          if (this.firstSegment.type === 'project') {
            throw new Error(
              `Aggregate Fields cannot be used in select - '${field.fieldDef.name}'`
            );
          }
        }
        // } else if (field instanceof QueryStruct) {
        //   // this could probably be optimized.  We are adding the primary key of the joined structure
        //   //  instead of the foreignKey.  We have to do this in at least the INNER join case
        //   //  so i'm just going to let the SQL database do the optimization (which is pretty rudimentary)
        //   const pkFieldDef = field.getAsQueryField();
        //   resultStruct.addField(as, pkFieldDef, {
        //     resultIndex,
        //     type: "result",
        //   });
        //   resultStruct.addStructToJoin(field, false);
      }
      // else if (
      //   this.firstSegment.type === "project" &&
      //   field instanceof QueryStruct
      // ) {
      //   // TODO lloyd refactor or comment why we do nothing here
      // } else {
      //   throw new Error(`'${as}' cannot be used as in this way.`);
      // }
      resultIndex++;
    }
    this.expandFilters(resultStruct);
  }

  expandFilters(resultStruct: FieldInstanceResult) {
    if (resultStruct.firstSegment.filterList === undefined) {
      return;
    }
    // Go through the filters and make or find dependant fields
    //  add them to the field index. Place the individual filters
    // in the correct catgory.
    for (const cond of resultStruct.firstSegment.filterList || []) {
      const context = this.parent;
      this.addDependantExpr(resultStruct, context, cond.e, []);
    }
    for (const join of resultStruct.root().joins.values() || []) {
      for (const qf of join.joinFilterConditions || []) {
        if (qf.fieldDef.type === 'boolean' && qf.fieldDef.e) {
          this.addDependantExpr(resultStruct, qf.parent, qf.fieldDef.e, []);
        }
      }
    }
  }

  generateSQLFilters(
    resultStruct: FieldInstanceResult,
    which: 'where' | 'having'
    // filterList: FilterCondition[] | undefined = undefined
  ): AndChain {
    const resultFilters = new AndChain();
    const list = resultStruct.firstSegment.filterList;
    if (list === undefined) {
      return resultFilters;
    }
    // Go through the filters and make or find dependant fields
    //  add them to the field index. Place the individual filters
    // in the correct catgory.
    for (const cond of list || []) {
      const context = this.parent;

      if (
        (which === 'having' && expressionIsCalculation(cond.expressionType)) ||
        (which === 'where' && expressionIsScalar(cond.expressionType))
      ) {
        const sqlClause = this.exprToSQL(
          resultStruct,
          context,
          cond.e,
          undefined
        );
        resultFilters.add(sqlClause);
      }
    }
    return resultFilters;
  }

  prepare(_stageWriter: StageWriter | undefined) {
    if (!this.prepared) {
      this.expandFields(this.rootResult);
      this.rootResult.addStructToJoin(this.parent, this, undefined, []);
      this.rootResult.findJoins(this);
      this.rootResult.calculateSymmetricAggregates();
      this.prepared = true;
    }
  }

  // get the source fieldname and filters associated with the field (so we can drill later)
  getResultMetadata(
    fi: FieldInstance
  ): ResultStructMetadataDef | ResultMetadataDef | undefined {
    if (fi instanceof FieldInstanceField) {
      if (fi.fieldUsage.type === 'result') {
        // const fieldDef = fi.f.fieldDef as AtomicField;
        const fieldDef = fi.f.fieldDef;
        let filterList;
        const sourceField =
          fi.f.parent.getFullOutputName() +
          (fieldDef.name || fieldDef.as || 'undefined');
        const sourceExpression = hasExpression(fieldDef)
          ? fieldDef.code
          : undefined;
        const sourceClasses = [sourceField];
        const referenceId = fi.f.referenceId;
        const base = {
          sourceField,
          sourceExpression,
          sourceClasses,
          referenceId,
        };
        if (isCalculatedField(fi.f)) {
          filterList = fi.f.getFilterList();
          return {
            ...base,
            filterList,
            fieldKind: 'measure',
          };
        }
        if (isScalarField(fi.f)) {
          return {
            ...base,
            filterList,
            fieldKind: 'dimension',
          };
        } else {
          return undefined;
        }
      }
      return undefined;
    } else if (fi instanceof FieldInstanceResult) {
      const sourceField = fi.turtleDef.name || fi.turtleDef.as;
      const sourceClasses = sourceField ? [sourceField] : [];
      const filterList = fi.firstSegment.filterList;

      const lastSegment =
        fi.turtleDef.pipeline[fi.turtleDef.pipeline.length - 1];
      const limit = isRawSegment(lastSegment) ? undefined : lastSegment.limit;
      let orderBy: OrderBy[] | undefined = undefined;
      if (isQuerySegment(lastSegment)) {
        orderBy = lastSegment.orderBy;
      }

      if (sourceField) {
        return {
          sourceField,
          filterList,
          sourceClasses,
          fieldKind: 'struct',
          limit,
          orderBy,
        };
      }
    }
    return undefined;
  }

  /**  returns a fields and primary key of a struct for this query */
  getResultStructDef(
    resultStruct: FieldInstanceResult = this.rootResult,
    isRoot = true
  ): SourceDef {
    const fields: FieldDef[] = [];
    let primaryKey;
    this.prepare(undefined);

    let dimCount = 0;
    for (const [name, fi] of resultStruct.allFields) {
      const resultMetadata = this.getResultMetadata(fi);
      if (fi instanceof FieldInstanceResult) {
        const {structDef} = this.generateTurtlePipelineSQL(
          fi,
          new StageWriter(true, undefined),
          '<nosource>'
        );

        if (fi.getRepeatedResultType() === 'nested') {
          const multiLineNest: JoinedArrayDef = {
            type: 'array',
            name,
            resultMetadata,
            dataType: {type: 'record_element'},
            join: 'many',
            dialect: structDef.dialect,
            fields: structDef.fields,
          };
          fields.push(multiLineNest);
          continue;
        }

        const oneLineNest: RecordFieldDef = {
          type: 'record',
          join: 'one',
          dialect: this.parent.structDef.dialect,
          name,
          resultMetadata,
          fields: structDef.fields,
        };
        fields.push(oneLineNest);
      } else if (fi instanceof FieldInstanceField) {
        if (fi.fieldUsage.type === 'result') {
          // mtoy todo
          // if (fi.f instanceof QueryFieldStruct) {
          //   fields.push(fi.f.getAsJoinedStructDef(name));
          // }

          // if there is only one dimension, it is the primaryKey
          //  if there are more, primaryKey is undefined.
          if (isScalarField(fi.f)) {
            if (dimCount === 0 && isRoot) {
              primaryKey = name;
            } else {
              primaryKey = undefined;
            }
            dimCount++;
          }

          const location = fi.f.fieldDef.location;
          const annotation = fi.f.fieldDef.annotation;

          // build out the result fields...
          switch (fi.f.fieldDef.type) {
            case 'boolean':
            case 'json':
            case 'string':
              fields.push({
                name,
                type: fi.f.fieldDef.type,
                resultMetadata,
                location,
                annotation,
              });
              break;
            case 'date':
            case 'timestamp': {
              const timeframe = fi.f.fieldDef.timeframe;
              if (timeframe) {
                fields.push({
                  name,
                  type: 'timestamp',
                  timeframe,
                  resultMetadata,
                  location,
                  annotation,
                });
              } else {
                fields.push({
                  name,
                  type: 'timestamp',
                  resultMetadata,
                  location,
                  annotation,
                });
              }
              break;
            }
            case 'number':
              fields.push({
                name,
                numberType: fi.f.fieldDef.numberType,
                type: 'number',
                resultMetadata,
                location,
                annotation,
              });
              break;
            case 'sql native':
              fields.push({...fi.f.fieldDef, resultMetadata, location});
              break;
            default:
              throw new Error(
                `unknown Field Type in query ${JSON.stringify(fi.f.fieldDef)}`
              );
          }
        }
      }
    }
    const outputStruct: StructDef = {
      type: 'query_result',
      name: this.resultStage || 'result',
      fields,
      dialect: this.parent.structDef.dialect,
      primaryKey,
      connection: this.parent.connectionName,
      resultMetadata: this.getResultMetadata(this.rootResult),
      queryTimezone: resultStruct.getQueryInfo().queryTimezone,
    };
    if (this.parent.structDef.modelAnnotation) {
      outputStruct.modelAnnotation = this.parent.structDef.modelAnnotation;
    }

    return outputStruct;
  }

  generateSQLJoinBlock(stageWriter: StageWriter, ji: JoinInstance): string {
    let s = '';
    const qs = ji.queryStruct;
    const qsDef = qs.structDef;
    if (isJoinedSource(qsDef)) {
      let structSQL = qs.structSourceSQL(stageWriter);
      const matrixOperation = (qsDef.matrixOperation || 'left').toUpperCase();
      if (ji.makeUniqueKey) {
        const passKeys = this.generateSQLPassthroughKeys(qs);
        structSQL = `(SELECT ${qs.dialect.sqlGenerateUUID()} as ${qs.dialect.sqlMaybeQuoteIdentifier(
          '__distinct_key'
        )}, x.* ${passKeys} FROM ${structSQL} as x)`;
      }
      let onCondition = '';
      if (qs.parent === undefined) {
        throw new Error('Expected joined struct to have a parent.');
      }
      if (qsDef.onExpression) {
        onCondition = new QueryFieldBoolean(
          {
            type: 'boolean',
            name: 'ignoreme',
            e: qsDef.onExpression,
          },
          qs.parent
        ).generateExpression(this.rootResult);
      } else {
        onCondition = '1=1';
      }
      let filters = '';
      let conditions: string[] | undefined = undefined;
      if (ji.joinFilterConditions) {
        conditions = ji.joinFilterConditions.map(qf =>
          qf.generateExpression(this.rootResult)
        );
      }

      if (
        ji.children.length === 0 ||
        conditions === undefined ||
        !this.parent.dialect.supportsComplexFilteredSources
      ) {
        // LTNOTE: need a check here to see the children's where: conditions are local
        //  to the source and not to any of it's joined children.
        //  In Presto, we're going to get a SQL error if in this case
        //  for now.  We need to inspect the 'condition' of each of the children
        //  to see if they reference subchildren and blow up if they do
        //  or move them to the where clause with a (x.distnct_key is NULL or (condition))
        //
        // const childrenFiltersAreComplex = somethign(conditions)
        // if (conditions && childrenFiltersAreComplex !this.parent.dialect.supportsComplexFilteredSources) {
        //   throw new Error(
        //     'Cannot join a source with a complex filter on a joined source'
        //   );
        // }

        if (conditions !== undefined && conditions.length >= 1) {
          filters = ` AND (${conditions.join(' AND ')})`;
        }
        s += ` ${matrixOperation} JOIN ${structSQL} AS ${ji.alias}\n  ON ${onCondition}${filters}\n`;
      } else {
        let select = `SELECT ${ji.alias}.*`;
        let joins = '';
        for (const childJoin of ji.children) {
          joins += this.generateSQLJoinBlock(stageWriter, childJoin);
          select += `, ${this.parent.dialect.sqlSelectAliasAsStruct(
            childJoin.alias,
            getDialectFieldList(childJoin.queryStruct.structDef)
          )} AS ${childJoin.alias}`;
        }
        select += `\nFROM ${structSQL} AS ${
          ji.alias
        }\n${joins}\nWHERE ${conditions?.join(' AND ')}\n`;
        s += `${matrixOperation} JOIN (\n${indent(select)}) AS ${
          ji.alias
        }\n  ON ${onCondition}\n`;
        return s;
      }
    } else if (qsDef.type === 'array') {
      if (qs.parent === undefined || ji.parent === undefined) {
        throw new Error('Internal Error, nested structure with no parent.');
      }
      const fieldExpression = this.parent.dialect.sqlFieldReference(
        qs.parent.getSQLIdentifier(),
        qsDef.name,
        'struct',
        qs.parent.structDef.type === 'array',
        IS_SCALAR_ARRAY(this.parent.structDef)
      );
      // we need to generate primary key.  If parent has a primary key combine
      // console.log(ji.alias, fieldExpression, this.inNestedPipeline());
      s += `${this.parent.dialect.sqlUnnestAlias(
        fieldExpression,
        ji.alias,
        ji.getDialectFieldList(),
        ji.makeUniqueKey,
        IS_SCALAR_ARRAY(qsDef),
        this.inNestedPipeline()
      )}\n`;
    } else if (qsDef.type === 'record') {
      throw new Error(
        'Internal Error: records should never appear in join trees'
      );
    } else {
      throw new Error(`Join type not implemented ${qs.structDef.type}`);
    }
    for (const childJoin of ji.children) {
      s += this.generateSQLJoinBlock(stageWriter, childJoin);
    }
    return s;
  }

  // BigQuery has wildcard psudo columns that are treated differently
  //  SELECT * FROM xxx doesn't include these psuedo columns but we need them so
  //  filters can get pushed down properly when generating a UNIQUE key.
  //  No other dialect really needs this so we are coding here but maybe someday
  //  this makes its way into the dialect.
  generateSQLPassthroughKeys(qs: QueryStruct): string {
    let ret = '';
    if (qs.dialect.name === 'standardsql') {
      const psudoCols = [
        '_TABLE_SUFFIX',
        '_PARTITIONDATE',
        '_PARTITIONTIME',
      ].filter(element => qs.getChildByName(element) !== undefined);
      if (psudoCols.length > 0) {
        ret = ', ' + psudoCols.join(', ');
      }
    }
    return ret;
  }

  generateSQLJoins(stageWriter: StageWriter): string {
    let s = '';
    // get the first value from the map (weird, I know)
    const [[, ji]] = this.rootResult.joins;
    const qs = ji.queryStruct;
    // Joins
    let structSQL = qs.structSourceSQL(stageWriter);
    if (isIndexSegment(this.firstSegment)) {
      structSQL = this.parent.dialect.sqlSampleTable(
        structSQL,
        this.firstSegment.sample
      );
      if (this.firstSegment.sample) {
        structSQL = stageWriter.addStage(
          `SELECT * from ${structSQL} as x limit 100000 `
        );
      }
    }
    if (IS_BASE_TABLE(qs.structDef)) {
      if (ji.makeUniqueKey) {
        const passKeys = this.generateSQLPassthroughKeys(qs);
        structSQL = `(SELECT ${qs.dialect.sqlGenerateUUID()} as ${qs.dialect.sqlMaybeQuoteIdentifier(
          '__distinct_key'
        )}, x.* ${passKeys} FROM ${structSQL} as x)`;
      }
      s += `FROM ${structSQL} as ${ji.alias}\n`;
    } else {
      throw new Error('Internal Error, queries must start from a basetable');
    }

    for (const childJoin of ji.children) {
      s += this.generateSQLJoinBlock(stageWriter, childJoin);
    }
    return s;
  }

  genereateSQLOrderBy(
    queryDef: QuerySegment,
    resultStruct: FieldInstanceResult
  ): string {
    let s = '';
    if (this.firstSegment.type === 'project' && !queryDef.orderBy) {
      return ''; // No default ordering for project.
    }
    // Intermediate results (in a pipeline or join) that have no limit, don't need an orderby
    //  Some database don't have this optimization.
    if (this.fieldDef.pipeline.length > 1 && queryDef.limit === undefined) {
      return '';
    }
    // ignore orderby if all aggregates.
    if (resultStruct.getRepeatedResultType() === 'inline_all_numbers') {
      return '';
    }

    // if we are in the last stage of a query and the query is a subquery
    //  and has no limit, ORDER BY is superfluous
    if (
      this.isJoinedSubquery &&
      this.fieldDef.pipeline.length === 1 &&
      queryDef.limit === undefined
    ) {
      return '';
    }

    const orderBy = queryDef.orderBy || resultStruct.calculateDefaultOrderBy();
    const o: string[] = [];
    for (const f of orderBy) {
      if (typeof f.field === 'string') {
        // convert name to an index
        const fi = resultStruct.getField(f.field);
        if (fi && fi.fieldUsage.type === 'result') {
          if (this.parent.dialect.orderByClause === 'ordinal') {
            o.push(`${fi.fieldUsage.resultIndex} ${f.dir || 'ASC'}`);
          } else if (this.parent.dialect.orderByClause === 'output_name') {
            o.push(
              `${this.parent.dialect.sqlMaybeQuoteIdentifier(f.field)} ${
                f.dir || 'ASC'
              }`
            );
          }
        } else {
          throw new Error(`Unknown field in ORDER BY ${f.field}`);
        }
      } else {
        if (this.parent.dialect.orderByClause === 'ordinal') {
          o.push(`${f.field} ${f.dir || 'ASC'}`);
        } else if (this.parent.dialect.orderByClause === 'output_name') {
          const orderingField = resultStruct.getFieldByNumber(f.field);
          o.push(
            `${this.parent.dialect.sqlMaybeQuoteIdentifier(
              orderingField.name
            )} ${f.dir || 'ASC'}`
          );
        }
      }
    }
    if (o.length > 0) {
      s = this.parent.dialect.sqlOrderBy(o) + '\n';
    }
    return s;
  }

  generateSimpleSQL(stageWriter: StageWriter): string {
    let s = '';
    s += 'SELECT \n';
    const fields: string[] = [];

    for (const [name, field] of this.rootResult.allFields) {
      const fi = field as FieldInstanceField;
      const sqlName = this.parent.dialect.sqlMaybeQuoteIdentifier(name);
      if (fi.fieldUsage.type === 'result') {
        fields.push(
          ` ${fi.f.generateExpression(this.rootResult)} as ${sqlName}`
        );
      }
    }
    s += indent(fields.join(',\n')) + '\n';

    s += this.generateSQLJoins(stageWriter);
    s += this.generateSQLFilters(this.rootResult, 'where').sql('where');

    // group by
    if (this.firstSegment.type === 'reduce') {
      const n: string[] = [];
      for (const field of this.rootResult.fields()) {
        const fi = field as FieldInstanceField;
        if (fi.fieldUsage.type === 'result' && isScalarField(fi.f)) {
          n.push(fi.fieldUsage.resultIndex.toString());
        }
      }
      if (n.length > 0) {
        s += `GROUP BY ${n.join(',')}\n`;
      }
    }

    s += this.generateSQLFilters(this.rootResult, 'having').sql('having');

    // order by
    s += this.genereateSQLOrderBy(
      this.firstSegment as QuerySegment,
      this.rootResult
    );

    // limit
    if (!isRawSegment(this.firstSegment) && this.firstSegment.limit) {
      s += `LIMIT ${this.firstSegment.limit}\n`;
    }
    this.resultStage = stageWriter.addStage(s);
    return this.resultStage;
  }

  // This probably should be generated in a dialect independat way.
  //  but for now, it is just googleSQL.
  generatePipelinedStages(
    outputPipelinedSQL: OutputPipelinedSQL[],
    lastStageName: string,
    stageWriter: StageWriter
  ): string {
    if (outputPipelinedSQL.length === 0) {
      return lastStageName;
    }

    let retSQL: string;
    if (this.parent.dialect.supportsSelectReplace) {
      const pipelinesSQL = outputPipelinedSQL
        .map(o => `${o.pipelineSQL} as ${o.sqlFieldName}`)
        .join(',\n');
      retSQL = `SELECT * replace (${pipelinesSQL}) FROM ${lastStageName}
        `;
    } else {
      const pipelinesSQL = outputPipelinedSQL
        .map(o => `${o.pipelineSQL} as ${o.sqlFieldName}`)
        .join(',\n');
      const outputFields = outputPipelinedSQL.map(f => f.sqlFieldName);
      const allFields = Array.from(this.rootResult.allFields.keys()).map(f =>
        this.parent.dialect.sqlMaybeQuoteIdentifier(f)
      );
      const fields = allFields.filter(f => outputFields.indexOf(f) === -1);
      retSQL = `SELECT ${
        fields.length > 0 ? fields.join(', ') + ',' : ''
      } ${pipelinesSQL} FROM ${lastStageName}`;
    }
    return stageWriter.addStage(retSQL);
  }

  generateStage0Fields(
    resultSet: FieldInstanceResult,
    output: StageOutputContext,
    stageWriter: StageWriter
  ) {
    const scalarFields: [string, FieldInstanceField][] = [];
    const otherFields: [string, FieldInstance][] = [];
    for (const [name, fi] of resultSet.allFields) {
      if (fi instanceof FieldInstanceField && isScalarField(fi.f)) {
        scalarFields.push([name, fi]);
      } else {
        otherFields.push([name, fi]);
      }
    }
    const orderedFields = [...scalarFields, ...otherFields];

    for (const [name, fi] of orderedFields) {
      const outputName = this.parent.dialect.sqlMaybeQuoteIdentifier(
        `${name}__${resultSet.groupSet}`
      );
      if (fi instanceof FieldInstanceField) {
        if (fi.fieldUsage.type === 'result') {
          const exp = fi.getSQL();
          if (isScalarField(fi.f)) {
            if (
              this.parent.dialect.cantPartitionWindowFunctionsOnExpressions &&
              this.rootResult.queryUsesPartitioning
            ) {
              // BigQuery can't partition aggregate function except when the field has no
              //  expression.  Additionally it can't partition by floats.  We stuff expressions
              //  and numbers as strings into a lateral join when the query has ungrouped expressions
              const outputFieldName = `__lateral_join_bag.${outputName}`;
              fi.analyticalSQL = outputFieldName;
              output.lateralJoinSQLExpressions.push(`${exp} as ${outputName}`);
              output.sql.push(outputFieldName);
              if (fi.f.fieldDef.type === 'number') {
                const outputNameString =
                  this.parent.dialect.sqlMaybeQuoteIdentifier(
                    `${name}__${resultSet.groupSet}_string`
                  );
                const outputFieldNameString = `__lateral_join_bag.${outputNameString}`;
                output.sql.push(outputFieldNameString);
                output.dimensionIndexes.push(output.fieldIndex++);
                output.lateralJoinSQLExpressions.push(
                  `CAST(${exp} as STRING) as ${outputNameString}`
                );
                fi.partitionSQL = outputFieldNameString;
              }
            } else {
              // just treat it like a regular field.
              output.sql.push(`${exp} as ${outputName}`);
            }
            output.dimensionIndexes.push(output.fieldIndex++);
          } else if (isCalculatedField(fi.f)) {
            output.sql.push(`${exp} as ${outputName}`);
            output.fieldIndex++;
          }
        }
      } else if (fi instanceof FieldInstanceResult) {
        if (fi.firstSegment.type === 'reduce') {
          this.generateStage0Fields(fi, output, stageWriter);
        } else if (fi.firstSegment.type === 'project') {
          const s = this.generateTurtleSQL(
            fi,
            stageWriter,
            outputName,
            output.outputPipelinedSQL
          );
          output.sql.push(`${s} as ${outputName}`);
          output.fieldIndex++;
        }
      }
    }
    // LTNOTE: we could optimize here in the future.
    //  leaf turtles can have their having clauses in the main query
    //  turtles with leaves need to promote their state to their
    //  children.
    const having = this.generateSQLFilters(resultSet, 'having');
    if (!having.empty()) {
      // if we have no children, the having can run at the root level
      if (resultSet.childGroups.length === 1) {
        resultSet
          .root()
          .havings.add(
            `(group_set<>${resultSet.groupSet} OR (group_set=${
              resultSet.groupSet
            } AND ${having.sql()}))`
          );
      } else {
        resultSet.hasHaving = true;
        output.sql.push(
          `CASE WHEN group_set=${
            resultSet.groupSet
          } THEN CASE WHEN ${having.sql()} THEN 0 ELSE 1 END END as __delete__${
            resultSet.groupSet
          }`
        );
        output.fieldIndex++;
      }
    }
  }

  generateSQLWhereChildren(resultStruct: FieldInstanceResult): AndChain {
    const wheres = new AndChain();
    for (const [, field] of resultStruct.allFields) {
      if (field.type === 'query') {
        const fir = field as FieldInstanceResult;
        const turtleWhere = this.generateSQLFilters(fir, 'where');
        if (turtleWhere.present()) {
          const groupSets = fir.childGroups.join(',');
          wheres.add(
            `(group_set NOT IN (${groupSets})` +
              ` OR (group_set IN (${groupSets}) AND ${turtleWhere.sql()}))`
          );
        }
        wheres.addChain(this.generateSQLWhereChildren(fir));
      }
    }
    return wheres;
  }

  generateSQLWhereTurtled(): string {
    const wheres = this.generateSQLFilters(this.rootResult, 'where');
    wheres.addChain(this.generateSQLWhereChildren(this.rootResult));
    return wheres.sql('where');
  }

  // iterate over the nested queries looking for Havings (and someday limits).
  //  if you find any, generate a new stage(s) to perform these functions.
  generateSQLHavingLimit(
    stageWriter: StageWriter,
    lastStageName: string
  ): string {
    const fields: string[] = [];
    const resultsWithHaving = this.rootResult.selectStructs(
      [],
      (result: FieldInstanceResult) => result.hasHaving
    );

    if (resultsWithHaving.length > 0) {
      for (const result of resultsWithHaving) {
        // find all the parent dimension names.
        const dimensions: string[] = [];
        let r: FieldInstanceResult | undefined = result;
        while (r) {
          for (const name of r.fieldNames(fi => isScalarField(fi.f))) {
            dimensions.push(
              this.parent.dialect.sqlMaybeQuoteIdentifier(
                `${name}__${r.groupSet}`
              )
            );
          }
          r = r.parent;
        }
        fields.push(
          `MAX(CASE WHEN group_set IN (${result.childGroups.join(
            ','
          )}) THEN __delete__${
            result.groupSet
          } END) OVER(partition by ${dimensions
            .map(this.parent.dialect.castToString)
            .join(',')}) as __shaving__${result.groupSet}`
        );
      }
    }
    if (resultsWithHaving.length > 0) {
      lastStageName = stageWriter.addStage(
        `SELECT\n  *,\n  ${fields.join(',\n  ')} \nFROM ${lastStageName}`
      );
      const havings = new AndChain();
      for (const result of resultsWithHaving) {
        havings.add(
          `group_set IN (${result.childGroups.join(',')}) AND __shaving__${
            result.groupSet
          }=1`
        );
      }
      lastStageName = stageWriter.addStage(
        `SELECT *\nFROM ${lastStageName}\nWHERE NOT (${havings.sqlOr()})`
      );
    }
    return lastStageName;
  }

  generateSQLStage0(stageWriter: StageWriter): string {
    let s = 'SELECT\n';
    let from = this.generateSQLJoins(stageWriter);
    const wheres = this.generateSQLWhereTurtled();

    const f: StageOutputContext = {
      dimensionIndexes: [1],
      fieldIndex: 2,
      sql: ['group_set'],
      lateralJoinSQLExpressions: [],
      groupsAggregated: [],
      outputPipelinedSQL: [],
    };
    this.generateStage0Fields(this.rootResult, f, stageWriter);

    if (this.firstSegment.type === 'project') {
      throw new Error('PROJECT cannot be used on queries with turtles');
    }
    const groupBy = 'GROUP BY ' + f.dimensionIndexes.join(',') + '\n';

    from += this.parent.dialect.sqlGroupSetTable(this.maxGroupSet) + '\n';

    s += indent(f.sql.join(',\n')) + '\n';

    // this should only happen on standard SQL,  BigQuery can't partition by expressions and
    //  aggregates.
    if (f.lateralJoinSQLExpressions.length > 0) {
      from += `LEFT JOIN UNNEST([STRUCT(${f.lateralJoinSQLExpressions.join(
        ',\n'
      )})]) as __lateral_join_bag\n`;
    }
    s += from + wheres + groupBy + this.rootResult.havings.sql('having');

    // generate the stage
    const resultStage = stageWriter.addStage(s);

    // generate stages for havings and limits
    this.resultStage = this.generateSQLHavingLimit(stageWriter, resultStage);

    this.resultStage = this.generatePipelinedStages(
      f.outputPipelinedSQL,
      this.resultStage,
      stageWriter
    );

    return this.resultStage;
  }

  generateDepthNFields(
    depth: number,
    resultSet: FieldInstanceResult,
    output: StageOutputContext,
    stageWriter: StageWriter
  ) {
    const groupsToMap: number[] = [];
    for (const [name, fi] of resultSet.allFields) {
      const sqlFieldName = this.parent.dialect.sqlMaybeQuoteIdentifier(
        `${name}__${resultSet.groupSet}`
      );
      if (fi instanceof FieldInstanceField) {
        if (fi.fieldUsage.type === 'result') {
          if (isScalarField(fi.f)) {
            const exp = this.caseGroup(
              resultSet.groupSet > 0 ? resultSet.childGroups : [],
              sqlFieldName
            );
            output.sql.push(`${exp} as ${sqlFieldName}`);
            output.dimensionIndexes.push(output.fieldIndex++);
          } else if (isCalculatedField(fi.f)) {
            const exp = this.parent.dialect.sqlAnyValue(
              resultSet.groupSet,
              sqlFieldName
            );
            output.sql.push(`${exp} as ${sqlFieldName}`);
            output.fieldIndex++;
          }
        }
      } else if (fi instanceof FieldInstanceResult) {
        if (fi.depth > depth) {
          // ignore it, we've already dealt with it.
        } else if (fi.depth === depth) {
          const s = this.generateTurtleSQL(
            fi,
            stageWriter,
            sqlFieldName,
            output.outputPipelinedSQL
          );
          output.groupsAggregated.push({
            fromGroup: fi.groupSet,
            toGroup: resultSet.groupSet,
          });
          groupsToMap.push(fi.groupSet);
          output.sql.push(`${s} as ${sqlFieldName}`);
          output.fieldIndex++;
        } else {
          this.generateDepthNFields(depth, fi, output, stageWriter);
        }
      }
    }
    if (output.groupsAggregated.length > 0) {
      output.sql[0] = 'CASE ';
      for (const m of output.groupsAggregated) {
        output.sql[0] += `WHEN group_set=${m.fromGroup} THEN ${m.toGroup} `;
      }
      output.sql[0] += 'ELSE group_set END as group_set';
    }
  }

  generateSQLDepthN(
    depth: number,
    stageWriter: StageWriter,
    stageName: string
  ): string {
    let s = 'SELECT \n';
    const f: StageOutputContext = {
      dimensionIndexes: [1],
      fieldIndex: 2,
      sql: ['group_set'],
      lateralJoinSQLExpressions: [],
      groupsAggregated: [],
      outputPipelinedSQL: [],
    };
    this.generateDepthNFields(depth, this.rootResult, f, stageWriter);
    s += indent(f.sql.join(',\n')) + '\n';
    s += `FROM ${stageName}\n`;
    const where = this.rootResult.eliminateComputeGroupsSQL();
    if (where.length > 0) {
      s += `WHERE ${where}\n`;
    }
    if (f.dimensionIndexes.length > 0) {
      s += `GROUP BY ${f.dimensionIndexes.join(',')}\n`;
    }

    this.resultStage = stageWriter.addStage(s);

    this.resultStage = this.generatePipelinedStages(
      f.outputPipelinedSQL,
      this.resultStage,
      stageWriter
    );

    return this.resultStage;
  }

  genereateSQLCombineTurtles(
    stageWriter: StageWriter,
    stage0Name: string
  ): string {
    let s = 'SELECT\n';
    const fieldsSQL: string[] = [];
    let fieldIndex = 1;
    const outputPipelinedSQL: OutputPipelinedSQL[] = [];
    const dimensionIndexes: number[] = [];
    for (const [name, fi] of this.rootResult.allFields) {
      const sqlName = this.parent.dialect.sqlMaybeQuoteIdentifier(name);
      if (fi instanceof FieldInstanceField) {
        if (fi.fieldUsage.type === 'result') {
          if (isScalarField(fi.f)) {
            fieldsSQL.push(
              this.parent.dialect.sqlMaybeQuoteIdentifier(
                `${name}__${this.rootResult.groupSet}`
              ) + ` as ${sqlName}`
            );
            dimensionIndexes.push(fieldIndex++);
          } else if (isCalculatedField(fi.f)) {
            fieldsSQL.push(
              this.parent.dialect.sqlAnyValueLastTurtle(
                this.parent.dialect.sqlMaybeQuoteIdentifier(
                  `${name}__${this.rootResult.groupSet}`
                ),
                this.rootResult.groupSet,
                sqlName
              )
            );
            fieldIndex++;
          }
        }
      } else if (fi instanceof FieldInstanceResult) {
        if (fi.firstSegment.type === 'reduce') {
          fieldsSQL.push(
            `${this.generateTurtleSQL(
              fi,
              stageWriter,
              sqlName,
              outputPipelinedSQL
            )} as ${sqlName}`
          );
          fieldIndex++;
        } else if (fi.firstSegment.type === 'project') {
          fieldsSQL.push(
            this.parent.dialect.sqlAnyValueLastTurtle(
              this.parent.dialect.sqlMaybeQuoteIdentifier(
                `${name}__${this.rootResult.groupSet}`
              ),
              this.rootResult.groupSet,
              sqlName
            )
          );
          fieldIndex++;
        }
      }
    }
    s += indent(fieldsSQL.join(',\n')) + `\nFROM ${stage0Name}\n`;

    const where = this.rootResult.eliminateComputeGroupsSQL();
    if (where.length > 0) {
      s += `WHERE ${where}\n`;
    }

    if (dimensionIndexes.length > 0) {
      s += `GROUP BY ${dimensionIndexes.join(',')}\n`;
    }

    // order by
    s += this.genereateSQLOrderBy(
      this.firstSegment as QuerySegment,
      this.rootResult
    );

    // limit
    if (!isRawSegment(this.firstSegment) && this.firstSegment.limit) {
      s += `LIMIT ${this.firstSegment.limit}\n`;
    }

    this.resultStage = stageWriter.addStage(s);
    this.resultStage = this.generatePipelinedStages(
      outputPipelinedSQL,
      this.resultStage,
      stageWriter
    );

    return this.resultStage;
  }

  // create a simplified version of the StructDef for dialects.
  buildDialectFieldList(resultStruct: FieldInstanceResult): DialectFieldList {
    const dialectFieldList: DialectFieldList = [];

    for (const [name, field] of resultStruct.allFields) {
      const sqlName = this.parent.dialect.sqlMaybeQuoteIdentifier(name);
      //
      if (
        resultStruct.firstSegment.type === 'reduce' &&
        field instanceof FieldInstanceResult
      ) {
        const d: DialectFieldTypeStruct = {
          type: 'struct',
          sqlExpression: this.parent.dialect.sqlMaybeQuoteIdentifier(
            `${name}__${resultStruct.groupSet}`
          ),
          rawName: name,
          sqlOutputName: sqlName,
          isArray: field.getRepeatedResultType() === 'nested',
          nestedStruct: this.buildDialectFieldList(field),
        };
        dialectFieldList.push(d);
      } else if (
        resultStruct.firstSegment.type === 'reduce' &&
        field instanceof FieldInstanceField &&
        field.fieldUsage.type === 'result'
      ) {
        dialectFieldList.push({
          type: field.f.fieldDef.type,
          sqlExpression: this.parent.dialect.sqlMaybeQuoteIdentifier(
            `${name}__${resultStruct.groupSet}`
          ),
          rawName: name,
          sqlOutputName: sqlName,
        });
      } else if (
        resultStruct.firstSegment.type === 'project' &&
        field instanceof FieldInstanceField &&
        field.fieldUsage.type === 'result'
      ) {
        dialectFieldList.push({
          type: field.f.fieldDef.type,
          sqlExpression: field.f.generateExpression(resultStruct),
          rawName: name,
          sqlOutputName: sqlName,
        });
      }
    }
    return dialectFieldList;
  }

  generateTurtleSQL(
    resultStruct: FieldInstanceResult,
    stageWriter: StageWriter,
    sqlFieldName: string,
    outputPipelinedSQL: OutputPipelinedSQL[]
  ): string {
    // let fieldsSQL: string[] = [];
    let orderBy = '';
    const limit = isRawSegment(resultStruct.firstSegment)
      ? undefined
      : resultStruct.firstSegment.limit;

    // calculate the ordering.
    const obSQL: string[] = [];
    let orderingField;
    const orderByDef =
      (resultStruct.firstSegment as QuerySegment).orderBy ||
      resultStruct.calculateDefaultOrderBy();
    for (const ordering of orderByDef) {
      if (typeof ordering.field === 'string') {
        orderingField = {
          name: ordering.field,
          fif: resultStruct.getField(ordering.field),
        };
      } else {
        orderingField = resultStruct.getFieldByNumber(ordering.field);
      }
      if (resultStruct.firstSegment.type === 'reduce') {
        obSQL.push(
          ' ' +
            this.parent.dialect.sqlMaybeQuoteIdentifier(
              `${orderingField.name}__${resultStruct.groupSet}`
            ) +
            ` ${ordering.dir || 'ASC'}`
        );
      } else if (resultStruct.firstSegment.type === 'project') {
        obSQL.push(
          ` ${orderingField.fif.f.generateExpression(resultStruct)} ${
            ordering.dir || 'ASC'
          }`
        );
      }
    }

    if (obSQL.length > 0) {
      orderBy = ' ' + this.parent.dialect.sqlOrderBy(obSQL);
    }

    const dialectFieldList = this.buildDialectFieldList(resultStruct);

    let resultType;
    let ret;
    if ((resultType = resultStruct.getRepeatedResultType()) !== 'nested') {
      if (resultType === 'inline_all_numbers') {
        ret = this.parent.dialect.sqlCoaleseMeasuresInline(
          resultStruct.groupSet,
          dialectFieldList
        );
      } else {
        ret = this.parent.dialect.sqlAnyValueTurtle(
          resultStruct.groupSet,
          dialectFieldList
        );
      }
    } else {
      ret = this.parent.dialect.sqlAggregateTurtle(
        resultStruct.groupSet,
        dialectFieldList,
        orderBy,
        limit
      );
    }

    // If the turtle is a pipeline, generate a UDF to compute it.
    const newStageWriter = new StageWriter(
      this.parent.dialect.supportsCTEinCoorelatedSubQueries,
      stageWriter
    );
    const {structDef, pipeOut} = this.generateTurtlePipelineSQL(
      resultStruct,
      newStageWriter,
      this.parent.dialect.supportUnnestArrayAgg ? ret : sqlFieldName
    );

    // if there was a pipeline.
    if (pipeOut !== undefined) {
      const sql = newStageWriter.generateCoorelatedSubQuery(
        this.parent.dialect,
        structDef
      );

      if (this.parent.dialect.supportUnnestArrayAgg) {
        ret = `(${sql})`;
      } else {
        outputPipelinedSQL.push({
          sqlFieldName,
          pipelineSQL: `(${sql})`,
        });
      }
    }

    return ret;
    // return `${aggregateFunction}(CASE WHEN group_set=${
    //   resultStruct.groupSet
    // } THEN STRUCT(${fieldsSQL.join(",\n")}) END${tailSQL})`;
  }

  generateTurtlePipelineSQL(
    fi: FieldInstanceResult,
    stageWriter: StageWriter,
    sourceSQLExpression: string
  ) {
    let structDef = this.getResultStructDef(fi, false);
    const repeatedResultType = fi.getRepeatedResultType();
    const hasPipeline = fi.turtleDef.pipeline.length > 1;
    let pipeOut;
    if (hasPipeline) {
      const pipeline: PipeSegment[] = [...fi.turtleDef.pipeline];
      pipeline.shift();
      const newTurtle: TurtleDef = {
        type: 'turtle',
        name: 'starthere',
        pipeline,
      };
      const inputStruct: NestSourceDef = {
        type: 'pipeline_struct',
        name: '~pipe~',
        pipeSQL: this.parent.dialect.sqlUnnestPipelineHead(
          repeatedResultType === 'inline_all_numbers',
          sourceSQLExpression
        ),
        fields: structDef.fields,
        connection: structDef.connection,
        dialect: structDef.dialect,
      };
      const qs = new QueryStruct(
        inputStruct,
        undefined,
        {model: this.parent.getModel()},
        this.parent.prepareResultOptions
      );
      const q = QueryQuery.makeQuery(
        newTurtle,
        qs,
        stageWriter,
        this.isJoinedSubquery
      );
      pipeOut = q.generateSQLFromPipeline(stageWriter);
      // console.log(stageWriter.generateSQLStages());
      structDef = pipeOut.outputStruct;
    }
    structDef.annotation = fi.turtleDef.annotation;
    return {
      structDef,
      pipeOut,
    };
  }

  generateComplexSQL(stageWriter: StageWriter): string {
    let stageName = this.generateSQLStage0(stageWriter);

    if (this.maxDepth > 1) {
      let i = this.maxDepth;
      while (i > 1) {
        stageName = this.generateSQLDepthN(i, stageWriter, stageName);
        i--;
      }
    }

    // nest the turtles.
    return this.genereateSQLCombineTurtles(stageWriter, stageName);
  }

  generateSQL(stageWriter: StageWriter): string {
    const r = this.rootResult.computeGroups(0, 0);
    this.maxDepth = r.maxDepth;
    this.maxGroupSet = r.nextGroupSetNumber - 1;

    this.rootResult.assignFieldsToGroups();

    this.rootResult.isComplexQuery ||= this.maxDepth > 0 || r.isComplex;
    if (this.rootResult.isComplexQuery) {
      return this.generateComplexSQL(stageWriter);
    } else {
      return this.generateSimpleSQL(stageWriter);
    }
  }

  generateSQLFromPipeline(stageWriter: StageWriter): {
    lastStageName: string;
    outputStruct: SourceDef;
  } {
    this.prepare(stageWriter);
    let lastStageName = this.generateSQL(stageWriter);
    let outputStruct = this.getResultStructDef();
    if (this.fieldDef.pipeline.length > 1) {
      // console.log(pretty(outputStruct));
      const pipeline = [...this.fieldDef.pipeline];
      let structDef: FinalizeSourceDef = {
        ...outputStruct,
        type: 'finalize',
      };
      pipeline.shift();
      for (const transform of pipeline) {
        const s = new QueryStruct(
          structDef,
          undefined,
          {
            model: this.parent.getModel(),
          },
          this.parent.prepareResultOptions
        );
        const q = QueryQuery.makeQuery(
          {type: 'turtle', name: '~computeLastStage~', pipeline: [transform]},
          s,
          stageWriter,
          this.isJoinedSubquery
        );
        q.prepare(stageWriter);
        lastStageName = q.generateSQL(stageWriter);
        outputStruct = q.getResultStructDef();
        structDef = {
          ...outputStruct,
          type: 'finalize',
        };
      }
    }
    return {lastStageName, outputStruct};
  }
}
class QueryQueryReduce extends QueryQuery {}

class QueryQueryProject extends QueryQuery {}

// generates a single stage query for the index.
//  wildcards have been expanded
//  nested repeated fields are safe to use.
class QueryQueryIndexStage extends QueryQuery {
  fieldDef: TurtleDef;
  indexPaths: Record<string, string[]> = {};
  constructor(
    fieldDef: TurtleDef,
    parent: QueryStruct,
    stageWriter: StageWriter | undefined,
    isJoinedSubquery: boolean
  ) {
    super(fieldDef, parent, stageWriter, isJoinedSubquery);
    this.fieldDef = fieldDef;
  }

  expandField(f: IndexFieldDef) {
    const as = f.path.join('.');
    const field = this.parent.getQueryFieldByName(f.path);
    return {as, field};
  }

  expandFields(resultStruct: FieldInstanceResult) {
    let resultIndex = 1;
    const groupIndex = resultStruct.groupSet;
    this.maxGroupSet = groupIndex;

    for (const f of (this.firstSegment as IndexSegment).indexFields) {
      const {as, field} = this.expandField(f);
      this.indexPaths[as] = f.path;

      resultStruct.addField(as, field as QueryField, {
        resultIndex,
        type: 'result',
      });
      if (field instanceof QueryAtomicField) {
        this.addDependancies(resultStruct, field);
      }
      resultIndex++;
    }
    const measure = (this.firstSegment as IndexSegment).weightMeasure;
    if (measure !== undefined) {
      const f = this.parent.getFieldByName([measure]) as QueryField;
      resultStruct.addField(measure, f, {
        resultIndex,
        type: 'result',
      });
      this.addDependancies(resultStruct, f);
    }
    this.expandFilters(resultStruct);
  }

  generateSQL(stageWriter: StageWriter): string {
    let measureSQL = 'COUNT(*)';
    const dialect = this.parent.dialect;
    const fieldNameColumn = dialect.sqlMaybeQuoteIdentifier('fieldName');
    const fieldPathColumn = dialect.sqlMaybeQuoteIdentifier('fieldPath');
    const fieldValueColumn = dialect.sqlMaybeQuoteIdentifier('fieldValue');
    const fieldTypeColumn = dialect.sqlMaybeQuoteIdentifier('fieldType');
    const fieldRangeColumn = dialect.sqlMaybeQuoteIdentifier('fieldRange');
    const weightColumn = dialect.sqlMaybeQuoteIdentifier('weight');
    const measureName = (this.firstSegment as IndexSegment).weightMeasure;
    if (measureName) {
      measureSQL = this.rootResult
        .getField(measureName)
        .f.generateExpression(this.rootResult);
    }

    const fields: Array<{
      name: string;
      path: string[];
      type: string;
      expression: string;
    }> = [];
    for (const [name, field] of this.rootResult.allFields) {
      const fi = field as FieldInstanceField;
      if (fi.fieldUsage.type === 'result' && isScalarField(fi.f)) {
        const expression = fi.f.generateExpression(this.rootResult);
        const path = this.indexPaths[name] || [];
        fields.push({name, path, type: fi.f.fieldDef.type, expression});
      }
    }

    let s = 'SELECT\n  group_set,\n';

    s += '  CASE group_set\n';
    for (let i = 0; i < fields.length; i++) {
      s += `    WHEN ${i} THEN '${fields[i].name}'\n`;
    }
    s += `  END as ${fieldNameColumn},\n`;

    s += '  CASE group_set\n';
    for (let i = 0; i < fields.length; i++) {
      const path = pathToCol(fields[i].path);
      s += `    WHEN ${i} THEN '${path}'\n`;
    }
    s += `  END as ${fieldPathColumn},\n`;

    s += '  CASE group_set\n';
    for (let i = 0; i < fields.length; i++) {
      s += `    WHEN ${i} THEN '${fields[i].type}'\n`;
    }
    s += `  END as ${fieldTypeColumn},`;

    s += `  CASE group_set WHEN 99999 THEN ${dialect.castToString('NULL')}\n`;
    for (let i = 0; i < fields.length; i++) {
      if (fields[i].type === 'string') {
        s += `    WHEN ${i} THEN ${fields[i].expression}\n`;
      }
    }
    s += `  END as ${fieldValueColumn},\n`;

    s += ` ${measureSQL} as ${weightColumn},\n`;

    // just in case we don't have any field types, force the case statement to have at least one value.
    s += "  CASE group_set\n    WHEN 99999 THEN ''";
    for (let i = 0; i < fields.length; i++) {
      if (fields[i].type === 'number') {
        s += `    WHEN ${i} THEN ${dialect.concat(
          `MIN(${dialect.castToString(fields[i].expression)})`,
          "' to '",
          dialect.castToString(`MAX(${fields[i].expression})`)
        )}\n`;
      }
      if (fields[i].type === 'timestamp' || fields[i].type === 'date') {
        s += `    WHEN ${i} THEN ${dialect.concat(
          `MIN(${dialect.sqlDateToString(fields[i].expression)})`,
          "' to '",
          `MAX(${dialect.sqlDateToString(fields[i].expression)})`
        )}\n`;
      }
    }
    s += `  END as ${fieldRangeColumn}\n`;

    // CASE
    //   WHEN field_type = 'timestamp' or field_type = 'date'
    //     THEN MIN(field_value) || ' to ' || MAX(field_value)
    //   WHEN field_type = 'number'
    //     THEN
    // ELSE NULL
    // END as field_range\n`;

    s += this.generateSQLJoins(stageWriter);

    s += dialect.sqlGroupSetTable(fields.length) + '\n';

    s += this.generateSQLFilters(this.rootResult, 'where').sql('where');

    s += 'GROUP BY 1,2,3,4,5\n';

    // limit
    if (!isRawSegment(this.firstSegment) && this.firstSegment.limit) {
      s += `LIMIT ${this.firstSegment.limit}\n`;
    }
    // console.log(s);
    const resultStage = stageWriter.addStage(s);
    this.resultStage = stageWriter.addStage(
      `SELECT
  ${fieldNameColumn},
  ${fieldPathColumn},
  ${fieldTypeColumn},
  COALESCE(${fieldValueColumn}, ${fieldRangeColumn}) as ${fieldValueColumn},
  ${weightColumn}
FROM ${resultStage}\n`
    );
    return this.resultStage;
  }
}

class QueryQueryRaw extends QueryQuery {
  generateSQL(stageWriter: StageWriter): string {
    if (this.parent.structDef.type !== 'sql_select') {
      throw new Error(
        'Invalid struct for QueryQueryRaw, currently only supports SQL'
      );
    }
    return stageWriter.addStage(this.parent.structDef.selectStr);
  }

  prepare() {
    // Do nothing!
  }

  getResultStructDef(): SourceDef {
    if (!isSourceDef(this.parent.structDef)) {
      throw new Error(`Result cannot by type ${this.parent.structDef.type}`);
    }
    return this.parent.structDef;
  }

  getResultMetadata(
    _fi: FieldInstance
  ): ResultStructMetadataDef | ResultMetadataDef | undefined {
    return undefined;
  }
}

class QueryQueryIndex extends QueryQuery {
  fieldDef: TurtleDef;
  stages: RefToField[][] = [];

  constructor(
    fieldDef: TurtleDef,
    parent: QueryStruct,
    stageWriter: StageWriter | undefined,
    isJoinedSubquery: boolean
  ) {
    super(fieldDef, parent, stageWriter, isJoinedSubquery);
    this.fieldDef = fieldDef;
    this.fieldsToStages();
  }

  fieldsToStages() {
    const indexSeg = this.firstSegment as IndexSegment;
    if (this.parent.dialect.dontUnionIndex) {
      this.stages = [indexSeg.indexFields];
      return;
    }

    // Collect the field references by unique path, the final
    // index will be a union indexes from each unique path
    const stageMap: Record<string, RefToField[]> = {};
    for (const fref of indexSeg.indexFields) {
      if (fref.path.length > 1) {
        const stageRoot = pathToCol(fref.path.slice(0, fref.path.length - 1));
        const stage = stageMap[stageRoot];
        if (stage === undefined) {
          const f = this.parent.nameMap.get(fref.path[0]);
          if (
            f instanceof QueryStruct &&
            isJoined(f.structDef) &&
            f.structDef.join === 'many' &&
            f.structDef.fields.length > 1
          ) {
            const toStage = [fref];
            stageMap[stageRoot] = toStage;
            this.stages.push(toStage);
            continue;
          }
        } else {
          stage.push(fref);
          continue;
        }
      }
      if (this.stages[0] === undefined) {
        this.stages[0] = [];
      }
      this.stages[0].push(fref);
    }
  }

  expandFields(_resultStruct: FieldInstanceResult) {}

  generateSQL(stageWriter: StageWriter): string {
    const indexSeg = this.firstSegment as IndexSegment;
    const outputStageNames: string[] = [];
    for (const fields of this.stages) {
      const q = new QueryQueryIndexStage(
        {
          ...this.fieldDef,
          pipeline: [
            {
              ...indexSeg,
              indexFields: fields,
            },
          ],
        },
        this.parent,
        stageWriter,
        this.isJoinedSubquery
      );
      q.prepare(stageWriter);
      const lastStageName = q.generateSQL(stageWriter);
      outputStageNames.push(lastStageName);
    }
    if (outputStageNames.length === 1) {
      this.resultStage = outputStageNames[0];
    } else {
      this.resultStage = stageWriter.addStage(
        outputStageNames.map(n => `SELECT * FROM ${n}\n`).join(' UNION ALL \n')
      );
    }
    return this.resultStage;
  }

  /**
   * All Indexes have the same output schema.
   *   fieldName is deprecated, dots in fieldName may or may not be join nodes
   *   fieldPath is a URL encoded slash separated path
   */
  getResultStructDef(): QueryResultDef {
    const ret: StructDef = {
      type: 'query_result',
      name: this.resultStage || 'result',
      dialect: this.parent.structDef.dialect,
      fields: [
        {type: 'string', name: 'fieldName'},
        {type: 'string', name: 'fieldPath'},
        {type: 'string', name: 'fieldValue'},
        {type: 'string', name: 'fieldType'},
        {type: 'number', name: 'weight', numberType: 'integer'},
      ],
      connection: this.parent.connectionName,
    };
    if (this.parent.structDef.modelAnnotation) {
      ret.modelAnnotation = this.parent.structDef.modelAnnotation;
    }
    return ret;
  }
}

/** Structure object as it is used to build a query */
/*
  Sometimes this is built from a field def, as in a join

  But sometimes this is built as the intermediate stage between pipelines
  and in that case it doesn't have a fieldDef which bugs me because querynode
  always has a fielddef so i think that is wrong too

*/
class QueryStruct extends QueryNode {
  parent: QueryStruct | undefined;
  model: QueryModel;
  nameMap = new Map<string, QuerySomething>();
  pathAliasMap: Map<string, string>;
  dialect: Dialect;
  connectionName: string;

  readonly stacki: string;

  constructor(
    public structDef: StructDef,
    readonly sourceArguments: Record<string, Argument> | undefined,
    parent: ParentQueryStruct | ParentQueryModel,
    readonly prepareResultOptions?: PrepareResultOptions
  ) {
<<<<<<< HEAD
    super();
=======
    super(fieldDef);
    this.stacki = new Error('').stack!;
>>>>>>> 9657e695
    this.setParent(parent);

    if ('model' in parent) {
      this.model = parent.model;
      this.pathAliasMap = new Map<string, string>();
      if (IS_BASE_TABLE(structDef)) {
        this.connectionName = structDef.connection;
      } else {
        throw new Error('All root StructDefs should be a baseTable');
      }
    } else {
      this.model = this.getModel();
      this.pathAliasMap = this.root().pathAliasMap;
      this.connectionName = this.root().connectionName;
    }

    this.dialect = getDialect(structDef.dialect);
    this.addFieldsFromFieldList(structDef.fields);
  }

  resolveParentParameterReferences(param: Parameter): Parameter {
    return {
      ...param,
      value:
        param.value === null
          ? null
          : exprMap(param.value, frag => {
              if (frag.node === 'parameter') {
                if (this.parent === undefined) {
                  throw new Error(
                    'No parent from which to retrieve parameter value'
                  );
                }
                const resolved1 = this.parent.arguments()[frag.path[0]];
                const resolved2 =
                  this.parent.resolveParentParameterReferences(resolved1);
                if (resolved2.value === null) {
                  throw new Error('Invalid parameter value');
                } else {
                  return resolved2.value;
                }
              }
              return frag;
            }),
    };
  }

  private _arguments: Record<string, Argument> | undefined = undefined;
  arguments(): Record<string, Argument> {
    if (this._arguments !== undefined) {
      return this._arguments;
    }
    this._arguments = {};
    if (isSourceDef(this.structDef)) {
      // First, copy over all parameters, to get default values
      const params = this.structDef.parameters ?? {};
      for (const parameterName in params) {
        this._arguments[parameterName] = params[parameterName];
      }
      // Then, copy over arguments to override default values
      const args = {...this.structDef.arguments, ...this.sourceArguments};
      for (const parameterName in args) {
        const orig = args[parameterName];
        this._arguments[parameterName] =
          this.resolveParentParameterReferences(orig);
      }
    }
    return this._arguments;
  }

  addFieldsFromFieldList(fields: FieldDef[]) {
    for (const field of fields) {
      const as = getIdentifier(field);

      if (isJoined(field)) {
        this.addFieldToNameMap(
          as,
          new QueryStruct(
            field,
            undefined,
            {struct: this},
            this.prepareResultOptions
          )
        );
      } else if (field.type === 'turtle') {
        this.addFieldToNameMap(
          as,
          QueryQuery.makeQuery(field, this, undefined, false)
        );
      } else {
        this.addFieldToNameMap(as, this.makeQueryField(field));
      }
    }
    // if we don't have distinct key yet for this struct, add it.
    if (!this.nameMap.has('__distinct_key')) {
      this.addFieldToNameMap(
        '__distinct_key',
        new QueryFieldDistinctKey(
          {type: 'string', name: '__distinct_key'},
          this
        )
      );
    }
  }

  // generate unique string for the alias.
  // return a string that can be used to represent the full
  //  join path to a struct.
  getAliasIdentifier(): string {
    const path = this.getFullOutputName();
    const ret: string | undefined = this.pathAliasMap.get(path);

    // make a unique alias name
    if (ret === undefined) {
      const aliases = Array.from(this.pathAliasMap.values());
      const base = identifierNormalize(getIdentifier(this.structDef));
      let name = `${base}_0`;
      let n = 1;
      while (aliases.includes(name) && n < 1000) {
        n++;
        name = `${base}_${n}`;
      }
      if (n < 1000) {
        this.pathAliasMap.set(path, name);
        return name;
      } else {
        throw new Error('Internal Error: cannot create unique alias name');
      }

      // get the malloy name for this struct (will include a trailing dot)
      // return this.getFullOutputName().replace(/\.$/, "").replace(/\./g, "_o_");
    } else {
      return ret;
    }
  }

  getSQLIdentifier(): string {
    if (this.unnestWithNumbers() && this.parent !== undefined) {
      const x =
        this.parent.getSQLIdentifier() +
        '.' +
        getIdentifier(this.structDef) +
        `[${this.getIdentifier()}.__row_id]`;
      return x;
    } else {
      return this.getIdentifier();
    }
  }

  // return the name of the field in SQL
  getIdentifier(): string {
    // if it is the root table, use provided alias if we have one.
    if (IS_BASE_TABLE(this.structDef)) {
      return 'base';
    }
    // if this is an inline object, include the parents alias.
    if (this.structDef.type === 'record' && this.parent) {
      return (
        this.parent.getSQLIdentifier() + '.' + getIdentifier(this.structDef)
      );
    }
    // we are somewhere in the join tree.  Make sure the alias is unique.
    return this.getAliasIdentifier();
  }

  // return the name of the field in Malloy
  getFullOutputName(): string {
    if (this.parent) {
      return (
        this.parent.getFullOutputName() + getIdentifier(this.structDef) + '.'
      );
    } else {
      return '';
    }
  }

  needsSymetricCalculation(resultSet: FieldInstanceResult): boolean {
    const joinName = this.getJoinableParent().getIdentifier();
    const join = resultSet.root().joins.get(joinName);
    if (join) {
      return !join.leafiest;
    }
    throw new Error(`Join ${joinName} not found in result set`);
  }

  unnestWithNumbers(): boolean {
    return this.dialect.unnestWithNumbers && this.structDef.type === 'array';
  }

  getJoinableParent(): QueryStruct {
    // if it is inline it should always have a parent
    if (this.structDef.type === 'record') {
      if (this.parent) {
        return this.parent.getJoinableParent();
      } else {
        throw new Error('Internal Error: inline struct cannot be root');
      }
    }
    return this;
  }

  addFieldToNameMap(as: string, n: QuerySomething) {
    if (this.nameMap.has(as)) {
      throw new Error(`Redefinition of ${as}`);
    }
    this.nameMap.set(as, n);
  }

  /** the the primary key or throw an error. */
  getPrimaryKeyField(fieldDef: FieldDef): QueryAtomicField<AtomicFieldDef> {
    let pk;
    if ((pk = this.primaryKey())) {
      return pk;
    } else {
      throw new Error(`Missing primary key for ${fieldDef}`);
    }
  }

  /**
   * called after all structure has been loaded.  Examine this structure to see
   * if if it is based on a query and if it is, add the output fields (unless
   * they exist) to the structure.
   */
  resolveQueryFields() {
    if (this.structDef.type === 'query_source') {
      const resultStruct = this.model
        .loadQuery(this.structDef.query, undefined, this.prepareResultOptions)
        .structs.pop();

      // should never happen.
      if (!resultStruct) {
        throw new Error("Internal Error, query didn't produce a struct");
      }

      const structDef = {...this.structDef};
      for (const f of resultStruct.fields) {
        const as = getIdentifier(f);
        if (!this.nameMap.has(as)) {
          structDef.fields.push(f);
          this.nameMap.set(as, this.makeQueryField(f));
        }
      }
      this.structDef = structDef;
      if (!this.structDef.primaryKey && resultStruct.primaryKey) {
        this.structDef.primaryKey = resultStruct.primaryKey;
      }
    }
    for (const [, v] of this.nameMap) {
      if (v instanceof QueryStruct) {
        v.resolveQueryFields();
      }
    }
  }

  getModel(): QueryModel {
    if (this.model) {
      return this.model;
    } else {
      if (this.parent === undefined) {
        throw new Error(
          'Expected this query struct to have a parent, as no model was present.'
        );
      }
      return this.parent.getModel();
    }
  }

  setParent(parent: ParentQueryStruct | ParentQueryModel) {
    if ('struct' in parent) {
      this.parent = parent.struct;
    }
    if ('model' in parent) {
      this.model = parent.model;
    } else {
      this.model = this.getModel();
    }
  }

  /** makes a new queryable field object from a fieldDef */
  makeQueryField(field: FieldDef, referenceId?: string): QueryField {
    switch (field.type) {
      case 'string':
        return new QueryFieldString(field, this, referenceId);
      case 'date':
        return new QueryFieldDate(field, this, referenceId);
      case 'timestamp':
        return new QueryFieldTimestamp(field, this, referenceId);
      case 'number':
        return new QueryFieldNumber(field, this, referenceId);
      case 'boolean':
        return new QueryFieldBoolean(field, this, referenceId);
      case 'json':
        return new QueryFieldJSON(field, this, referenceId);
      case 'sql native':
        return new QueryFieldUnsupported(field, this, referenceId);
      // case "reduce":
      // case "project":
      // case "index":
      case 'turtle':
        return new QueryTurtle(field, this, referenceId);
      default:
        throw new Error(`unknown field definition ${JSON.stringify(field)}`);
    }
  }

  structSourceSQL(stageWriter: StageWriter): string {
    switch (this.structDef.type) {
      case 'table':
        return this.dialect.quoteTablePath(this.structDef.tablePath);
      case 'finalize':
        return this.structDef.name;
      case 'sql_select':
        return `(${this.structDef.selectStr})`;
      case 'pipeline_struct':
        return this.structDef.pipeSQL;
      case 'query_source': {
        // cache derived table.
        if (
          this.prepareResultOptions?.replaceMaterializedReferences &&
          shouldMaterialize(this.structDef.query.annotation)
        ) {
          return stageWriter.addMaterializedQuery(
<<<<<<< HEAD
            getIdentifier(this.structDef),
            this.structDef.query
=======
            getIdentifier(this.fieldDef),
            this.fieldDef.structSource.query,
            this.prepareResultOptions?.materializedTablePrefix
>>>>>>> 9657e695
          );
        } else {
          // returns the stage name.
          return this.model.loadQuery(
            this.structDef.query,
            stageWriter,
            this.prepareResultOptions,
            false,
            true // this is an intermediate stage.
          ).lastStageName;
        }
      }
      default:
        throw new Error(
          `Cannot create SQL StageWriter from '${getIdentifier(
            this.structDef
          )}' type '${this.structDef.type}`
        );
    }
  }

  root(): QueryStruct {
    return this.parent ? this.parent.root() : this;
  }

  primaryKey(): QueryAtomicField<AtomicFieldDef> | undefined {
    if (isSourceDef(this.structDef) && this.structDef.primaryKey) {
      return this.getDimensionByName([this.structDef.primaryKey]);
    } else {
      return undefined;
    }
  }

  getChildByName(name: string): QuerySomething | undefined {
    return this.nameMap.get(name);
  }

  /** convert a path into a field reference */
  getFieldByName(path: string[]): QuerySomething {
    return path.reduce((lookIn: QuerySomething, childName: string) => {
      const r = lookIn.getChildByName(childName);
      if (r === undefined) {
        throw new Error(
          path.length === 1
            ? `'${childName}' not found`
            : `'${childName}' not found in '${path.join('.')}'`
        );
      }
      return r;
    }, this);
  }

  // structs referenced in queries are converted to fields.
  getQueryFieldByName(name: string[]): QuerySomething {
    const field = this.getFieldByName(name);
    if (field instanceof QueryStruct) {
      throw new Error(`Cannot reference ${name.join('.')} as a scalar'`);
    }
    return field;
  }

  getQueryFieldReference(
    name: string[],
    annotation: Annotation | undefined
  ): QuerySomething {
    const field = this.getFieldByName(name);
    if (annotation) {
      if (field.parent === undefined) {
        throw new Error('Unexpected reference to orphaned query field');
      }
      // Made a field object from the source, but the annotations were computed by the compiler
      // when it generated the reference, and has both the source and reference annotations included.
      if (field instanceof QueryStruct) {
        const newDef = {...field.structDef, annotation};
        return new QueryStruct(newDef, undefined, field.parent);
      } else {
        const newDef = {...field.fieldDef, annotation};
        return field.parent.makeQueryField(newDef);
      }
<<<<<<< HEAD
=======
      if (!(field instanceof QueryField)) {
        throw new Error('Expected fieldref to reference a QueryField');
      }
      return field.parent.makeQueryField(
        {
          ...field.fieldDef,
          annotation: refAnnoatation,
        },
        field.referenceId
      );
>>>>>>> 9657e695
    }
    return field;
  }

  getDimensionOrMeasureByName(
    name: string[]
  ): QueryAtomicField<AtomicFieldDef> {
    const query = this.getFieldByName(name);
    if (query instanceof QueryAtomicField) {
      return query;
    }
    throw new Error(`${name} is not an atomic field? Inconceivable!`);
  }

  /** returns a query object for the given name */
  getDimensionByName(name: string[]): QueryAtomicField<AtomicFieldDef> {
    const query = this.getFieldByName(name);

    if (query instanceof QueryAtomicField && isScalarField(query)) {
      return query;
    }
    throw new Error(`${name} is not an atomic scalar field? Inconceivable!`);
  }

  /** returns a query object for the given name */
  getStructByName(name: string[]): QueryStruct {
    const struct = this.getFieldByName(name);
    if (struct instanceof QueryStruct) {
      return struct;
    } else {
      throw new Error(`Error: Path to structure not found '${name.join('.')}'`);
    }
  }

  getDistinctKey(): QueryAtomicField<AtomicFieldDef> {
    if (this.structDef.type !== 'record') {
      return this.getDimensionByName(['__distinct_key']);
    } else if (this.parent) {
      return this.parent.getDistinctKey();
    } else {
      throw new Error('Asking a record for a primary key? Inconceivable!');
    }
  }

  applyStructFiltersToTurtleDef(
    turtleDef: TurtleDef | TurtleDefPlus
  ): TurtleDef {
    let pipeline = turtleDef.pipeline;
    const annotation = turtleDef.annotation;

    const addedFilters = (turtleDef as TurtleDefPlus).filterList || [];
    pipeline = structuredClone(pipeline);
    pipeline[0].filterList = addedFilters.concat(
      pipeline[0].filterList || [],
      isSourceDef(this.structDef) ? this.structDef.filterList || [] : []
    );

    const flatTurtleDef: TurtleDef = {
      type: 'turtle',
      name: turtleDef.name,
      pipeline,
      annotation,
      location: turtleDef.location,
    };
    return flatTurtleDef;
  }
}

/** the resulting SQL and the shape of the data at each stage of the pipeline */
interface QueryResults {
  lastStageName: string;
  stageWriter: StageWriter;
  structs: SourceDef[];
  malloy: string;
  connectionName: string;
}

// const exploreSearchSQLMap = new Map<string, string>();

/** start here */
export class QueryModel {
  dialect: Dialect = new StandardSQLDialect();
  // dialect: Dialect = new PostgresDialect();
  modelDef: ModelDef | undefined = undefined;
  structs = new Map<string, QueryStruct>();
  constructor(modelDef: ModelDef | undefined) {
    if (modelDef) {
      this.loadModelFromDef(modelDef);
    }
  }

  loadModelFromDef(modelDef: ModelDef): void {
    this.modelDef = modelDef;
    for (const s of Object.values(this.modelDef.contents)) {
      let qs;
      if (modelObjIsSource(s)) {
        qs = new QueryStruct(s, undefined, {model: this});
        this.structs.set(getIdentifier(s), qs);
        qs.resolveQueryFields();
      } else if (s.type === 'query') {
        /* TODO */
      } else {
        throw new Error('Internal Error: Unknown structure type');
      }
    }
  }

  getStructByName(name: string): QueryStruct {
    const s = this.structs.get(name);
    if (s) {
      return s;
    }
    throw new Error(`Struct ${name} not found in model.`);
  }

  getStructFromRef(
    structRef: StructRef,
    sourceArguments: Record<string, Argument> | undefined,
    prepareResultOptions?: PrepareResultOptions
  ): QueryStruct {
    if (typeof structRef === 'string') {
      const ret = this.getStructByName(structRef);
      if (sourceArguments !== undefined) {
        return new QueryStruct(
          ret.structDef,
          sourceArguments,
          ret.parent ?? {model: this},
          prepareResultOptions
        );
      }
      return ret;
    }
    return new QueryStruct(
      structRef,
      sourceArguments,
      {model: this},
      prepareResultOptions
    );
  }

  loadQuery(
    query: Query,
    stageWriter: StageWriter | undefined,
    prepareResultOptions?: PrepareResultOptions,
    emitFinalStage = false,
    isJoinedSubquery = false
  ): QueryResults {
    const malloy = '';

    if (!stageWriter) {
      stageWriter = new StageWriter(true, undefined);
    }

    const turtleDef: TurtleDefPlus = {
      type: 'turtle',
      name: 'ignoreme',
      pipeline: query.pipeline,
      filterList: query.filterList,
    };

    const q = QueryQuery.makeQuery(
      turtleDef,
      this.getStructFromRef(
        query.structRef,
        query.sourceArguments,
        prepareResultOptions
      ),
      stageWriter,
      isJoinedSubquery
    );

    const ret = q.generateSQLFromPipeline(stageWriter);
    if (emitFinalStage && q.parent.dialect.hasFinalStage) {
      // const fieldNames: string[] = [];
      // for (const f of ret.outputStruct.fields) {
      //   fieldNames.push(getIdentifier(f));
      // }
      const fieldNames = getAtomicFields(ret.outputStruct).map(fieldDef =>
        q.parent.dialect.sqlMaybeQuoteIdentifier(fieldDef.name)
      );
      ret.lastStageName = stageWriter.addStage(
        q.parent.dialect.sqlFinalStage(ret.lastStageName, fieldNames)
      );
    }
    return {
      lastStageName: ret.lastStageName,
      malloy,
      stageWriter,
      structs: [ret.outputStruct],
      connectionName: q.parent.connectionName,
    };
  }

  compileQuery(
    query: Query,
    prepareResultOptions?: PrepareResultOptions,
    finalize = true
  ): CompiledQuery {
    let newModel: QueryModel | undefined;
    const m = newModel || this;
    const ret = m.loadQuery(
      query,
      undefined,
      prepareResultOptions,
      finalize,
      false
    );
    const sourceExplore =
      typeof query.structRef === 'string'
        ? query.structRef
        : query.structRef.as || query.structRef.name;
    // LTNote:  I don't understand why this might be here.  It should have happened in loadQuery...
    if (finalize && this.dialect.hasFinalStage) {
      ret.lastStageName = ret.stageWriter.addStage(
        // note this will be broken on duckDB waiting on a real fix.
        this.dialect.sqlFinalStage(ret.lastStageName, [])
      );
    }
    return {
      lastStageName: ret.lastStageName,
      malloy: ret.malloy,
      sql: ret.stageWriter.generateSQLStages(),
      dependenciesToMaterialize: ret.stageWriter.dependenciesToMaterialize,
      materialization: shouldMaterialize(query.annotation)
        ? buildQueryMaterializationSpec(
            query.location?.url,
            query.name,
            prepareResultOptions?.materializedTablePrefix
          )
        : undefined,
      structs: ret.structs,
      sourceExplore,
      sourceFilters: query.filterList,
      queryName: query.name,
      connectionName: ret.connectionName,
      annotation: query.annotation,
    };
  }

  exploreSearchSQLMap = new Map();

  async searchIndex(
    connection: Connection,
    explore: string,
    searchValue: string,
    limit = 1000,
    searchField: string | undefined = undefined
  ): Promise<SearchIndexResult[] | undefined> {
    if (!connection.canPersist()) {
      return undefined;
    }
    // make a search index if one isn't modelled.
    const struct = this.getStructByName(explore);
    let indexStar: RefToField[] = [];
    for (const [fn, fv] of struct.nameMap) {
      if (!(fv instanceof QueryStruct)) {
        if (isScalarField(fv) && fv.includeInWildcard()) {
          indexStar.push({type: 'fieldref', path: [fn]});
        }
      }
    }
    indexStar = indexStar.sort((a, b) => a.path[0].localeCompare(b.path[0]));
    const indexQuery: Query = {
      structRef: explore,
      pipeline: [
        {
          type: 'index',
          indexFields: indexStar,
          sample: struct.dialect.defaultSampling,
        },
      ],
    };
    const fieldNameColumn = struct.dialect.sqlMaybeQuoteIdentifier('fieldName');
    const fieldPathColumn = struct.dialect.sqlMaybeQuoteIdentifier('fieldPath');
    const fieldValueColumn =
      struct.dialect.sqlMaybeQuoteIdentifier('fieldValue');
    const fieldTypeColumn = struct.dialect.sqlMaybeQuoteIdentifier('fieldType');
    const weightColumn = struct.dialect.sqlMaybeQuoteIdentifier('weight');

    // if we've compiled the SQL before use it otherwise
    let sqlPDT = this.exploreSearchSQLMap.get(explore);
    if (sqlPDT === undefined) {
      sqlPDT = this.compileQuery(indexQuery, undefined, false).sql;
      this.exploreSearchSQLMap.set(explore, sqlPDT);
    }

    let query = `SELECT
              ${fieldNameColumn},
              ${fieldPathColumn},
              ${fieldValueColumn},
              ${fieldTypeColumn},
              ${weightColumn},
              CASE WHEN lower(${fieldValueColumn}) LIKE lower(${generateSQLStringLiteral(
                searchValue + '%'
              )}) THEN 1 ELSE 0 END as match_first
            FROM  ${await connection.manifestTemporaryTable(sqlPDT)}
            WHERE lower(${fieldValueColumn}) LIKE lower(${generateSQLStringLiteral(
              '%' + searchValue + '%'
            )}) ${
              searchField !== undefined
                ? ` AND ${fieldNameColumn} = '` + searchField + "' \n"
                : ''
            }
            ORDER BY CASE WHEN lower(${fieldValueColumn}) LIKE  lower(${generateSQLStringLiteral(
              searchValue + '%'
            )}) THEN 1 ELSE 0 END DESC, ${weightColumn} DESC
            LIMIT ${limit}
          `;
    if (struct.dialect.hasFinalStage) {
      query = `WITH __stage0 AS(\n${query}\n)\n${struct.dialect.sqlFinalStage(
        '__stage0',
        [
          fieldNameColumn,
          fieldPathColumn,
          fieldValueColumn,
          fieldTypeColumn,
          weightColumn,
          'match_first',
        ]
      )}`;
    }
    const result = await connection.runSQL(query, {
      rowLimit: 1000,
    });
    return result.rows as unknown as SearchIndexResult[];
  }
}<|MERGE_RESOLUTION|>--- conflicted
+++ resolved
@@ -385,6 +385,10 @@
 }
 
 abstract class QueryNode {
+  readonly referenceId: string;
+  constructor(referenceId?: string) {
+    this.referenceId = referenceId ?? uuidv4();
+  }
   abstract getIdentifier(): string;
   getChildByName(_name: string): QuerySomething | undefined {
     return undefined;
@@ -394,19 +398,12 @@
 class QueryField extends QueryNode {
   fieldDef: FieldDef;
   parent: QueryStruct;
-  readonly referenceId: string;
-
-<<<<<<< HEAD
-  constructor(fieldDef: FieldDef, parent: QueryStruct) {
-    super();
+
+  constructor(fieldDef: FieldDef, parent: QueryStruct, referenceId?: string) {
+    super(referenceId);
     this.fieldDef = fieldDef;
-=======
-  constructor(fieldDef: FieldDef, parent: QueryStruct, referenceId?: string) {
-    super(fieldDef);
->>>>>>> 9657e695
     this.parent = parent;
     this.fieldDef = fieldDef;
-    this.referenceId = referenceId ?? uuidv4();
   }
 
   getIdentifier() {
@@ -1411,8 +1408,8 @@
 class QueryAtomicField<T extends AtomicFieldDef> extends QueryField {
   fieldDef: T;
 
-  constructor(fieldDef: T, parent: QueryStruct) {
-    super(fieldDef, parent);
+  constructor(fieldDef: T, parent: QueryStruct, refId?: string) {
+    super(fieldDef, parent, refId);
     this.fieldDef = fieldDef; // wish I didn't have to do this
   }
 
@@ -2183,9 +2180,14 @@
  */
 export class Segment {
   static nextStructDef(structDef: SourceDef, segment: PipeSegment): SourceDef {
-    const qs = new QueryStruct(structDef, undefined, {
-      model: new QueryModel(undefined),
-    });
+    const qs = new QueryStruct(
+      structDef,
+      undefined,
+      {
+        model: new QueryModel(undefined),
+      },
+      {}
+    );
     const turtleDef: TurtleDef = {
       type: 'turtle',
       name: 'ignoreme',
@@ -4153,20 +4155,14 @@
   dialect: Dialect;
   connectionName: string;
 
-  readonly stacki: string;
-
   constructor(
     public structDef: StructDef,
     readonly sourceArguments: Record<string, Argument> | undefined,
     parent: ParentQueryStruct | ParentQueryModel,
-    readonly prepareResultOptions?: PrepareResultOptions
+    readonly prepareResultOptions: PrepareResultOptions,
+    referenceId?: string
   ) {
-<<<<<<< HEAD
-    super();
-=======
-    super(fieldDef);
-    this.stacki = new Error('').stack!;
->>>>>>> 9657e695
+    super(referenceId);
     this.setParent(parent);
 
     if ('model' in parent) {
@@ -4489,14 +4485,9 @@
           shouldMaterialize(this.structDef.query.annotation)
         ) {
           return stageWriter.addMaterializedQuery(
-<<<<<<< HEAD
             getIdentifier(this.structDef),
-            this.structDef.query
-=======
-            getIdentifier(this.fieldDef),
-            this.fieldDef.structSource.query,
+            this.structDef.query,
             this.prepareResultOptions?.materializedTablePrefix
->>>>>>> 9657e695
           );
         } else {
           // returns the stage name.
@@ -4571,24 +4562,17 @@
       // when it generated the reference, and has both the source and reference annotations included.
       if (field instanceof QueryStruct) {
         const newDef = {...field.structDef, annotation};
-        return new QueryStruct(newDef, undefined, field.parent);
+        return new QueryStruct(
+          newDef,
+          undefined,
+          field.parent,
+          {},
+          field.referenceId
+        );
       } else {
         const newDef = {...field.fieldDef, annotation};
-        return field.parent.makeQueryField(newDef);
-      }
-<<<<<<< HEAD
-=======
-      if (!(field instanceof QueryField)) {
-        throw new Error('Expected fieldref to reference a QueryField');
-      }
-      return field.parent.makeQueryField(
-        {
-          ...field.fieldDef,
-          annotation: refAnnoatation,
-        },
-        field.referenceId
-      );
->>>>>>> 9657e695
+        return field.parent.makeQueryField(newDef, field.referenceId);
+      }
     }
     return field;
   }
@@ -4685,7 +4669,7 @@
     for (const s of Object.values(this.modelDef.contents)) {
       let qs;
       if (modelObjIsSource(s)) {
-        qs = new QueryStruct(s, undefined, {model: this});
+        qs = new QueryStruct(s, undefined, {model: this}, {});
         this.structs.set(getIdentifier(s), qs);
         qs.resolveQueryFields();
       } else if (s.type === 'query') {
@@ -4709,6 +4693,7 @@
     sourceArguments: Record<string, Argument> | undefined,
     prepareResultOptions?: PrepareResultOptions
   ): QueryStruct {
+    prepareResultOptions ??= {};
     if (typeof structRef === 'string') {
       const ret = this.getStructByName(structRef);
       if (sourceArguments !== undefined) {
