/*
 * Copyright 2023 Google LLC
 *
 * Permission is hereby granted, free of charge, to any person obtaining
 * a copy of this software and associated documentation files
 * (the "Software"), to deal in the Software without restriction,
 * including without limitation the rights to use, copy, modify, merge,
 * publish, distribute, sublicense, and/or sell copies of the Software,
 * and to permit persons to whom the Software is furnished to do so,
 * subject to the following conditions:
 *
 * The above copyright notice and this permission notice shall be
 * included in all copies or substantial portions of the Software.
 *
 * THE SOFTWARE IS PROVIDED "AS IS", WITHOUT WARRANTY OF ANY KIND,
 * EXPRESS OR IMPLIED, INCLUDING BUT NOT LIMITED TO THE WARRANTIES OF
 * MERCHANTABILITY, FITNESS FOR A PARTICULAR PURPOSE AND NONINFRINGEMENT.
 * IN NO EVENT SHALL THE AUTHORS OR COPYRIGHT HOLDERS BE LIABLE FOR ANY
 * CLAIM, DAMAGES OR OTHER LIABILITY, WHETHER IN AN ACTION OF CONTRACT,
 * TORT OR OTHERWISE, ARISING FROM, OUT OF OR IN CONNECTION WITH THE
 * SOFTWARE OR THE USE OR OTHER DEALINGS IN THE SOFTWARE.
 */

import {Dialect, DialectFieldList, getDialect} from '../dialect';
import {StandardSQLDialect} from '../dialect/standardsql/standardsql';
import {
  AggregateFragment,
  AggregateFunctionType,
  Annotation,
  CompiledQuery,
  DialectFragment,
  Expr,
  expressionIsAggregate,
  expressionIsAnalytic,
  expressionIsCalculation,
  expressionIsScalar,
  FieldAtomicDef,
  FieldDateDef,
  FieldDef,
  FieldFragment,
  FieldTimestampDef,
  Filtered,
  FilterExpression,
  FilterFragment,
  FunctionCallFragment,
  FunctionOverloadDef,
  FunctionParameterDef,
  getIdentifier,
  getPhysicalFields,
  hasExpression,
  IndexFieldDef,
  IndexSegment,
  isAggregateFragment,
  isApplyFragment,
  isApplyValue,
  isAsymmetricFragment,
  isDialectFragment,
  isLiteral,
  isFieldFragment,
  isFilterFragment,
  isFunctionCallFragment,
  isFunctionParameterFragment,
  isIndexSegment,
  isJoinOn,
  isOutputFieldFragment,
  isParameterFragment,
  isPhysical,
  isQuerySegment,
  isRawSegment,
  isSpreadFragment,
  isSQLExpressionFragment,
  isUngroupFragment,
  JoinRelationship,
  ModelDef,
  OrderBy,
  OutputFieldFragment,
  Parameter,
  ParameterFragment,
  PipeSegment,
  Query,
  QueryFieldDef,
  QuerySegment,
  RefToField,
  ResultMetadataDef,
  ResultStructMetadataDef,
  SearchIndexResult,
  SourceReferenceFragment,
  SegmentFieldDef,
  SpreadFragment,
  SQLExpressionFragment,
  SqlStringFragment,
  StructDef,
  StructRef,
  TurtleDef,
  UngroupFragment,
} from './malloy_types';

import {Connection} from '../runtime_types';
import {
  AndChain,
  exprMap,
  generateHash,
  indent,
  joinWith,
  range,
} from './utils';
import {QueryInfo} from '../dialect/dialect';

interface TurtleDefPlus extends TurtleDef, Filtered {}

function pathToCol(path: string[]): string {
  return path.map(el => encodeURIComponent(el)).join('/');
}

// quote a string for SQL use.  Perhaps should be in dialect.
function generateSQLStringLiteral(sourceString: string): string {
  return `'${sourceString}'`;
}

function identifierNormalize(s: string) {
  return s.replace(/[^a-zA-Z0-9_]/g, '_o_');
}

/** Parent from QueryStruct. */
export declare interface ParentQueryStruct {
  struct: QueryStruct;
}

/** Parent from QueryModel. */
export declare interface ParentQueryModel {
  model: QueryModel;
}

// Storage for SQL code for multi stage turtle pipelines that don't support UNNEST(ARRAY_AGG)
interface OutputPipelinedSQL {
  sqlFieldName: string;
  pipelineSQL: string;
}

// Track the times we might need a unique key
type UniqueKeyPossibleUse = AggregateFunctionType | 'generic_aggregate';

class UniqueKeyUse extends Set<UniqueKeyPossibleUse> {
  add_use(k: UniqueKeyPossibleUse | undefined) {
    if (k !== undefined) {
      return this.add(k);
    }
  }

  hasAsymetricFunctions(): boolean {
    return this.has('sum') || this.has('avg') || this.has('count');
  }
}

class StageWriter {
  withs: string[] = [];
  udfs: string[] = [];
  pdts: string[] = [];
  stagePrefix = '__stage';
  useCTE: boolean;

  constructor(
    useCTE = true,
    public parent: StageWriter | undefined
  ) {
    this.useCTE = useCTE;
  }

  getName(id: number) {
    return `${this.stagePrefix}${id}`;
  }

  root(): StageWriter {
    if (this.parent === undefined) {
      return this;
    } else {
      return this.parent.root();
    }
  }

  addStage(sql: string): string {
    if (this.useCTE) {
      this.withs.push(sql);
      return this.getName(this.withs.length - 1);
    } else {
      this.withs[0] = sql;
      return indent(`\n(${sql})\n`);
    }
  }

  addUDF(
    stageWriter: StageWriter,
    dialect: Dialect,
    structDef: StructDef
  ): string {
    // eslint-disable-next-line prefer-const
    let {sql, lastStageName} = stageWriter.combineStages(true);
    if (lastStageName === undefined) {
      throw new Error('Internal Error: no stage to combine');
    }
    sql += dialect.sqlCreateFunctionCombineLastStage(lastStageName, structDef);

    const id = `${dialect.udfPrefix}${this.root().udfs.length}`;
    sql = dialect.sqlCreateFunction(id, sql);
    this.root().udfs.push(sql);
    return id;
  }

  addPDT(baseName: string, dialect: Dialect): string {
    const sql =
      this.combineStages(false).sql + this.withs[this.withs.length - 1];
    const tableName = 'scratch.' + baseName + generateHash(sql);
    this.root().pdts.push(dialect.sqlCreateTableAsSelect(tableName, sql));
    return tableName;
  }

  // combine all the stages except the last one into a WITH statement
  //  return SQL and the last stage name
  combineStages(includeLastStage: boolean): {
    sql: string;
    lastStageName: string | undefined;
  } {
    if (!this.useCTE) {
      return {sql: this.withs[0], lastStageName: this.withs[0]};
    }
    let lastStageName = this.getName(0);
    let prefix = 'WITH ';
    let w = '';
    for (let i = 0; i < this.withs.length - (includeLastStage ? 0 : 1); i++) {
      const sql = this.withs[i];
      lastStageName = this.getName(i);
      if (sql === undefined) {
        throw new Error(
          `Expected sql WITH to be present for stage ${lastStageName}.`
        );
      }
      w += `${prefix}${lastStageName} AS (\n${indent(sql)})\n`;
      prefix = ', ';
    }
    return {sql: w, lastStageName};
  }

  /** emit the SQL for all the stages.  */
  generateSQLStages(): string {
    const lastStageNum = this.withs.length - 1;
    if (lastStageNum < 0) {
      throw new Error('No SQL generated');
    }
    const udfs = this.udfs.join('\n');
    const pdts = this.pdts.join('\n');
    const sql = this.combineStages(false).sql;
    return udfs + pdts + sql + this.withs[lastStageNum];
  }

  generateCoorelatedSubQuery(dialect: Dialect, structDef: StructDef): string {
    if (!this.useCTE) {
      return dialect.sqlCreateFunctionCombineLastStage(
        `(${this.withs[0]})`,
        structDef
      );
    } else {
      return (
        this.combineStages(true).sql +
        dialect.sqlCreateFunctionCombineLastStage(
          this.getName(this.withs.length - 1),
          structDef
        )
      );
    }
  }
}

type QuerySomething = QueryField | QueryStruct | QueryTurtle;

// type QueryNodeType =
//   | "abstract"
//   | "dimension"
//   | "measure"
//   | "query"
//   | "turtle"
//   | "struct";

class GenerateState {
  whereSQL?: string;
  applyValue?: string;
  totalGroupSet = -1;

  withWhere(s?: string): GenerateState {
    const newState = new GenerateState();
    newState.whereSQL = s;
    newState.applyValue = this.applyValue;
    newState.totalGroupSet = this.totalGroupSet;
    return newState;
  }

  withApply(s: string): GenerateState {
    const newState = new GenerateState();
    newState.whereSQL = this.whereSQL;
    newState.applyValue = s;
    newState.totalGroupSet = this.totalGroupSet;
    return newState;
  }

  withTotal(groupSet: number): GenerateState {
    const newState = new GenerateState();
    newState.whereSQL = this.whereSQL;
    newState.applyValue = this.applyValue;
    newState.totalGroupSet = groupSet;
    return newState;
  }
}

abstract class QueryNode {
  constructor(public fieldDef: FieldDef) {}

  getIdentifier() {
    return getIdentifier(this.fieldDef);
  }

  getChildByName(_name: string): QuerySomething | undefined {
    return undefined;
  }
}

class QueryField extends QueryNode {
  fieldDef: FieldDef;
  parent: QueryStruct;

  constructor(fieldDef: FieldDef, parent: QueryStruct) {
    super(fieldDef);
    this.parent = parent;
    this.fieldDef = fieldDef;
  }

  uniqueKeyPossibleUse(): UniqueKeyPossibleUse | undefined {
    return undefined;
  }

  getJoinableParent(): QueryStruct {
    // if it is inline it should always have a parent
    const parent = this.parent;
    if (parent.fieldDef.structRelationship.type === 'inline') {
      if (parent) {
        return parent.getJoinableParent();
      } else {
        throw new Error('Internal Error: inline struct cannot be root');
      }
    }
    return parent;
  }

  caseGroup(groupSets: number[], s: string): string {
    if (groupSets.length === 0) {
      return s;
    } else {
      const exp =
        groupSets.length === 1
          ? `=${groupSets[0]}`
          : ` IN (${groupSets.join(',')})`;
      return `CASE WHEN group_set${exp} THEN\n  ${s}\n  END`;
    }
  }

  getFullOutputName() {
    return this.parent.getFullOutputName() + this.getIdentifier();
  }

  generateFieldFragment(
    resultSet: FieldInstanceResult,
    context: QueryStruct,
    expr: FieldFragment,
    state: GenerateState
  ): string {
    // find the structDef and return the path to the field...
    const field = context.getFieldByName(expr.path) as QueryField;
    if (hasExpression(field.fieldDef)) {
      const ret = this.generateExpressionFromExpr(
        resultSet,
        field.parent,
        field.fieldDef.e,
        state
      );
      // in order to avoid too many parens, there was some code here ..
      // if (!ret.match(/^\(.*\)$/)) {
      //   ret = `(${ret})`;
      // }
      // but this  failed when the expresion was (bool1)or(bool2)
      // there could maybe be a smarter parse of the expression to avoid
      // an extra paren, but correctness first, beauty AND correctness later
      return `(${ret})`;
    } else {
      // return field.parent.getIdentifier() + "." + field.fieldDef.name;
      return field.generateExpression(resultSet);
    }
  }

  generateOutputFieldFragment(
    resultSet: FieldInstanceResult,
    _context: QueryStruct,
    frag: OutputFieldFragment,
    _state: GenerateState
  ): string {
    return `(${resultSet.getField(frag.name).getAnalyticalSQL(false)})`;
  }

  generateSQLExpression(
    resultSet: FieldInstanceResult,
    context: QueryStruct,
    frag: SQLExpressionFragment,
    state: GenerateState
  ): string {
    return this.generateExpressionFromExpr(resultSet, context, frag.e, state);
  }

  private getParameterMap(
    overload: FunctionOverloadDef,
    numArgs: number
  ): Map<string, {argIndexes: number[]; param: FunctionParameterDef}> {
    return new Map(
      overload.params.map((param, paramIndex) => {
        const argIndexes = param.isVariadic
          ? range(paramIndex, numArgs)
          : [paramIndex];
        return [param.name, {param, argIndexes}];
      })
    );
  }

  private expandFunctionCall(
    dialect: string,
    overload: FunctionOverloadDef,
    args: Expr[]
  ) {
    const paramMap = this.getParameterMap(overload, args.length);
    if (overload.dialect[dialect] === undefined) {
      throw new Error(`Function is not defined for dialect ${dialect}`);
    }
    return exprMap(overload.dialect[dialect], fragment => {
      if (typeof fragment === 'string') {
        return [fragment];
      } else if (fragment.type === 'spread') {
        const param = fragment.e[0];
        if (
          fragment.e.length !== 1 ||
          typeof param === 'string' ||
          param.type !== 'function_parameter'
        ) {
          throw new Error(
            'Invalid function definition. Argument to spread must be a function parameter.'
          );
        }
        const entry = paramMap.get(param.name);
        if (entry === undefined) {
          return [fragment];
        } else {
          return joinWith(
            entry.argIndexes.map(argIndex => args[argIndex]),
            ','
          );
        }
      } else if (fragment.type === 'function_parameter') {
        const entry = paramMap.get(fragment.name);
        if (entry === undefined) {
          return [fragment];
        } else if (entry.param.isVariadic) {
          const spread = joinWith(
            entry.argIndexes.map(argIndex => args[argIndex]),
            ','
          );
          return ['[', ...spread, ']'];
        } else {
          return args[entry.argIndexes[0]];
        }
      } else if (fragment.type === 'function_order_asc_desc') {
        const entry = paramMap.get(fragment.name);
        if (entry === undefined) {
          return [fragment];
        } else {
          const arg = args[entry.argIndexes[0]];
          if (arg.length !== 1) {
            return [fragment];
          } else if (arg[0] === 'true') {
            return ['ASC'];
          } else if (arg[0] === 'false') {
            return ['DESC'];
          } else {
            return [];
          }
        }
      }
      return [fragment];
    });
  }

  generateFunctionCallExpression(
    resultSet: FieldInstanceResult,
    context: QueryStruct,
    frag: FunctionCallFragment,
    state: GenerateState
  ): string {
    const overload = frag.overload;
    const args = frag.args;
    const isSymmetric = frag.overload.isSymmetric ?? false;
    const distinctKey =
      expressionIsAggregate(overload.returnType.expressionType) &&
      !isSymmetric &&
      this.generateDistinctKeyIfNecessary(resultSet, context, frag.structPath);
    if (distinctKey) {
      if (!context.dialect.supportsAggDistinct) {
        throw new Error(
          `Asymmetric aggregates are not supported for custom functions in ${context.dialect.name}.`
        );
      }
      const argsExpressions = args.map(arg => {
        return this.generateDimFragment(resultSet, context, arg, state);
      });
      return context.dialect.sqlAggDistinct(
        distinctKey,
        argsExpressions,
        valNames => {
          const funcCall = this.expandFunctionCall(
            context.dialect.name,
            overload,
            valNames.map(v => [v])
          );
          return this.generateExpressionFromExpr(
            resultSet,
            context,
            funcCall,
            state
          );
        }
      );
    } else {
      const mappedArgs = expressionIsAggregate(
        overload.returnType.expressionType
      )
        ? args.map((arg, index) => {
            // TODO We assume that all arguments to this aggregate-returning function need to
            // have filters applied to them. This is not necessarily true in the general case,
            // e.g. in a function `avg_plus(a, b) = avg(a) + b` -- here, `b` should not be
            // be filtered. But since there aren't any aggregate functions like this in the
            // standard library we have planned, we ignore this for now.
            // Update: Now we apply this only to arguments whose parameter is not constant-requiring.
            // So in `string_agg(val, sep)`, `sep` does not get filters applied to it because
            // it must be constant
            const param = overload.params[index];
            // TODO technically this should probably look at _which_ allowed param type was matched
            // for this argument and see if that type is at most constant... but we lose type information
            // by this point in the compilation, so that info would have to be passed into the func call
            // fragment.
            return param.allowedTypes.every(t => isLiteral(t.evalSpace))
              ? arg
              : [this.generateDimFragment(resultSet, context, arg, state)];
          })
        : args;
      const funcCall: Expr = this.expandFunctionCall(
        context.dialect.name,
        overload,
        mappedArgs
      );

      if (expressionIsAnalytic(overload.returnType.expressionType)) {
        // TODO probably need to pass in the function and arguments separately
        // in order to generate parameter SQL correctly in BQ re: partition
        return this.generateAnalyticFragment(
          resultSet,
          context,
          funcCall,
          overload,
          state,
          args
        );
      }
      return this.generateExpressionFromExpr(
        resultSet,
        context,
        funcCall,
        state
      );
    }
  }

  generateSpread(
    _resultSet: FieldInstanceResult,
    _context: QueryStruct,
    _frag: SpreadFragment,
    _state: GenerateState
  ): string {
    throw new Error('Unexpanded spread encountered during SQL generation');
  }

  generateParameterFragment(
    resultSet: FieldInstanceResult,
    context: QueryStruct,
    expr: ParameterFragment,
    _state: GenerateState
  ): string {
    /*
      mtoy todo parameters and paths figure this out

    // find the structDef and return the path to the field...
    const param = context.parameters()[expr.path];
    if (isValueParameter(param)) {
      if (param.value) {
        return this.generateExpressionFromExpr(
          resultSet,
          context,
          param.value,
          state
        );
      }
    } else if (param.condition) {
      return this.generateExpressionFromExpr(
        resultSet,
        context,
        param.condition,
        state
      );
    }
    */
    throw new Error(`Can't generate SQL, no value for ${expr.path}`);
  }

  generateFilterFragment(
    resultSet: FieldInstanceResult,
    context: QueryStruct,
    expr: FilterFragment,
    state: GenerateState
  ): string {
    const allWhere = new AndChain(state.whereSQL);
    for (const cond of expr.filterList) {
      allWhere.add(
        this.generateExpressionFromExpr(
          resultSet,
          context,
          cond.expression,
          state.withWhere()
        )
      );
    }
    return this.generateExpressionFromExpr(
      resultSet,
      context,
      expr.e,
      state.withWhere(allWhere.sql())
    );
  }

  generateDimFragment(
    resultSet: FieldInstanceResult,
    context: QueryStruct,
    expr: Expr,
    state: GenerateState
  ): string {
    let dim = this.generateExpressionFromExpr(resultSet, context, expr, state);
    if (state.whereSQL) {
      dim = `CASE WHEN ${state.whereSQL} THEN ${dim} END`;
    }
    return dim;
  }

  generateUngroupedFragment(
    resultSet: FieldInstanceResult,
    context: QueryStruct,
    expr: UngroupFragment,
    state: GenerateState
  ): string {
    if (state.totalGroupSet !== -1) {
      throw new Error('Already in ALL.  Cannot nest within an all calcuation.');
    }

    let totalGroupSet;
    let ungroupSet: UngroupSet | undefined;

    if (expr.fields && expr.fields.length > 0) {
      const key = expr.fields.sort().join('|') + expr.type;
      ungroupSet = resultSet.ungroupedSets.get(key);
      if (ungroupSet === undefined) {
        throw new Error(`Internal Error, cannot find groupset with key ${key}`);
      }
      totalGroupSet = ungroupSet.groupSet;
    } else {
      totalGroupSet = resultSet.parent ? resultSet.parent.groupSet : 0;
    }

    const s = this.generateExpressionFromExpr(
      resultSet,
      context,
      expr.e,
      state.withTotal(totalGroupSet)
    );

    const fields = resultSet.getUngroupPartitions(ungroupSet);

    let partitionBy = '';
    const fieldsString = fields.map(f => f.getAnalyticalSQL(true)).join(', ');
    if (fieldsString.length > 0) {
      partitionBy = `PARTITION BY ${fieldsString}`;
    }
    return `MAX(${s}) OVER (${partitionBy})`;
  }

  generateDistinctKeyIfNecessary(
    resultSet: FieldInstanceResult,
    context: QueryStruct,
    structPath: string[] | undefined
  ): string | undefined {
    let struct = context;
    if (structPath) {
      struct = this.parent.root().getStructByName(structPath);
    }
    if (struct.needsSymetricCalculation(resultSet)) {
      return struct.getDistinctKey().generateExpression(resultSet);
    } else {
      return undefined;
    }
  }

  generateSumFragment(
    resultSet: FieldInstanceResult,
    context: QueryStruct,
    expr: AggregateFragment,
    state: GenerateState
  ): string {
    const dimSQL = this.generateDimFragment(resultSet, context, expr.e, state);
    const distinctKeySQL = this.generateDistinctKeyIfNecessary(
      resultSet,
      context,
      expr.structPath
    );
    let ret;
    if (distinctKeySQL) {
      if (this.parent.dialect.supportsSumDistinctFunction) {
        ret = this.parent.dialect.sqlSumDistinct(distinctKeySQL, dimSQL, 'SUM');
      } else {
        ret = sqlSumDistinct(this.parent.dialect, dimSQL, distinctKeySQL);
      }
    } else {
      ret = `SUM(${dimSQL})`;
    }
    return `COALESCE(${ret},0)`;
  }

  generateSymmetricFragment(
    resultSet: FieldInstanceResult,
    context: QueryStruct,
    expr: AggregateFragment,
    state: GenerateState
  ): string {
    const dimSQL = this.generateDimFragment(resultSet, context, expr.e, state);
    const f =
      expr.function === 'count_distinct'
        ? 'count(distinct '
        : expr.function + '(';
    return `${f}${dimSQL})`;
  }

  generateAvgFragment(
    resultSet: FieldInstanceResult,
    context: QueryStruct,
    expr: AggregateFragment,
    state: GenerateState
  ): string {
    // find the structDef and return the path to the field...
    const dimSQL = this.generateDimFragment(resultSet, context, expr.e, state);
    const distinctKeySQL = this.generateDistinctKeyIfNecessary(
      resultSet,
      context,
      expr.structPath
    );
    if (distinctKeySQL) {
      let countDistinctKeySQL = distinctKeySQL;
      if (state.whereSQL) {
        countDistinctKeySQL = `CASE WHEN ${state.whereSQL} THEN ${distinctKeySQL} END`;
      }
      let sumDistinctSQL;
      let avgDistinctSQL;
      if (this.parent.dialect.supportsSumDistinctFunction) {
        avgDistinctSQL = this.parent.dialect.sqlSumDistinct(
          distinctKeySQL,
          dimSQL,
          'AVG'
        );
      } else {
        sumDistinctSQL = sqlSumDistinct(
          this.parent.dialect,
          dimSQL,
          distinctKeySQL
        );
        avgDistinctSQL = `(${sumDistinctSQL})/NULLIF(COUNT(DISTINCT CASE WHEN ${dimSQL} IS NOT NULL THEN ${countDistinctKeySQL} END),0)`;
      }
      return avgDistinctSQL;
    } else {
      return `AVG(${dimSQL})`;
    }
  }

  generateCountFragment(
    resultSet: FieldInstanceResult,
    context: QueryStruct,
    expr: AggregateFragment,
    state: GenerateState
  ): string {
    let func = 'COUNT(';
    let thing = '1';

    let struct = context;
    if (expr.structPath) {
      struct = this.parent.root().getStructByName(expr.structPath);
    }
    const joinName = struct.getJoinableParent().getIdentifier();
    const join = resultSet.root().joins.get(joinName);
    if (!join) {
      throw new Error(`Join ${joinName} not found in result set`);
    }
    if (!join.leafiest || join.makeUniqueKey) {
      func = 'COUNT(DISTINCT';
      thing = struct.getDistinctKey().generateExpression(resultSet);
    }

    // const distinctKeySQL = this.generateDistinctKeyIfNecessary(
    //   resultSet,
    //   context,
    //   expr.structPath
    // );
    // if (distinctKeySQL) {
    //   func = 'COUNT(DISTINCT';
    //   thing = distinctKeySQL;
    // }

    // find the structDef and return the path to the field...
    if (state.whereSQL) {
      return `${func} CASE WHEN ${state.whereSQL} THEN ${thing} END)`;
    } else {
      return `${func} ${thing})`;
    }
  }

  generateDialect(
    resultSet: FieldInstanceResult,
    context: QueryStruct,
    expr: DialectFragment,
    state: GenerateState
  ): string {
    return this.generateExpressionFromExpr(
      resultSet,
      context,
      context.dialect.dialectExpr(resultSet.getQueryInfo(), expr),
      state
    );
  }

<<<<<<< HEAD
  getAnalyticPartitions(
    resultStruct: FieldInstanceResult,
    extraPartitionField?: string
  ) {
=======
  generateSqlString(
    resultSet: FieldInstanceResult,
    context: QueryStruct,
    expr: SqlStringFragment,
    state: GenerateState
  ): string {
    return expr.e
      .map(part =>
        typeof part === 'string'
          ? part
          : this.generateExpressionFromExpr(resultSet, context, [part], state)
      )
      .join('');
  }

  generateSourceReference(
    resultSet: FieldInstanceResult,
    context: QueryStruct,
    expr: SourceReferenceFragment
  ): string {
    if (expr.path === undefined) {
      return context.getSQLIdentifier();
    } else {
      return context.getFieldByName(expr.path).getIdentifier();
    }
  }

  getAnalyticPartitions(resultStruct: FieldInstanceResult) {
>>>>>>> 9ae5d816
    const ret: string[] = [];
    let p = resultStruct.parent;
    while (p !== undefined) {
      const scalars = p.fields(
        fi => isScalarField(fi.f) && fi.fieldUsage.type === 'result'
      );
      const partitionSQLs = scalars.map(fi => fi.getAnalyticalSQL(true));
      ret.push(...partitionSQLs);
      p = p.parent;
    }
    if (extraPartitionField) {
      // TODO need to actually look it up
      ret.push(extraPartitionField);
    }
    return ret.join(', ');
  }

  generateAnalyticFragment(
    resultStruct: FieldInstanceResult,
    context: QueryStruct,
    expr: Expr,
    overload: FunctionOverloadDef,
    state: GenerateState,
    args: Expr[],
    partitionByField?: string
  ): string {
    let partitionBy = '';
    const isComplex = resultStruct.root().isComplexQuery;
    const fieldsString = this.getAnalyticPartitions(
      resultStruct,
      partitionByField
    );
    if (isComplex || fieldsString.length > 0) {
      partitionBy = 'PARTITION BY ';
      if (isComplex) {
        partitionBy += 'group_set';
      }
      if (fieldsString.length > 0) {
        partitionBy += `, ${fieldsString}`;
      }
    }

    let orderBy = '';
    if (overload.needsWindowOrderBy) {
      // calculate the ordering.
      const obSQL: string[] = [];
      let orderingField;
      const orderByDef =
        (resultStruct.firstSegment as QuerySegment).orderBy ||
        resultStruct.calculateDefaultOrderBy();
      for (const ordering of orderByDef) {
        if (typeof ordering.field === 'string') {
          orderingField = {
            name: ordering.field,
            fif: resultStruct.getField(ordering.field),
          };
        } else {
          orderingField = resultStruct.getFieldByNumber(ordering.field);
        }
        const exprType = orderingField.fif.f.fieldDef.expressionType;
        // TODO today we do not support ordering by analytic functions at all, so this works
        // but eventually we will, and this check will just want to ensure that the order field
        // isn't the same as the field we're currently compiling (otherwise we will loop infintely)
        if (expressionIsAnalytic(exprType)) {
          continue;
        }
        if (resultStruct.firstSegment.type === 'reduce') {
          const orderSQL = orderingField.fif.getAnalyticalSQL(false);
          obSQL.push(` ${orderSQL} ${ordering.dir || 'ASC'}`);
        } else if (resultStruct.firstSegment.type === 'project') {
          obSQL.push(
            ` ${orderingField.fif.f.generateExpression(resultStruct)} ${
              ordering.dir || 'ASC'
            }`
          );
        }
      }

      if (obSQL.length > 0) {
        orderBy = ' ' + this.parent.dialect.sqlOrderBy(obSQL);
      }
    }

    let between = '';
    if (overload.between) {
      const [preceding, following] = [
        overload.between.preceding,
        overload.between.following,
      ].map(value => {
        if (value === -1) {
          return 'UNBOUNDED';
        }
        if (typeof value === 'number') {
          return value;
        }
        const argIndex = overload.params.findIndex(
          param => param.name === value
        );
        const arg = args[argIndex];
        if (
          arg.length !== 1 ||
          typeof arg[0] === 'string' ||
          arg[0].type !== 'dialect' ||
          arg[0].function !== 'numberLiteral'
        ) {
          throw new Error('Invalid number of rows for window spec');
        }
        // TODO this does not handle float literals correctly
        return arg[0].literal;
      });
      between = `ROWS BETWEEN ${preceding} PRECEDING AND ${following} FOLLOWING`;
    }

    const funcSQL = this.generateExpressionFromExpr(
      resultStruct,
      context,
      expr,
      state
    );

    return `${funcSQL} OVER(${partitionBy} ${orderBy} ${between})`;
  }

  generateExpressionFromExpr(
    resultSet: FieldInstanceResult,
    context: QueryStruct,
    e: Expr,
    state: GenerateState = new GenerateState()
  ): string {
    let s = '';
    for (const expr of e) {
      if (typeof expr === 'string') {
        s += expr;
      } else if (isFieldFragment(expr)) {
        s += this.generateFieldFragment(resultSet, context, expr, state);
      } else if (isParameterFragment(expr)) {
        s += this.generateParameterFragment(resultSet, context, expr, state);
      } else if (isFilterFragment(expr)) {
        s += this.generateFilterFragment(resultSet, context, expr, state);
      } else if (isUngroupFragment(expr)) {
        s += this.generateUngroupedFragment(resultSet, context, expr, state);
      } else if (isAggregateFragment(expr)) {
        let agg;
        if (expr.function === 'sum') {
          agg = this.generateSumFragment(resultSet, context, expr, state);
        } else if (expr.function === 'avg') {
          agg = this.generateAvgFragment(resultSet, context, expr, state);
        } else if (expr.function === 'count') {
          agg = this.generateCountFragment(resultSet, context, expr, state);
        } else if (['count_distinct', 'min', 'max'].includes(expr.function)) {
          agg = this.generateSymmetricFragment(resultSet, context, expr, state);
        } else {
          throw new Error(
            `Internal Error: Unknown aggregate function ${expr.function}`
          );
        }
        if (resultSet.root().isComplexQuery) {
          let groupSet = resultSet.groupSet;
          if (state.totalGroupSet !== -1) {
            groupSet = state.totalGroupSet;
          }
          s += this.caseGroup([groupSet], agg);
        } else {
          s += agg;
        }
      } else if (isApplyFragment(expr)) {
        const applyVal = this.generateExpressionFromExpr(
          resultSet,
          context,
          expr.value,
          state
        );
        s += this.generateExpressionFromExpr(
          resultSet,
          context,
          expr.to,
          state.withApply(applyVal)
        );
      } else if (isApplyValue(expr)) {
        if (state.applyValue) {
          s += state.applyValue;
        } else {
          throw new Error(
            'Internal Error: Partial application value referenced but not provided'
          );
        }
      } else if (isFunctionParameterFragment(expr)) {
        throw new Error(
          'Internal Error: Function parameter fragment remaining during SQL generation'
        );
      } else if (isOutputFieldFragment(expr)) {
        s += this.generateOutputFieldFragment(resultSet, context, expr, state);
      } else if (isSQLExpressionFragment(expr)) {
        s += this.generateSQLExpression(resultSet, context, expr, state);
      } else if (isFunctionCallFragment(expr)) {
        s += this.generateFunctionCallExpression(
          resultSet,
          context,
          expr,
          state
        );
      } else if (isSpreadFragment(expr)) {
        s += this.generateSpread(resultSet, context, expr, state);
      } else if (expr.type === 'dialect') {
        s += this.generateDialect(resultSet, context, expr, state);
      } else if (expr.type === 'sql-string') {
        s += this.generateSqlString(resultSet, context, expr, state);
      } else if (expr.type === 'source-reference') {
        s += this.generateSourceReference(resultSet, context, expr);
      } else {
        throw new Error(
          `Internal Error: Unknown expression fragment ${JSON.stringify(
            expr,
            undefined,
            2
          )}`
        );
      }
    }
    return s;
  }

  getExpr(): Expr {
    if (hasExpression(this.fieldDef)) {
      return this.fieldDef.e;
    }
    return [
      this.parent.dialect.sqlFieldReference(
        this.parent.getSQLIdentifier(),
        this.fieldDef.name,
        this.fieldDef.type,
        this.parent.fieldDef.structSource.type === 'nested' ||
          this.parent.fieldDef.structSource.type === 'inline' ||
          (this.parent.fieldDef.structSource.type === 'sql' &&
            this.parent.fieldDef.structSource.method === 'nested'),
        this.parent.fieldDef.structRelationship.type === 'nested' &&
          this.parent.fieldDef.structRelationship.isArray
      ),
    ];
  }

  generateExpression(resultSet: FieldInstanceResult): string {
    return this.generateExpressionFromExpr(
      resultSet,
      this.parent,
      this.getExpr()
    );
  }
}

function isCalculatedField(f: QueryField): f is QueryAtomicField {
  return f instanceof QueryAtomicField && f.isCalculated();
}

function isAggregateField(f: QueryField): f is QueryAtomicField {
  return f instanceof QueryAtomicField && f.isAggregate();
}

function isScalarField(f: QueryField): f is QueryAtomicField {
  return f instanceof QueryAtomicField && !f.isCalculated() && !f.isAggregate();
}

class QueryAtomicField extends QueryField {
  includeInWildcard(): boolean {
    return true;
  }

  isCalculated(): boolean {
    return expressionIsCalculation(
      (this.fieldDef as FieldAtomicDef).expressionType
    );
  }

  isAggregate(): boolean {
    return expressionIsAggregate(
      (this.fieldDef as FieldAtomicDef).expressionType
    );
  }

  getFilterList(): FilterExpression[] {
    return [];
  }

  hasExpression(): boolean {
    return hasExpression(this.fieldDef);
  }
}

// class QueryMeasure extends QueryField {}

class QueryFieldString extends QueryAtomicField {}
class QueryFieldNumber extends QueryAtomicField {}
class QueryFieldBoolean extends QueryAtomicField {}
class QueryFieldJSON extends QueryAtomicField {}
class QueryFieldUnsupported extends QueryAtomicField {}

// in a query a struct can be referenced.  The struct will
//  emit the primary key field in the actual result set and
//  will include the StructDef as a foreign key join in the output
//  StructDef.
class QueryFieldStruct extends QueryAtomicField {
  primaryKey: string;

  constructor(fieldDef: FieldDef, parent: QueryStruct, primaryKey: string) {
    super(fieldDef, parent);
    this.primaryKey = primaryKey;
  }

  getName() {
    return getIdentifier(this.fieldDef);
  }

  getAsJoinedStructDef(foreignKeyName: string): StructDef {
    return {
      ...this.parent.fieldDef,
      structRelationship: {
        type: 'one',
        matrixOperation: 'left',
        onExpression: [
          {
            type: 'field',
            path: [this.primaryKey],
          },
          '=',
          {type: 'field', path: [foreignKeyName]},
        ],
      },
    };
  }
}

class QueryFieldDate extends QueryAtomicField {
  generateExpression(resultSet: FieldInstanceResult): string {
    const fd = this.fieldDef as FieldDateDef;
    if (!fd.timeframe) {
      return super.generateExpression(resultSet);
    } else {
      const truncated = this.parent.dialect.sqlTrunc(
        resultSet.getQueryInfo(),
        {value: this.getExpr(), valueType: 'date'},
        fd.timeframe
      );
      return this.generateExpressionFromExpr(resultSet, this.parent, truncated);
    }
  }

  // clone ourselves on demand as a timeframe.
  getChildByName(name: string): QueryFieldDate {
    const fieldDef = {
      ...this.fieldDef,
      as: `${this.getIdentifier()}_${name}`,
      timeframe: name,
    };
    return new QueryFieldDate(fieldDef as FieldDateDef, this.parent);
  }
}

class QueryFieldTimestamp extends QueryAtomicField {
  // clone ourselves on demand as a timeframe.
  getChildByName(name: string): QueryFieldTimestamp {
    const fieldDef = {
      ...this.fieldDef,
      as: `${this.getIdentifier()}_${name}`,
      timeframe: name,
    };
    return new QueryFieldTimestamp(fieldDef as FieldTimestampDef, this.parent);
  }
}

class QueryFieldDistinctKey extends QueryAtomicField {
  generateExpression(resultSet: FieldInstanceResult): string {
    if (this.parent.primaryKey()) {
      const pk = this.parent.getPrimaryKeyField(this.fieldDef);
      return pk.generateExpression(resultSet);
    } else if (this.parent.fieldDef.structSource.type === 'nested') {
      const parentKey = this.parent.parent
        ?.getDistinctKey()
        .generateExpression(resultSet);
      return this.parent.dialect.concat(
        parentKey || '', // shouldn't have to do this...
        "'x'",
        this.parent.dialect.sqlFieldReference(
          this.parent.getIdentifier(),
          '__row_id',
          'string',
          true,
          false
        )
      );
    } else {
      // return this.parent.getIdentifier() + "." + "__distinct_key";
      return this.parent.dialect.sqlFieldReference(
        this.parent.getIdentifier(),
        '__distinct_key',
        'string',
        this.parent.fieldDef.structRelationship.type === 'nested',
        false
      );
    }
  }

  includeInWildcard(): boolean {
    return false;
  }
}

const NUMERIC_DECIMAL_PRECISION = 9;

function sqlSumDistinct(
  dialect: Dialect,
  sqlExp: string,
  sqlDistintKey: string
) {
  const precision = 9;
  const uniqueInt = dialect.sqlSumDistinctHashedKey(sqlDistintKey);
  const multiplier = 10 ** (precision - NUMERIC_DECIMAL_PRECISION);
  const sumSQL = `
  (
    SUM(DISTINCT
      (CAST(ROUND(COALESCE(${sqlExp},0)*(${multiplier}*1.0), ${NUMERIC_DECIMAL_PRECISION}) AS ${dialect.defaultDecimalType}) +
      ${uniqueInt}
    ))
    -
     SUM(DISTINCT ${uniqueInt})
  )`;
  let ret = `(${sumSQL}/(${multiplier}*1.0))`;
  ret = `CAST(${ret} as ${dialect.defaultNumberType})`;
  return ret;
}

type FieldUsage =
  | {
      type: 'result';
      resultIndex: number;
    }
  | {type: 'where'}
  | {type: 'dependant'};

type FieldInstanceType = 'field' | 'query';

interface FieldInstance {
  type: FieldInstanceType;
  // groupSet: number;
  root(): FieldInstanceResultRoot;
}

class FieldInstanceField implements FieldInstance {
  type: FieldInstanceType = 'field';
  additionalGroupSets: number[] = [];
  analyticalSQL: string | undefined; // the name of the field when used in a window function calculation.
  partitionSQL: string | undefined; // the name of the field when used as a partition.
  constructor(
    public f: QueryField,
    public fieldUsage: FieldUsage,
    public parent: FieldInstanceResult
  ) {}

  root(): FieldInstanceResultRoot {
    return this.parent.root();
  }

  getSQL() {
    let exp = this.f.generateExpression(this.parent);
    if (isScalarField(this.f)) {
      exp = this.f.caseGroup(
        this.parent.groupSet > 0
          ? this.parent.childGroups.concat(this.additionalGroupSets)
          : [],
        exp
      );
    }
    return exp;
  }

  getAnalyticalSQL(forPartition: boolean): string {
    if (this.analyticalSQL === undefined) {
      return this.getSQL();
    } else if (forPartition && this.partitionSQL) {
      return this.partitionSQL;
    } else {
      return this.analyticalSQL;
    }
  }
}

type RepeatedResultType = 'nested' | 'inline_all_numbers' | 'inline';

type UngroupSet = {
  type: 'all' | 'exclude';
  fields: string[];
  groupSet: number;
};

class FieldInstanceResult implements FieldInstance {
  type: FieldInstanceType = 'query';
  allFields = new Map<string, FieldInstance>();
  groupSet = 0;
  depth = 0;
  childGroups: number[] = [];
  firstSegment: PipeSegment;
  hasHaving = false;
  ungroupedSets = new Map<string, UngroupSet>();
  // query: QueryQuery;

  resultUsesUngrouped = false;

  constructor(
    public turtleDef: TurtleDef,
    public parent: FieldInstanceResult | undefined
  ) {
    this.firstSegment = turtleDef.pipeline[0];
  }

  getQueryInfo(): QueryInfo {
    if (
      !isIndexSegment(this.firstSegment) &&
      !isRawSegment(this.firstSegment)
    ) {
      const {queryTimezone} = this.firstSegment;
      if (queryTimezone) {
        return {queryTimezone};
      }
    }
    return {};
  }

  addField(as: string, field: QueryField, usage: FieldUsage) {
    const fi = this.allFields.get(as);
    if (fi) {
      if (fi.type === 'query') {
        throw new Error(
          `Redefinition of field ${field.fieldDef.name} as struct`
        );
      }
      const fif = fi as FieldInstanceField;
      if (fif.fieldUsage.type === 'result') {
        if (usage.type !== 'result') {
          // its already in the result, we can just ignore it.
          return;
        } else {
          throw new Error(
            `Ambiguous output field name '${field.fieldDef.name}'.`
          );
        }
      }
    }
    this.add(as, new FieldInstanceField(field, usage, this));
  }

  parentGroupSet(): number {
    if (this.parent) {
      return this.parent.groupSet;
    } else {
      return 0;
    }
  }

  add(name: string, f: FieldInstance) {
    this.allFields.set(name, f);
  }

  hasField(name: string): boolean {
    const fi = this.allFields.get(name);
    return fi !== undefined && fi instanceof FieldInstanceField;
  }

  getField(name: string): FieldInstanceField {
    const fi = this.allFields.get(name);
    if (fi === undefined) {
      throw new Error(`Internal Error, field Not defined ${name}`);
    } else if (fi instanceof FieldInstanceField) {
      return fi;
    }
    throw new Error(`can't use a query here ${name}`);
  }

  getFieldByNumber(index: number): {name: string; fif: FieldInstanceField} {
    for (const [name, fi] of this.allFields) {
      if (fi instanceof FieldInstanceField) {
        if (
          fi.fieldUsage.type === 'result' &&
          fi.fieldUsage.resultIndex === index
        ) {
          return {name, fif: fi};
        }
      }
    }
    throw new Error(`Invalid Order By index '${index}`);
  }

  // loops through all the turtled queries and computes recomputes the group numbers
  computeGroups(
    nextGroupSetNumber: number,
    depth: number
  ): {
    nextGroupSetNumber: number;
    maxDepth: number;
    children: number[];
    isComplex: boolean;
  } {
    // if the root node uses a total, start at 1.
    if (nextGroupSetNumber === 0 && this.resultUsesUngrouped) {
      this.root().computeOnlyGroups.push(nextGroupSetNumber++);
    }

    // make a groupset for each unique ungrouping expression
    for (const [_key, grouping] of this.ungroupedSets) {
      const groupSet = nextGroupSetNumber++;
      grouping.groupSet = groupSet;
      this.root().computeOnlyGroups.push(groupSet);
    }

    this.groupSet = nextGroupSetNumber++;
    this.depth = depth;
    let maxDepth = depth;
    let isComplex = false;
    let children: number[] = [this.groupSet];
    for (const [_name, fi] of this.allFields) {
      if (fi.type === 'query') {
        const fir = fi as FieldInstanceResult;
        isComplex = true;
        if (fir.firstSegment.type === 'reduce') {
          const r = fir.computeGroups(nextGroupSetNumber, depth + 1);
          children = children.concat(r.children);
          nextGroupSetNumber = r.nextGroupSetNumber;
          if (r.maxDepth > maxDepth) {
            maxDepth = r.maxDepth;
          }
        }
      }
    }
    this.childGroups = children;
    return {nextGroupSetNumber, maxDepth, children, isComplex};
  }

  fields(
    fn: undefined | ((field: FieldInstanceField) => boolean) = undefined
  ): FieldInstanceField[] {
    const ret: FieldInstanceField[] = [];
    for (const e of this.allFields.values()) {
      if (e instanceof FieldInstanceField) {
        if (fn === undefined || fn(e)) {
          ret.push(e);
        }
      }
    }
    return ret;
  }

  fieldNames(
    fn: undefined | ((field: FieldInstanceField) => boolean)
  ): string[] {
    const ret: string[] = [];
    for (const [name, fi] of this.allFields) {
      if (fi instanceof FieldInstanceField) {
        if (fn === undefined || fn(fi)) {
          ret.push(name);
        }
      }
    }
    return ret;
  }

  // if a turtled result is all measures, we emit use ANY_VALUE for the aggregation
  //  and emit the resulting structure as a RECORD instead of REPEATED
  //  if we have all numbers, we need to know because we'll have to conjur a record.
  getRepeatedResultType(): RepeatedResultType {
    let ret: RepeatedResultType = 'inline_all_numbers';
    for (const f of this.fields()) {
      if (f.fieldUsage.type === 'result') {
        if (isScalarField(f.f)) {
          return 'nested';
        }
        if (f.f instanceof QueryStruct) {
          ret = 'inline';
        }
      }
    }
    return ret;
  }

  structs(): FieldInstanceResult[] {
    const ret: FieldInstanceResult[] = [];
    for (const e of this.allFields.values()) {
      if (e instanceof FieldInstanceResult) {
        ret.push(e);
      }
    }
    return ret;
  }

  // return a list of structs that match the criteria
  //  specified in the function.
  selectStructs(
    result: FieldInstanceResult[],
    fn: (result: FieldInstanceResult) => boolean
  ): FieldInstanceResult[] {
    if (fn(this)) {
      result.push(this);
    }
    for (const e of this.structs()) {
      e.selectStructs(result, fn);
    }
    return result;
  }

  calculateDefaultOrderBy(): OrderBy[] {
    // LookML rules for default ordering.
    //  Date or time  or ordnal based fields, that field ascending
    //  First Measure Descending.
    let firstField;
    for (const [_name, fi] of this.allFields) {
      if (fi instanceof FieldInstanceField) {
        if (fi.fieldUsage.type === 'result') {
          firstField ||= fi.fieldUsage.resultIndex;
          if (['date', 'timestamp'].indexOf(fi.f.fieldDef.type) > -1) {
            return [{dir: 'desc', field: fi.fieldUsage.resultIndex}];
          } else if (isAggregateField(fi.f)) {
            return [{dir: 'desc', field: fi.fieldUsage.resultIndex}];
          }
        }
      }
    }
    if (firstField) {
      return [{dir: 'asc', field: firstField}];
    }
    return [];
  }

  addStructToJoin(
    qs: QueryStruct,
    query: QueryQuery,
    uniqueKeyPossibleUse: UniqueKeyPossibleUse | undefined,
    joinStack: string[]
  ): void {
    const name = qs.getIdentifier();

    // we're already chasing the dependency for this join.
    if (joinStack.indexOf(name) !== -1) {
      return;
    }

    let join: JoinInstance | undefined;
    if ((join = this.root().joins.get(name))) {
      join.uniqueKeyPossibleUses.add_use(uniqueKeyPossibleUse);
      return;
    }

    // if we have a parent, join it first.
    let parent: JoinInstance | undefined;
    const parentStruct = qs.parent?.getJoinableParent();
    if (parentStruct) {
      // add dependant expressions first...
      this.addStructToJoin(parentStruct, query, undefined, joinStack);
      parent = this.root().joins.get(parentStruct.getIdentifier());
    }

    // add any dependant joins based on the ON
    const sr = qs.fieldDef.structRelationship;
    if (
      isJoinOn(sr) &&
      qs.parent && // if the join has an ON, it must thave a parent
      sr.onExpression !== undefined &&
      joinStack.indexOf(name) === -1
    ) {
      query.addDependantExpr(this, qs.parent, sr.onExpression, [
        ...joinStack,
        name,
      ]);
    }

    if (!(join = this.root().joins.get(name))) {
      join = new JoinInstance(qs, name, parent);
      this.root().joins.set(name, join);
    }
    join.uniqueKeyPossibleUses.add_use(uniqueKeyPossibleUse);
  }

  findJoins(query: QueryQuery) {
    for (const dim of this.fields()) {
      this.addStructToJoin(
        dim.f.getJoinableParent(),
        query,
        dim.f.uniqueKeyPossibleUse(),
        []
      );
    }
    for (const s of this.structs()) {
      s.findJoins(query);
    }
  }

  root(): FieldInstanceResultRoot {
    if (this.parent) {
      return this.parent.root();
    }
    throw new Error('Internal Error, Null parent FieldInstanceResult');
  }

  getUngroupPartitions(
    ungroupSet: UngroupSet | undefined
  ): FieldInstanceField[] {
    let ret: FieldInstanceField[] = [];

    let p: FieldInstanceResult | undefined = this as FieldInstanceResult;
    let excludeFields: string[] = [];
    let inScopeFieldNames: string[] = [];
    // all defaults to all fields at the current level.
    if (ungroupSet === undefined || ungroupSet.type === 'all') {
      // fields specified an an all, convert it to an exclude set.
      const allFields = ungroupSet?.fields || [];
      // convert an All into the equivalent exclude
      excludeFields = this.fields(
        fi =>
          isScalarField(fi.f) &&
          fi.fieldUsage.type === 'result' &&
          allFields.indexOf(fi.f.getIdentifier()) === -1
      ).map(fi => fi.f.getIdentifier());
    } else {
      excludeFields = ungroupSet.fields;
    }
    let firstScope = true;
    while (p !== undefined) {
      // get a list of valid fieldnames for the current scope.
      if (firstScope || ungroupSet?.type === 'exclude') {
        inScopeFieldNames = inScopeFieldNames.concat(
          p
            .fields(
              fi => isScalarField(fi.f) && fi.fieldUsage.type === 'result'
            )
            .map(fi => fi.f.getIdentifier())
        );
      }
      ret = ret.concat(
        p.fields(
          fi =>
            isScalarField(fi.f) &&
            fi.fieldUsage.type === 'result' &&
            excludeFields.indexOf(fi.f.getIdentifier()) === -1
        )
      );
      p = p.parent;
      firstScope = false;
    }
    // verify that all names specified are available in the current scope.
    for (const fieldName of ungroupSet?.fields || []) {
      if (inScopeFieldNames.indexOf(fieldName) === -1) {
        throw new Error(
          `${ungroupSet?.type}(): unknown field name "${fieldName}" or name not in scope.`
        );
      }
    }

    return ret;
  }

  assignFieldsToGroups() {
    for (const [_key, grouping] of this.ungroupedSets) {
      for (const fieldInstance of this.getUngroupPartitions(grouping)) {
        fieldInstance.additionalGroupSets.push(grouping.groupSet);
      }
    }
    for (const child of this.structs()) {
      child.assignFieldsToGroups();
    }
  }
}

/* Root Result as opposed to a turtled result */
class FieldInstanceResultRoot extends FieldInstanceResult {
  joins = new Map<string, JoinInstance>();
  havings = new AndChain();
  isComplexQuery = false;
  queryUsesPartitioning = false;
  computeOnlyGroups: number[] = [];
  elimatedComputeGroups = false;

  constructor(turtleDef: TurtleDef) {
    super(turtleDef, undefined);
  }

  root(): FieldInstanceResultRoot {
    return this;
  }

  // in the stage immediately following stage0 we need to elimiate any of the
  //  groups that were used in ungroup calculations.  We need to do this only
  //  once and in the very next stage.
  eliminateComputeGroupsSQL(): string {
    if (this.elimatedComputeGroups || this.computeOnlyGroups.length === 0) {
      return '';
    } else {
      this.elimatedComputeGroups = true;
      return `group_set NOT IN (${this.computeOnlyGroups.join(',')})`;
    }
  }

  // look at all the fields again in the structs in the query

  calculateSymmetricAggregates() {
    let leafiest: string | undefined;
    for (const [name, join] of this.joins) {
      // first join is by default the
      const relationship = join.parentRelationship();
      if (
        relationship === 'many_to_many' ||
        join.forceAllSymmetricCalculations()
      ) {
        // everything must be calculated with symmetric aggregates
        leafiest = '0never';
      } else if (leafiest === undefined) {
        leafiest = name;
      } else if (join.parentRelationship() === 'one_to_many') {
        // check up the parent relationship until you find
        //  the current leafiest node.  If it isn't in the direct path
        //  we need symmetric aggregate for everything.
        //  if it is in the path, than this one becomes leafiest
        const s = join.queryStruct;
        if (s.parent && s.parent.getIdentifier() === leafiest) {
          leafiest = name;
        } else {
          // we have more than on one_to_many join chain, all bets are off.
          leafiest = '0never';
        }
      }
    }
    // console.log(`LEAFIEST: ${leafiest}`);
    for (const [name, join] of this.joins) {
      join.leafiest = name === leafiest;
    }

    // figure out which joins we need to manufacture distinct keys for.
    //  Nested Unique keys are dependant on the primary key of the parent
    //  and the table.
    for (const [_name, join] of this.joins) {
      // in a one_to_many join we need a key to count there may be a failed
      //  match in a left join.
      // users -> {
      //   group_by: user_id
      //   aggregate: order_count is orders.count()
      if (join.leafiest) {
        if (
          join.parent !== null &&
          join.uniqueKeyPossibleUses.has('count') &&
          !join.queryStruct.primaryKey()
        ) {
          join.makeUniqueKey = true;
        }
      } else if (
        !join.leafiest &&
        join.uniqueKeyPossibleUses.hasAsymetricFunctions()
      ) {
        let j: JoinInstance | undefined = join;
        while (j) {
          if (!j.queryStruct.primaryKey()) {
            j.makeUniqueKey = true;
          }
          if (j.queryStruct.fieldDef.structRelationship.type === 'nested') {
            j = j.parent;
          } else {
            j = undefined;
          }
        }
      }
    }
  }
}

class JoinInstance {
  uniqueKeyPossibleUses: UniqueKeyUse = new UniqueKeyUse();
  makeUniqueKey = false;
  leafiest = false;
  joinFilterConditions?: QueryFieldBoolean[];
  children: JoinInstance[] = [];
  constructor(
    public queryStruct: QueryStruct,
    public alias: string,
    public parent: JoinInstance | undefined
  ) {
    if (parent) {
      parent.children.push(this);
    }

    // convert the filter list into a list of boolean fields so we can
    //  generate dependancies and code for them.
    if (this.queryStruct.fieldDef.filterList) {
      this.joinFilterConditions = [];
      for (const filter of this.queryStruct.fieldDef.filterList) {
        const qf = new QueryFieldBoolean(
          {
            type: 'boolean',
            name: 'ignoreme',
            e: filter.expression,
          },
          this.queryStruct
        );
        this.joinFilterConditions.push(qf);
      }
    }
  }

  parentRelationship(): 'root' | JoinRelationship {
    if (this.queryStruct.parent === undefined) {
      return 'root';
    }
    switch (this.queryStruct.fieldDef.structRelationship.type) {
      case 'one':
        return 'many_to_one';
      case 'cross':
        return 'many_to_many';
      case 'many':
        return 'one_to_many';
      case 'nested':
        return 'one_to_many';
      case 'inline':
        return 'one_to_one';
      default:
        throw new Error(
          `Internal error unknown relationship type to parent for ${this.queryStruct.fieldDef.name}`
        );
    }
  }

  // For now, we force all symmetric calculations for full and right joins
  //  because we need distinct keys for COUNT(xx) operations.  Don't really need
  //  this for sums.  This will produce correct results and we can optimize this
  //  at some point..
  forceAllSymmetricCalculations(): boolean {
    const sr = this.queryStruct.fieldDef.structRelationship;
    if (this.queryStruct.parent === undefined || !isJoinOn(sr)) {
      return false;
    }
    if (sr.matrixOperation === 'right' || sr.matrixOperation === 'full') {
      return true;
    }
    return false;
  }

  // postgres unnest needs to know the names of the physical fields.
  getDialectFieldList(): DialectFieldList {
    const dialectFieldList: DialectFieldList = [];

    for (const f of this.queryStruct.fieldDef.fields.filter(isPhysical)) {
      dialectFieldList.push({
        type: f.type,
        sqlExpression: getIdentifier(f),
        sqlOutputName: getIdentifier(f),
      });
    }
    return dialectFieldList;
  }
}

/** nested query */
class QueryTurtle extends QueryField {}

/**
 * Used by the translator to get the output StructDef of a pipe segment
 *
 * half translated to the new world of types ..
 */
export class Segment {
  static nextStructDef(structDef: StructDef, segment: PipeSegment): StructDef {
    const qs = new QueryStruct(structDef, {
      model: new QueryModel(undefined),
    });
    const turtleDef: TurtleDef = {
      type: 'turtle',
      name: 'ignoreme',
      pipeline: [segment],
    };

    const queryQueryQuery = QueryQuery.makeQuery(
      turtleDef,
      qs,
      new StageWriter(true, undefined), // stage write indicates we want to get a result.
      false
    );
    return queryQueryQuery.getResultStructDef();
  }
}

type StageGroupMaping = {fromGroup: number; toGroup: number};

type StageOutputContext = {
  sql: string[]; // sql expressions
  lateralJoinSQLExpressions: string[];
  dimensionIndexes: number[]; // which indexes are dimensions
  fieldIndex: number;
  groupsAggregated: StageGroupMaping[]; // which groups were aggregated
  outputPipelinedSQL: OutputPipelinedSQL[]; // secondary stages for turtles.
};

/** Query builder object. */
class QueryQuery extends QueryField {
  fieldDef: TurtleDef;
  firstSegment: PipeSegment;
  prepared = false;
  maxDepth = 0;
  maxGroupSet = 0;
  rootResult: FieldInstanceResultRoot;
  resultStage: string | undefined;
  stageWriter: StageWriter | undefined;
  isJoinedSubquery: boolean; // this query is a joined subquery.

  constructor(
    fieldDef: TurtleDef,
    parent: QueryStruct,
    stageWriter: StageWriter | undefined,
    isJoinedSubquery: boolean
  ) {
    super(fieldDef, parent);
    this.fieldDef = fieldDef;
    this.rootResult = new FieldInstanceResultRoot(fieldDef);
    this.stageWriter = stageWriter;
    // do some magic here to get the first segment.
    this.firstSegment = fieldDef.pipeline[0] as QuerySegment;
    this.isJoinedSubquery = isJoinedSubquery;
  }

  static makeQuery(
    fieldDef: TurtleDef,
    parentStruct: QueryStruct,
    stageWriter: StageWriter | undefined = undefined,
    isJoinedSubquery: boolean
  ): QueryQuery {
    let parent = parentStruct;

    let turtleWithFilters =
      parentStruct.applyStructFiltersToTurtleDef(fieldDef);
    const firstStage = turtleWithFilters.pipeline[0];
    const sourceDef = parentStruct.fieldDef;

    // if we are generating code
    //  and have extended declaration, we need to make a new QueryStruct
    //  copy the definitions into a new structdef
    //  edit the declations from the pipeline
    if (
      stageWriter !== undefined &&
      isQuerySegment(firstStage) &&
      firstStage.extendSource !== undefined
    ) {
      parent = new QueryStruct(
        {
          ...sourceDef,
          fields: [...sourceDef.fields, ...firstStage.extendSource],
        },
        parent.parent ? {struct: parent} : {model: parent.model}
      );
      turtleWithFilters = {
        ...turtleWithFilters,
        pipeline: [
          {
            ...firstStage,
            extendSource: undefined,
          },
          ...turtleWithFilters.pipeline.slice(1),
        ],
      };
    }

    if (
      sourceDef.queryTimezone &&
      isQuerySegment(firstStage) &&
      firstStage.queryTimezone === undefined
    ) {
      firstStage.queryTimezone = sourceDef.queryTimezone;
    }

    switch (firstStage.type) {
      case 'reduce':
        return new QueryQueryReduce(
          turtleWithFilters,
          parent,
          stageWriter,
          isJoinedSubquery
        );
      case 'project':
        return new QueryQueryProject(
          turtleWithFilters,
          parent,
          stageWriter,
          isJoinedSubquery
        );
      case 'index':
        return new QueryQueryIndex(
          turtleWithFilters,
          parent,
          stageWriter,
          isJoinedSubquery
        );
      case 'raw':
        return new QueryQueryRaw(
          turtleWithFilters,
          parent,
          stageWriter,
          isJoinedSubquery
        );
      case 'partial':
        throw new Error('Attempt to make query out of partial stage');
    }
  }

  inNestedPipeline(): boolean {
    return (
      this.parent.fieldDef.structSource.type === 'sql' &&
      this.parent.fieldDef.structSource.method === 'nested'
    );
  }

  // get a field ref and expand it.
  expandField(f: QueryFieldDef) {
    const field =
      f.type === 'fieldref'
        ? this.parent.getQueryFieldReference(f.path, f.annotation)
        : this.parent.makeQueryField(f);
    const as = field.getIdentifier();
    return {as, field};
  }

  addDependantPath(
    resultStruct: FieldInstanceResult,
    context: QueryStruct,
    path: string[],
    uniqueKeyPossibleUse: UniqueKeyPossibleUse | undefined,
    joinStack: string[]
  ) {
    const node = context.getFieldByName(path);
    let struct;
    if (node instanceof QueryField) {
      struct = node.parent;
    } else if (node instanceof QueryStruct) {
      struct = node;
    } else {
      throw new Error('Internal Error:  Unknown object type');
    }
    resultStruct
      .root()
      .addStructToJoin(
        struct.getJoinableParent(),
        this,
        uniqueKeyPossibleUse,
        joinStack
      );
  }

  addDependantExpr(
    resultStruct: FieldInstanceResult,
    context: QueryStruct,
    e: Expr,
    joinStack: string[]
  ): void {
    for (const expr of e) {
      if (
        isFunctionCallFragment(expr) &&
        expressionIsAnalytic(expr.overload.returnType.expressionType) &&
        this.parent.dialect.cantPartitionWindowFunctionsOnExpressions
      ) {
        // force the use of a lateral_join_bag
        resultStruct.root().isComplexQuery = true;
        resultStruct.root().queryUsesPartitioning = true;
      }
      if (isUngroupFragment(expr)) {
        resultStruct.resultUsesUngrouped = true;
        resultStruct.root().isComplexQuery = true;
        resultStruct.root().queryUsesPartitioning = true;
        if (expr.fields && expr.fields.length > 0) {
          const key = expr.fields.sort().join('|') + expr.type;
          if (resultStruct.ungroupedSets.get(key) === undefined) {
            resultStruct.ungroupedSets.set(key, {
              type: expr.type,
              fields: expr.fields,
              groupSet: -1,
            });
          }
        }

        this.addDependantExpr(resultStruct, context, expr.e, joinStack);
      } else if (isFieldFragment(expr)) {
        const field = context.getDimensionOrMeasureByName(expr.path);
        if (hasExpression(field.fieldDef)) {
          this.addDependantExpr(
            resultStruct,
            field.parent,
            field.fieldDef.e,
            joinStack
          );
        } else {
          resultStruct
            .root()
            .addStructToJoin(
              field.parent.getJoinableParent(),
              this,
              undefined,
              joinStack
            );
          // this.addDependantPath(resultStruct, field.parent, expr.path, false);
        }
      } else if (isFilterFragment(expr)) {
        for (const filterCond of expr.filterList) {
          this.addDependantExpr(
            resultStruct,
            context,
            filterCond.expression,
            joinStack
          );
          this.addDependantExpr(resultStruct, context, expr.e, joinStack);
        }
        this.addDependantExpr(resultStruct, context, expr.e, joinStack);
      } else if (isDialectFragment(expr)) {
        const expressions: Expr[] = [];
        switch (expr.function) {
          case 'now':
            break;
          case 'div':
            expressions.push(expr.denominator);
            expressions.push(expr.numerator);
            break;
          case 'numberLiteral':
          case 'timeLiteral':
          case 'stringLiteral':
          case 'regexpLiteral':
            break;
          case 'timeDiff':
            expressions.push(expr.left.value, expr.right.value);
            break;
          case 'delta':
            expressions.push(expr.base.value, expr.delta);
            break;
          case 'trunc':
          case 'extract':
            expressions.push(expr.expr.value);
            break;
          case 'regexpMatch':
          case 'cast':
            expressions.push(expr.expr);
            break;
          default:
            throw new Error(
              "Unknown dialect Fragment type.  Can't generate dependancies"
            );
        }
        for (const e of expressions) {
          this.addDependantExpr(resultStruct, context, e, joinStack);
        }
      } else if (isAggregateFragment(expr)) {
        if (isAsymmetricFragment(expr)) {
          if (expr.structPath) {
            this.addDependantPath(
              resultStruct,
              context,
              expr.structPath,
              expr.function,
              joinStack
            );
          } else {
            // we are doing a sum in the root.  It may need symetric aggregates
            resultStruct.addStructToJoin(
              context,
              this,
              expr.function,
              joinStack
            );
          }
        }
        this.addDependantExpr(resultStruct, context, expr.e, joinStack);
      } else if (isFunctionCallFragment(expr)) {
        if (expr.structPath) {
          this.addDependantPath(
            resultStruct,
            context,
            expr.structPath,
            'generic_aggregate',
            joinStack
          );
        }
        // TODO Do we need to call `addStructToJoin` here in the case when there is no `structPath`
        // and the function is an aggregate function?
        for (const e of expr.args) {
          this.addDependantExpr(resultStruct, context, e, joinStack);
        }
        if (expressionIsAnalytic(expr.overload.returnType.expressionType)) {
          resultStruct.root().queryUsesPartitioning = true;
        }
      }
    }
  }

  addDependancies(resultStruct: FieldInstanceResult, field: QueryField): void {
    if (hasExpression(field.fieldDef)) {
      this.addDependantExpr(resultStruct, field.parent, field.fieldDef.e, []);
    }
  }

  getSegmentFields(resultStruct: FieldInstanceResult): SegmentFieldDef[] {
    const fs = resultStruct.firstSegment;
    return fs.type === 'index'
      ? fs.indexFields
      : isQuerySegment(fs)
      ? fs.queryFields
      : [];
  }

  expandFields(resultStruct: FieldInstanceResult) {
    let resultIndex = 1;
    for (const f of this.getSegmentFields(resultStruct)) {
      const {as, field} = this.expandField(f);

      if (field instanceof QueryTurtle || field instanceof QueryQuery) {
        if (this.firstSegment.type === 'project') {
          throw new Error(
            `Nested views cannot be used in select - '${field.fieldDef.name}'`
          );
        }
        const fir = new FieldInstanceResult(
          field.fieldDef as TurtleDef,
          resultStruct
        );
        this.expandFields(fir);
        resultStruct.add(as, fir);
      } else if (field instanceof QueryAtomicField) {
        resultStruct.addField(as, field, {
          resultIndex,
          type: 'result',
        });
        this.addDependancies(resultStruct, field);

        if (isAggregateField(field)) {
          if (this.firstSegment.type === 'project') {
            throw new Error(
              `Aggregate Fields cannot be used in select - '${field.fieldDef.name}'`
            );
          }
        }
        // } else if (field instanceof QueryStruct) {
        //   // this could probably be optimized.  We are adding the primary key of the joined structure
        //   //  instead of the foreignKey.  We have to do this in at least the INNER join case
        //   //  so i'm just going to let the SQL database do the optimization (which is pretty rudimentary)
        //   const pkFieldDef = field.getAsQueryField();
        //   resultStruct.addField(as, pkFieldDef, {
        //     resultIndex,
        //     type: "result",
        //   });
        //   resultStruct.addStructToJoin(field, false);
      }
      // else if (
      //   this.firstSegment.type === "project" &&
      //   field instanceof QueryStruct
      // ) {
      //   // TODO lloyd refactor or comment why we do nothing here
      // } else {
      //   throw new Error(`'${as}' cannot be used as in this way.`);
      // }
      resultIndex++;
    }
    this.expandFilters(resultStruct);
  }

  expandFilters(resultStruct: FieldInstanceResult) {
    if (resultStruct.firstSegment.filterList === undefined) {
      return;
    }
    // Go through the filters and make or find dependant fields
    //  add them to the field index. Place the individual filters
    // in the correct catgory.
    for (const cond of resultStruct.firstSegment.filterList || []) {
      const context = this.parent;
      this.addDependantExpr(resultStruct, context, cond.expression, []);
    }
    for (const join of resultStruct.root().joins.values() || []) {
      for (const qf of join.joinFilterConditions || []) {
        if (qf.fieldDef.type === 'boolean' && qf.fieldDef.e) {
          this.addDependantExpr(resultStruct, qf.parent, qf.fieldDef.e, []);
        }
      }
    }
  }

  generateSQLFilters(
    resultStruct: FieldInstanceResult,
    which: 'where' | 'having',
    filterList: FilterExpression[] | undefined = undefined
  ): AndChain {
    const resultFilters = new AndChain();
    const list = filterList || resultStruct.firstSegment.filterList;
    if (list === undefined) {
      return resultFilters;
    }
    // Go through the filters and make or find dependant fields
    //  add them to the field index. Place the individual filters
    // in the correct catgory.
    for (const cond of list || []) {
      const context = this.parent;

      if (
        (which === 'having' && expressionIsCalculation(cond.expressionType)) ||
        (which === 'where' && expressionIsScalar(cond.expressionType))
      ) {
        const sqlClause = this.generateExpressionFromExpr(
          resultStruct,
          context,
          cond.expression,
          undefined
        );
        resultFilters.add(sqlClause);
      }
    }
    return resultFilters;
  }

  prepare(_stageWriter: StageWriter | undefined) {
    if (!this.prepared) {
      this.expandFields(this.rootResult);
      this.rootResult.addStructToJoin(this.parent, this, undefined, []);
      this.rootResult.findJoins(this);
      this.rootResult.calculateSymmetricAggregates();
      this.prepared = true;
    }
  }

  // get the source fieldname and filters associated with the field (so we can drill later)
  getResultMetadata(
    fi: FieldInstance
  ): ResultStructMetadataDef | ResultMetadataDef | undefined {
    if (fi instanceof FieldInstanceField) {
      if (fi.fieldUsage.type === 'result') {
        const fieldDef = fi.f.fieldDef as FieldAtomicDef;
        let filterList;
        const sourceField =
          fi.f.parent.getFullOutputName() +
          (fieldDef.name || fieldDef.as || 'undefined');
        const sourceExpression: string | undefined = fieldDef.code;
        const sourceClasses = [sourceField];
        if (isCalculatedField(fi.f)) {
          filterList = fi.f.getFilterList();
          return {
            sourceField,
            sourceExpression,
            filterList,
            sourceClasses,
            fieldKind: 'measure',
          };
        }
        if (isScalarField(fi.f)) {
          return {
            sourceField,
            sourceExpression,
            filterList,
            sourceClasses,
            fieldKind: 'dimension',
          };
        } else {
          return undefined;
        }
      }
      return undefined;
    } else if (fi instanceof FieldInstanceResult) {
      const sourceField = fi.turtleDef.name || fi.turtleDef.as;
      const sourceClasses = sourceField ? [sourceField] : [];
      const filterList = fi.firstSegment.filterList;

      const lastSegment =
        fi.turtleDef.pipeline[fi.turtleDef.pipeline.length - 1];
      const limit = isRawSegment(lastSegment) ? undefined : lastSegment.limit;
      let orderBy: OrderBy[] | undefined = undefined;
      if (isQuerySegment(lastSegment)) {
        orderBy = lastSegment.orderBy;
      }

      if (sourceField) {
        return {
          sourceField,
          filterList,
          sourceClasses,
          fieldKind: 'struct',
          limit,
          orderBy,
        };
      }
    }
    return undefined;
  }

  /**  returns a fields and primary key of a struct for this query */
  getResultStructDef(
    resultStruct: FieldInstanceResult = this.rootResult,
    isRoot = true
  ): StructDef {
    const fields: FieldDef[] = [];
    let primaryKey;
    this.prepare(undefined);

    let dimCount = 0;
    for (const [name, fi] of resultStruct.allFields) {
      const resultMetadata = this.getResultMetadata(fi);
      if (fi instanceof FieldInstanceResult) {
        const {structDef} = this.generateTurtlePipelineSQL(
          fi,
          new StageWriter(true, undefined),
          '<nosource>'
        );

        // LTNOTE: This is probably broken now.  Need to look at the last stage
        //  to figure out the resulting nested/inline state...

        const resultType =
          fi.getRepeatedResultType() === 'nested' ? 'nested' : 'inline';
        structDef.name = name;
        structDef.structRelationship = {
          fieldName: name,
          type: resultType,
          isArray: false,
        };
        structDef.structSource = {type: resultType};
        structDef.resultMetadata = resultMetadata;
        fields.push(structDef);
      } else if (fi instanceof FieldInstanceField) {
        if (fi.fieldUsage.type === 'result') {
          if (fi.f instanceof QueryFieldStruct) {
            fields.push(fi.f.getAsJoinedStructDef(name));
          }
          // if there is only one dimension, it is the primaryKey
          //  if there are more, primaryKey is undefined.
          if (isScalarField(fi.f)) {
            if (dimCount === 0 && isRoot) {
              primaryKey = name;
            } else {
              primaryKey = undefined;
            }
            dimCount++;
          }

          const location = fi.f.fieldDef.location;
          const annotation = fi.f.fieldDef.annotation;

          // build out the result fields...
          switch (fi.f.fieldDef.type) {
            case 'boolean':
            case 'json':
            case 'string':
              fields.push({
                name,
                type: fi.f.fieldDef.type,
                resultMetadata,
                location,
                annotation,
              });
              break;
            case 'timestamp': {
              const timeframe = fi.f.fieldDef.timeframe;
              if (timeframe) {
                fields.push({
                  name,
                  type: 'timestamp',
                  timeframe,
                  resultMetadata,
                  location,
                  annotation,
                });
              } else {
                fields.push({
                  name,
                  type: 'timestamp',
                  resultMetadata,
                  location,
                  annotation,
                });
              }
              break;
            }
            case 'date': {
              fields.push({
                name,
                type: fi.f.fieldDef.type,
                timeframe: fi.f.fieldDef.timeframe,
                resultMetadata,
                location,
                annotation,
              });
              break;
            }
            case 'number':
              fields.push({
                name,
                numberType: fi.f.fieldDef.numberType,
                type: 'number',
                resultMetadata,
                location,
                annotation,
              });
              break;
            case 'unsupported':
              fields.push({...fi.f.fieldDef, resultMetadata, location});
              break;
            default:
              throw new Error(
                `unknown Field Type in query ${JSON.stringify(fi.f.fieldDef)}`
              );
          }
        }
      }
    }
    const outputStruct: StructDef = {
      fields,
      name: this.resultStage || 'result',
      dialect: this.parent.dialect.name,
      primaryKey,
      structRelationship: {
        type: 'basetable',
        connectionName: this.parent.connectionName,
      },
      structSource: {type: 'query_result'},
      resultMetadata: this.getResultMetadata(this.rootResult),
      type: 'struct',
      queryTimezone: resultStruct.getQueryInfo().queryTimezone,
    };
    if (this.parent.fieldDef.modelAnnotation) {
      outputStruct.modelAnnotation = this.parent.fieldDef.modelAnnotation;
    }

    return outputStruct;
  }

  generateSQLJoinBlock(stageWriter: StageWriter, ji: JoinInstance): string {
    let s = '';
    const qs = ji.queryStruct;
    const structRelationship = qs.fieldDef.structRelationship;
    let structSQL = qs.structSourceSQL(stageWriter);
    if (isJoinOn(structRelationship)) {
      const matrixOperation = structRelationship.matrixOperation.toUpperCase();
      if (ji.makeUniqueKey) {
        const passKeys = this.generateSQLPassthroughKeys(qs);
        structSQL = `(SELECT ${qs.dialect.sqlGenerateUUID()} as __distinct_key, x.* ${passKeys} FROM ${structSQL} as x)`;
      }
      let onCondition = '';
      if (qs.parent === undefined) {
        throw new Error('Expected joined struct to have a parent.');
      }
      if (structRelationship.onExpression) {
        onCondition = new QueryFieldBoolean(
          {
            type: 'boolean',
            name: 'ignoreme',
            e: structRelationship.onExpression,
          },
          qs.parent
        ).generateExpression(this.rootResult);
      } else {
        onCondition = '1=1';
      }
      let filters = '';
      let conditions: string[] | undefined = undefined;
      if (ji.joinFilterConditions) {
        conditions = ji.joinFilterConditions.map(qf =>
          qf.generateExpression(this.rootResult)
        );
      }
      if (ji.children.length === 0 || conditions === undefined) {
        if (conditions !== undefined && conditions.length >= 1) {
          filters = ` AND (${conditions.join(' AND ')})`;
        }
        s += ` ${matrixOperation} JOIN ${structSQL} AS ${ji.alias}\n  ON ${onCondition}${filters}\n`;
      } else {
        let select = `SELECT ${ji.alias}.*`;
        let joins = '';
        for (const childJoin of ji.children) {
          joins += this.generateSQLJoinBlock(stageWriter, childJoin);
          const physicalFields = getPhysicalFields(
            childJoin.queryStruct.fieldDef
          ).map(fieldDef =>
            this.parent.dialect.sqlMaybeQuoteIdentifier(fieldDef.name)
          );
          select += `, ${this.parent.dialect.sqlSelectAliasAsStruct(
            childJoin.alias,
            physicalFields
          )} AS ${childJoin.alias}`;
        }
        select += `\nFROM ${structSQL} AS ${
          ji.alias
        }\n${joins}\nWHERE ${conditions?.join(' AND ')}\n`;
        s += `${matrixOperation} JOIN (\n${indent(select)}) AS ${
          ji.alias
        }\n  ON ${onCondition}\n`;
        return s;
      }
    } else if (structRelationship.type === 'nested') {
      if (qs.parent === undefined || ji.parent === undefined) {
        throw new Error('Internal Error, nested structure with no parent.');
      }
      const fieldExpression = this.parent.dialect.sqlFieldReference(
        qs.parent.getSQLIdentifier(),
        structRelationship.fieldName as string,
        'struct',
        qs.parent.fieldDef.structRelationship.type === 'nested',
        this.parent.fieldDef.structRelationship.type === 'nested' &&
          this.parent.fieldDef.structRelationship.isArray
      );
      // we need to generate primary key.  If parent has a primary key combine
      // console.log(ji.alias, fieldExpression, this.inNestedPipeline());
      s += `${this.parent.dialect.sqlUnnestAlias(
        fieldExpression,
        ji.alias,
        ji.getDialectFieldList(),
        ji.makeUniqueKey,
        structRelationship.isArray,
        this.inNestedPipeline()
      )}\n`;
    } else if (structRelationship.type === 'inline') {
      throw new Error(
        'Internal Error: inline structs should never appear in join trees'
      );
    } else {
      throw new Error(
        `Join type not implemented ${JSON.stringify(
          qs.fieldDef.structRelationship
        )}`
      );
    }
    for (const childJoin of ji.children) {
      s += this.generateSQLJoinBlock(stageWriter, childJoin);
    }
    return s;
  }

  // BigQuery has wildcard psudo columns that are treated differently
  //  SELECT * FROM xxx doesn't include these psuedo columns but we need them so
  //  filters can get pushed down properly when generating a UNIQUE key.
  //  No other dialect really needs this so we are coding here but maybe someday
  //  this makes its way into the dialect.
  generateSQLPassthroughKeys(qs: QueryStruct): string {
    let ret = '';
    if (qs.dialect.name === 'standardsql') {
      const psudoCols = [
        '_TABLE_SUFFIX',
        '_PARTITIONDATE',
        '_PARTITIONTIME',
      ].filter(element => qs.getChildByName(element) !== undefined);
      if (psudoCols.length > 0) {
        ret = ', ' + psudoCols.join(', ');
      }
    }
    return ret;
  }

  generateSQLJoins(stageWriter: StageWriter): string {
    let s = '';
    // get the first value from the map (weird, I know)
    const [[, ji]] = this.rootResult.joins;
    const qs = ji.queryStruct;
    // Joins
    let structSQL = qs.structSourceSQL(stageWriter);
    if (isIndexSegment(this.firstSegment)) {
      structSQL = this.parent.dialect.sqlSampleTable(
        structSQL,
        this.firstSegment.sample
      );
      if (this.firstSegment.sample) {
        structSQL = stageWriter.addStage(
          `SELECT * from ${structSQL} as x limit 100000 `
        );
      }
    }
    const structRelationship = qs.fieldDef.structRelationship;
    if (structRelationship.type === 'basetable') {
      if (ji.makeUniqueKey) {
        const passKeys = this.generateSQLPassthroughKeys(qs);
        structSQL = `(SELECT ${qs.dialect.sqlGenerateUUID()} as __distinct_key, x.* ${passKeys} FROM ${structSQL} as x)`;
      }
      s += `FROM ${structSQL} as ${ji.alias}\n`;
    } else {
      throw new Error('Internal Error, queries must start from a basetable');
    }

    for (const childJoin of ji.children) {
      s += this.generateSQLJoinBlock(stageWriter, childJoin);
    }
    return s;
  }

  genereateSQLOrderBy(
    queryDef: QuerySegment,
    resultStruct: FieldInstanceResult
  ): string {
    let s = '';
    if (this.firstSegment.type === 'project' && !queryDef.orderBy) {
      return ''; // No default ordering for project.
    }
    // Intermediate results (in a pipeline or join) that have no limit, don't need an orderby
    //  Some database don't have this optimization.
    if (this.fieldDef.pipeline.length > 1 && queryDef.limit === undefined) {
      return '';
    }
    // ignore orderby if all aggregates.
    if (resultStruct.getRepeatedResultType() === 'inline_all_numbers') {
      return '';
    }

    // if we are in the last stage of a query and the query is a subquery
    //  and has no limit, ORDER BY is superfluous
    if (
      this.isJoinedSubquery &&
      this.fieldDef.pipeline.length === 1 &&
      queryDef.limit === undefined
    ) {
      return '';
    }

    const orderBy = queryDef.orderBy || resultStruct.calculateDefaultOrderBy();
    const o: string[] = [];
    for (const f of orderBy) {
      if (typeof f.field === 'string') {
        // convert name to an index
        const fi = resultStruct.getField(f.field);
        if (fi && fi.fieldUsage.type === 'result') {
          o.push(`${fi.fieldUsage.resultIndex} ${f.dir || 'ASC'}`);
        } else {
          throw new Error(`Unknown field in ORDER BY ${f.field}`);
        }
      } else {
        o.push(`${f.field} ${f.dir || 'ASC'}`);
      }
    }
    if (o.length > 0) {
      s = this.parent.dialect.sqlOrderBy(o) + '\n';
    }
    return s;
  }

  generateSimpleSQL(stageWriter: StageWriter): string {
    let s = '';
    s += 'SELECT \n';
    const fields: string[] = [];

    for (const [name, field] of this.rootResult.allFields) {
      const fi = field as FieldInstanceField;
      const sqlName = this.parent.dialect.sqlMaybeQuoteIdentifier(name);
      if (fi.fieldUsage.type === 'result') {
        fields.push(
          ` ${fi.f.generateExpression(this.rootResult)} as ${sqlName}`
        );
      }
    }
    s += indent(fields.join(',\n')) + '\n';

    s += this.generateSQLJoins(stageWriter);
    s += this.generateSQLFilters(this.rootResult, 'where').sql('where');

    // group by
    if (this.firstSegment.type === 'reduce') {
      const n: string[] = [];
      for (const field of this.rootResult.fields()) {
        const fi = field as FieldInstanceField;
        if (fi.fieldUsage.type === 'result' && isScalarField(fi.f)) {
          n.push(fi.fieldUsage.resultIndex.toString());
        }
      }
      if (n.length > 0) {
        s += `GROUP BY ${n.join(',')}\n`;
      }
    }

    s += this.generateSQLFilters(this.rootResult, 'having').sql('having');

    // order by
    s += this.genereateSQLOrderBy(
      this.firstSegment as QuerySegment,
      this.rootResult
    );

    // limit
    if (!isRawSegment(this.firstSegment) && this.firstSegment.limit) {
      s += `LIMIT ${this.firstSegment.limit}\n`;
    }
    this.resultStage = stageWriter.addStage(s);
    return this.resultStage;
  }

  // This probably should be generated in a dialect independat way.
  //  but for now, it is just googleSQL.
  generatePipelinedStages(
    outputPipelinedSQL: OutputPipelinedSQL[],
    lastStageName: string,
    stageWriter: StageWriter
  ): string {
    if (outputPipelinedSQL.length === 0) {
      return lastStageName;
    }
    const pipelinesSQL = outputPipelinedSQL
      .map(
        o =>
          `${o.pipelineSQL} as ${o.sqlFieldName}
      `
      )
      .join(',\n');
    return stageWriter.addStage(
      `SELECT * replace (${pipelinesSQL}) FROM ${lastStageName}
      `
    );
  }

  generateStage0Fields(
    resultSet: FieldInstanceResult,
    output: StageOutputContext,
    stageWriter: StageWriter
  ) {
    for (const [name, fi] of resultSet.allFields) {
      const outputName = this.parent.dialect.sqlMaybeQuoteIdentifier(
        `${name}__${resultSet.groupSet}`
      );
      if (fi instanceof FieldInstanceField) {
        if (fi.fieldUsage.type === 'result') {
          const exp = fi.getSQL();
          if (isScalarField(fi.f)) {
            if (
              this.parent.dialect.cantPartitionWindowFunctionsOnExpressions &&
              this.rootResult.queryUsesPartitioning
            ) {
              // BigQuery can't partition aggregate function except when the field has no
              //  expression.  Additionally it can't partition by floats.  We stuff expressions
              //  and numbers as strings into a lateral join when the query has ungrouped expressions
              const outputFieldName = `__lateral_join_bag.${outputName}`;
              fi.analyticalSQL = outputFieldName;
              output.lateralJoinSQLExpressions.push(`${exp} as ${outputName}`);
              output.sql.push(outputFieldName);
              if (fi.f.fieldDef.type === 'number') {
                const outputNameString =
                  this.parent.dialect.sqlMaybeQuoteIdentifier(
                    `${name}__${resultSet.groupSet}_string`
                  );
                const outputFieldNameString = `__lateral_join_bag.${outputNameString}`;
                output.sql.push(outputFieldNameString);
                output.dimensionIndexes.push(output.fieldIndex++);
                output.lateralJoinSQLExpressions.push(
                  `CAST(${exp} as STRING) as ${outputNameString}`
                );
                fi.partitionSQL = outputFieldNameString;
              }
            } else {
              // just treat it like a regular field.
              output.sql.push(`${exp} as ${outputName}`);
            }
            output.dimensionIndexes.push(output.fieldIndex++);
          } else if (isCalculatedField(fi.f)) {
            output.sql.push(`${exp} as ${outputName}`);
            output.fieldIndex++;
          }
        }
      } else if (fi instanceof FieldInstanceResult) {
        if (fi.firstSegment.type === 'reduce') {
          this.generateStage0Fields(fi, output, stageWriter);
        } else if (fi.firstSegment.type === 'project') {
          const s = this.generateTurtleSQL(
            fi,
            stageWriter,
            outputName,
            output.outputPipelinedSQL
          );
          output.sql.push(`${s} as ${outputName}`);
          output.fieldIndex++;
        }
      }
    }
    // LTNOTE: we could optimize here in the future.
    //  leaf turtles can have their having clauses in the main query
    //  turtles with leaves need to promote their state to their
    //  children.
    const having = this.generateSQLFilters(resultSet, 'having');
    if (!having.empty()) {
      // if we have no children, the having can run at the root level
      if (resultSet.childGroups.length === 1) {
        resultSet
          .root()
          .havings.add(
            `(group_set<>${resultSet.groupSet} OR (group_set=${
              resultSet.groupSet
            } AND ${having.sql()}))`
          );
      } else {
        resultSet.hasHaving = true;
        output.sql.push(
          `CASE WHEN group_set=${
            resultSet.groupSet
          } THEN CASE WHEN ${having.sql()} THEN 0 ELSE 1 END END as __delete__${
            resultSet.groupSet
          }`
        );
        output.fieldIndex++;
      }
    }
  }

  generateSQLWhereChildren(resultStruct: FieldInstanceResult): AndChain {
    const wheres = new AndChain();
    for (const [, field] of resultStruct.allFields) {
      if (field.type === 'query') {
        const fir = field as FieldInstanceResult;
        const turtleWhere = this.generateSQLFilters(fir, 'where');
        if (turtleWhere.present()) {
          const groupSets = fir.childGroups.join(',');
          wheres.add(
            `(group_set NOT IN (${groupSets})` +
              ` OR (group_set IN (${groupSets}) AND ${turtleWhere.sql()}))`
          );
        }
        wheres.addChain(this.generateSQLWhereChildren(fir));
      }
    }
    return wheres;
  }

  generateSQLWhereTurtled(): string {
    const wheres = this.generateSQLFilters(this.rootResult, 'where');
    wheres.addChain(this.generateSQLWhereChildren(this.rootResult));
    return wheres.sql('where');
  }

  // iterate over the nested queries looking for Havings (and someday limits).
  //  if you find any, generate a new stage(s) to perform these functions.
  generateSQLHavingLimit(
    stageWriter: StageWriter,
    lastStageName: string
  ): string {
    const fields: string[] = [];
    const resultsWithHaving = this.rootResult.selectStructs(
      [],
      (result: FieldInstanceResult) => result.hasHaving
    );

    if (resultsWithHaving.length > 0) {
      for (const result of resultsWithHaving) {
        // find all the parent dimension names.
        const dimensions: string[] = [];
        let r: FieldInstanceResult | undefined = result;
        while (r) {
          for (const name of r.fieldNames(fi => isScalarField(fi.f))) {
            dimensions.push(
              this.parent.dialect.sqlMaybeQuoteIdentifier(
                `${name}__${r.groupSet}`
              )
            );
          }
          r = r.parent;
        }
        fields.push(
          `MAX(CASE WHEN group_set IN (${result.childGroups.join(
            ','
          )}) THEN __delete__${
            result.groupSet
          } END) OVER(partition by ${dimensions
            .map(this.parent.dialect.castToString)
            .join(',')}) as __shaving__${result.groupSet}`
        );
      }
    }
    if (resultsWithHaving.length > 0) {
      lastStageName = stageWriter.addStage(
        `SELECT\n  *,\n  ${fields.join(',\n  ')} \nFROM ${lastStageName}`
      );
      const havings = new AndChain();
      for (const result of resultsWithHaving) {
        havings.add(
          `group_set IN (${result.childGroups.join(',')}) AND __shaving__${
            result.groupSet
          }=1`
        );
      }
      lastStageName = stageWriter.addStage(
        `SELECT *\nFROM ${lastStageName}\nWHERE NOT (${havings.sqlOr()})`
      );
    }
    return lastStageName;
  }

  generateSQLStage0(stageWriter: StageWriter): string {
    let s = 'SELECT\n';
    let from = this.generateSQLJoins(stageWriter);
    const wheres = this.generateSQLWhereTurtled();

    const f: StageOutputContext = {
      dimensionIndexes: [1],
      fieldIndex: 2,
      sql: ['group_set'],
      lateralJoinSQLExpressions: [],
      groupsAggregated: [],
      outputPipelinedSQL: [],
    };
    this.generateStage0Fields(this.rootResult, f, stageWriter);

    if (this.firstSegment.type === 'project') {
      throw new Error('PROJECT cannot be used on queries with turtles');
    }
    const groupBy = 'GROUP BY ' + f.dimensionIndexes.join(',') + '\n';

    from += this.parent.dialect.sqlGroupSetTable(this.maxGroupSet) + '\n';

    s += indent(f.sql.join(',\n')) + '\n';

    // this should only happen on standard SQL,  BigQuery can't partition by expressions and
    //  aggregates.
    if (f.lateralJoinSQLExpressions.length > 0) {
      from += `LEFT JOIN UNNEST([STRUCT(${f.lateralJoinSQLExpressions.join(
        ',\n'
      )})]) as __lateral_join_bag\n`;
    }
    s += from + wheres + groupBy + this.rootResult.havings.sql('having');

    // generate the stage
    const resultStage = stageWriter.addStage(s);

    // generate stages for havings and limits
    this.resultStage = this.generateSQLHavingLimit(stageWriter, resultStage);

    this.resultStage = this.generatePipelinedStages(
      f.outputPipelinedSQL,
      this.resultStage,
      stageWriter
    );

    return this.resultStage;
  }

  generateDepthNFields(
    depth: number,
    resultSet: FieldInstanceResult,
    output: StageOutputContext,
    stageWriter: StageWriter
  ) {
    const groupsToMap: number[] = [];
    for (const [name, fi] of resultSet.allFields) {
      const sqlFieldName = this.parent.dialect.sqlMaybeQuoteIdentifier(
        `${name}__${resultSet.groupSet}`
      );
      if (fi instanceof FieldInstanceField) {
        if (fi.fieldUsage.type === 'result') {
          if (isScalarField(fi.f)) {
            const exp = this.caseGroup(
              resultSet.groupSet > 0 ? resultSet.childGroups : [],
              sqlFieldName
            );
            output.sql.push(`${exp} as ${sqlFieldName}`);
            output.dimensionIndexes.push(output.fieldIndex++);
          } else if (isCalculatedField(fi.f)) {
            const exp = this.parent.dialect.sqlAnyValue(
              resultSet.groupSet,
              sqlFieldName
            );
            output.sql.push(`${exp} as ${sqlFieldName}`);
            output.fieldIndex++;
          }
        }
      } else if (fi instanceof FieldInstanceResult) {
        if (fi.depth > depth) {
          // ignore it, we've already dealt with it.
        } else if (fi.depth === depth) {
          const s = this.generateTurtleSQL(
            fi,
            stageWriter,
            sqlFieldName,
            output.outputPipelinedSQL
          );
          output.groupsAggregated.push({
            fromGroup: fi.groupSet,
            toGroup: resultSet.groupSet,
          });
          groupsToMap.push(fi.groupSet);
          output.sql.push(`${s} as ${sqlFieldName}`);
          output.fieldIndex++;
        } else {
          this.generateDepthNFields(depth, fi, output, stageWriter);
        }
      }
    }
    if (output.groupsAggregated.length > 0) {
      output.sql[0] = 'CASE ';
      for (const m of output.groupsAggregated) {
        output.sql[0] += `WHEN group_set=${m.fromGroup} THEN ${m.toGroup} `;
      }
      output.sql[0] += ' ELSE group_set END as group_set';
    }
  }

  generateSQLDepthN(
    depth: number,
    stageWriter: StageWriter,
    stageName: string
  ): string {
    let s = 'SELECT \n';
    const f: StageOutputContext = {
      dimensionIndexes: [1],
      fieldIndex: 2,
      sql: ['group_set'],
      lateralJoinSQLExpressions: [],
      groupsAggregated: [],
      outputPipelinedSQL: [],
    };
    this.generateDepthNFields(depth, this.rootResult, f, stageWriter);
    s += indent(f.sql.join(',\n')) + '\n';
    s += `FROM ${stageName}\n`;
    const where = this.rootResult.eliminateComputeGroupsSQL();
    if (where.length > 0) {
      s += `WHERE ${where}\n`;
    }
    if (f.dimensionIndexes.length > 0) {
      s += `GROUP BY ${f.dimensionIndexes.join(',')}\n`;
    }

    this.resultStage = stageWriter.addStage(s);

    this.resultStage = this.generatePipelinedStages(
      f.outputPipelinedSQL,
      this.resultStage,
      stageWriter
    );

    return this.resultStage;
  }

  genereateSQLCombineTurtles(
    stageWriter: StageWriter,
    stage0Name: string
  ): string {
    let s = 'SELECT\n';
    const fieldsSQL: string[] = [];
    let fieldIndex = 1;
    const outputPipelinedSQL: OutputPipelinedSQL[] = [];
    const dimensionIndexes: number[] = [];
    for (const [name, fi] of this.rootResult.allFields) {
      const sqlName = this.parent.dialect.sqlMaybeQuoteIdentifier(name);
      if (fi instanceof FieldInstanceField) {
        if (fi.fieldUsage.type === 'result') {
          if (isScalarField(fi.f)) {
            fieldsSQL.push(
              this.parent.dialect.sqlMaybeQuoteIdentifier(
                `${name}__${this.rootResult.groupSet}`
              ) + ` as ${sqlName}`
            );
            dimensionIndexes.push(fieldIndex++);
          } else if (isCalculatedField(fi.f)) {
            fieldsSQL.push(
              this.parent.dialect.sqlAnyValueLastTurtle(
                this.parent.dialect.sqlMaybeQuoteIdentifier(
                  `${name}__${this.rootResult.groupSet}`
                ),
                this.rootResult.groupSet,
                sqlName
              )
            );
            fieldIndex++;
          }
        }
      } else if (fi instanceof FieldInstanceResult) {
        if (fi.firstSegment.type === 'reduce') {
          fieldsSQL.push(
            `${this.generateTurtleSQL(
              fi,
              stageWriter,
              sqlName,
              outputPipelinedSQL
            )} as ${sqlName}`
          );
          fieldIndex++;
        } else if (fi.firstSegment.type === 'project') {
          fieldsSQL.push(
            this.parent.dialect.sqlAnyValueLastTurtle(
              this.parent.dialect.sqlMaybeQuoteIdentifier(
                `${name}__${this.rootResult.groupSet}`
              ),
              this.rootResult.groupSet,
              sqlName
            )
          );
          fieldIndex++;
        }
      }
    }
    s += indent(fieldsSQL.join(',\n')) + `\nFROM ${stage0Name}\n`;

    const where = this.rootResult.eliminateComputeGroupsSQL();
    if (where.length > 0) {
      s += `WHERE ${where}\n`;
    }

    if (dimensionIndexes.length > 0) {
      s += `GROUP BY ${dimensionIndexes.join(',')}\n`;
    }

    // order by
    s += this.genereateSQLOrderBy(
      this.firstSegment as QuerySegment,
      this.rootResult
    );

    // limit
    if (!isRawSegment(this.firstSegment) && this.firstSegment.limit) {
      s += `LIMIT ${this.firstSegment.limit}\n`;
    }

    this.resultStage = stageWriter.addStage(s);
    this.resultStage = this.generatePipelinedStages(
      outputPipelinedSQL,
      this.resultStage,
      stageWriter
    );

    return this.resultStage;
  }

  generateTurtleSQL(
    resultStruct: FieldInstanceResult,
    stageWriter: StageWriter,
    sqlFieldName: string,
    outputPipelinedSQL: OutputPipelinedSQL[]
  ): string {
    // let fieldsSQL: string[] = [];
    const dialectFieldList: DialectFieldList = [];
    let orderBy = '';
    const limit = isRawSegment(resultStruct.firstSegment)
      ? undefined
      : resultStruct.firstSegment.limit;

    // calculate the ordering.
    const obSQL: string[] = [];
    let orderingField;
    const orderByDef =
      (resultStruct.firstSegment as QuerySegment).orderBy ||
      resultStruct.calculateDefaultOrderBy();
    for (const ordering of orderByDef) {
      if (typeof ordering.field === 'string') {
        orderingField = {
          name: ordering.field,
          fif: resultStruct.getField(ordering.field),
        };
      } else {
        orderingField = resultStruct.getFieldByNumber(ordering.field);
      }
      if (resultStruct.firstSegment.type === 'reduce') {
        obSQL.push(
          ' ' +
            this.parent.dialect.sqlMaybeQuoteIdentifier(
              `${orderingField.name}__${resultStruct.groupSet}`
            ) +
            ` ${ordering.dir || 'ASC'}`
        );
      } else if (resultStruct.firstSegment.type === 'project') {
        obSQL.push(
          ` ${orderingField.fif.f.generateExpression(resultStruct)} ${
            ordering.dir || 'ASC'
          }`
        );
      }
    }

    if (obSQL.length > 0) {
      orderBy = ' ' + this.parent.dialect.sqlOrderBy(obSQL);
    }

    for (const [name, field] of resultStruct.allFields) {
      const sqlName = this.parent.dialect.sqlMaybeQuoteIdentifier(name);
      //
      if (
        resultStruct.firstSegment.type === 'reduce' &&
        (field instanceof FieldInstanceResult ||
          (field instanceof FieldInstanceField &&
            field.fieldUsage.type === 'result'))
      ) {
        // fieldsSQL.push(`${name}__${resultStruct.groupSet} as ${sqlName}`);
        // outputFieldNames.push(name);
        dialectFieldList.push({
          type:
            field instanceof FieldInstanceField
              ? field.f.fieldDef.type
              : 'struct',
          sqlExpression: this.parent.dialect.sqlMaybeQuoteIdentifier(
            `${name}__${resultStruct.groupSet}`
          ),
          sqlOutputName: sqlName,
        });
      } else if (
        resultStruct.firstSegment.type === 'project' &&
        field instanceof FieldInstanceField &&
        field.fieldUsage.type === 'result'
      ) {
        // fieldsSQL.push(
        //   `${field.f.generateExpression(resultStruct)} as ${sqlName}`
        // );
        dialectFieldList.push({
          type: field.type,
          sqlExpression: field.f.generateExpression(resultStruct),
          sqlOutputName: sqlName,
        });
      }
    }

    let resultType;
    let ret;
    if ((resultType = resultStruct.getRepeatedResultType()) !== 'nested') {
      if (resultType === 'inline_all_numbers') {
        ret = this.parent.dialect.sqlCoaleseMeasuresInline(
          resultStruct.groupSet,
          dialectFieldList
        );
      } else {
        ret = this.parent.dialect.sqlAnyValueTurtle(
          resultStruct.groupSet,
          dialectFieldList
        );
      }
    } else {
      ret = this.parent.dialect.sqlAggregateTurtle(
        resultStruct.groupSet,
        dialectFieldList,
        orderBy,
        limit
      );
    }

    // If the turtle is a pipeline, generate a UDF to compute it.
    const newStageWriter = new StageWriter(
      this.parent.dialect.supportsCTEinCoorelatedSubQueries,
      stageWriter
    );
    const {structDef, pipeOut} = this.generateTurtlePipelineSQL(
      resultStruct,
      newStageWriter,
      this.parent.dialect.supportUnnestArrayAgg ? ret : sqlFieldName
    );

    // if there was a pipeline.
    if (pipeOut !== undefined) {
      const sql = newStageWriter.generateCoorelatedSubQuery(
        this.parent.dialect,
        structDef
      );

      if (this.parent.dialect.supportUnnestArrayAgg) {
        ret = `(${sql})`;
      } else {
        outputPipelinedSQL.push({
          sqlFieldName,
          pipelineSQL: `(${sql})`,
        });
      }
    }

    return ret;
    // return `${aggregateFunction}(CASE WHEN group_set=${
    //   resultStruct.groupSet
    // } THEN STRUCT(${fieldsSQL.join(",\n")}) END${tailSQL})`;
  }

  generateTurtlePipelineSQL(
    fi: FieldInstanceResult,
    stageWriter: StageWriter,
    sourceSQLExpression: string
  ) {
    let structDef = this.getResultStructDef(fi, false);
    const repeatedResultType = fi.getRepeatedResultType();
    const hasPipeline = fi.turtleDef.pipeline.length > 1;
    let pipeOut;
    if (hasPipeline) {
      const pipeline: PipeSegment[] = [...fi.turtleDef.pipeline];
      pipeline.shift();
      const newTurtle: TurtleDef = {
        type: 'turtle',
        name: 'starthere',
        pipeline,
      };
      structDef.name = this.parent.dialect.sqlUnnestPipelineHead(
        repeatedResultType === 'inline_all_numbers',
        sourceSQLExpression
      );
      structDef.structSource = {type: 'sql', method: 'nested'};
      const qs = new QueryStruct(structDef, {
        model: this.parent.getModel(),
      });
      const q = QueryQuery.makeQuery(
        newTurtle,
        qs,
        stageWriter,
        this.isJoinedSubquery
      );
      pipeOut = q.generateSQLFromPipeline(stageWriter);
      // console.log(stageWriter.generateSQLStages());
      structDef = pipeOut.outputStruct;
    }
    structDef.annotation = fi.turtleDef.annotation;
    return {
      structDef,
      pipeOut,
    };
  }

  generateComplexSQL(stageWriter: StageWriter): string {
    let stageName = this.generateSQLStage0(stageWriter);

    if (this.maxDepth > 1) {
      let i = this.maxDepth;
      while (i > 1) {
        stageName = this.generateSQLDepthN(i, stageWriter, stageName);
        i--;
      }
    }

    // nest the turtles.
    return this.genereateSQLCombineTurtles(stageWriter, stageName);
  }

  generateSQL(stageWriter: StageWriter): string {
    const r = this.rootResult.computeGroups(0, 0);
    this.maxDepth = r.maxDepth;
    this.maxGroupSet = r.nextGroupSetNumber - 1;

    this.rootResult.assignFieldsToGroups();

    this.rootResult.isComplexQuery ||= this.maxDepth > 0 || r.isComplex;
    if (this.rootResult.isComplexQuery) {
      return this.generateComplexSQL(stageWriter);
    } else {
      return this.generateSimpleSQL(stageWriter);
    }
  }

  toMalloy(): string {
    let ret = `EXPLORE ${getIdentifier(this.parent.fieldDef)} | `;
    ret += this.fieldDef.type.toUpperCase() + ' ';
    return ret;
  }

  generateSQLFromPipeline(stageWriter: StageWriter) {
    this.prepare(stageWriter);
    let lastStageName = this.generateSQL(stageWriter);
    let outputStruct = this.getResultStructDef();
    if (this.fieldDef.pipeline.length > 1) {
      // console.log(pretty(outputStruct));
      const pipeline = [...this.fieldDef.pipeline];
      let structDef: StructDef = {
        ...outputStruct,
        structSource: {type: 'sql', method: 'lastStage'},
      };
      pipeline.shift();
      for (const transform of pipeline) {
        const s = new QueryStruct(structDef, {
          model: this.parent.getModel(),
        });
        const q = QueryQuery.makeQuery(
          {type: 'turtle', name: 'ignoreme', pipeline: [transform]},
          s,
          stageWriter,
          this.isJoinedSubquery
        );
        q.prepare(stageWriter);
        lastStageName = q.generateSQL(stageWriter);
        outputStruct = q.getResultStructDef();
        structDef = {
          ...outputStruct,
          structSource: {type: 'sql', method: 'lastStage'},
        };
      }
    }
    return {lastStageName, outputStruct};
  }
}
class QueryQueryReduce extends QueryQuery {}

class QueryQueryProject extends QueryQuery {}

// generates a single stage query for the index.
//  wildcards have been expanded
//  nested repeated fields are safe to use.
class QueryQueryIndexStage extends QueryQuery {
  fieldDef: TurtleDef;
  indexPaths: Record<string, string[]> = {};
  constructor(
    fieldDef: TurtleDef,
    parent: QueryStruct,
    stageWriter: StageWriter | undefined,
    isJoinedSubquery: boolean
  ) {
    super(fieldDef, parent, stageWriter, isJoinedSubquery);
    this.fieldDef = fieldDef;
  }

  expandField(f: IndexFieldDef) {
    const as = f.path.join('.');
    const field = this.parent.getQueryFieldByName(f.path);
    return {as, field};
  }

  expandFields(resultStruct: FieldInstanceResult) {
    let resultIndex = 1;
    const groupIndex = resultStruct.groupSet;
    this.maxGroupSet = groupIndex;

    for (const f of (this.firstSegment as IndexSegment).indexFields) {
      const {as, field} = this.expandField(f);
      this.indexPaths[as] = f.path;

      resultStruct.addField(as, field as QueryField, {
        resultIndex,
        type: 'result',
      });
      if (field instanceof QueryAtomicField) {
        this.addDependancies(resultStruct, field);
      }
      resultIndex++;
    }
    const measure = (this.firstSegment as IndexSegment).weightMeasure;
    if (measure !== undefined) {
      const f = this.parent.getFieldByName([measure]) as QueryField;
      resultStruct.addField(measure, f, {
        resultIndex,
        type: 'result',
      });
      this.addDependancies(resultStruct, f);
    }
    this.expandFilters(resultStruct);
  }

  generateSQL(stageWriter: StageWriter): string {
    let measureSQL = 'COUNT(*)';
    const dialect = this.parent.dialect;
    const fieldNameColumn = dialect.sqlMaybeQuoteIdentifier('fieldName');
    const fieldPathColumn = dialect.sqlMaybeQuoteIdentifier('fieldPath');
    const fieldValueColumn = dialect.sqlMaybeQuoteIdentifier('fieldValue');
    const fieldTypeColumn = dialect.sqlMaybeQuoteIdentifier('fieldType');
    const fieldRangeColumn = dialect.sqlMaybeQuoteIdentifier('fieldRange');
    const measureName = (this.firstSegment as IndexSegment).weightMeasure;
    if (measureName) {
      measureSQL = this.rootResult
        .getField(measureName)
        .f.generateExpression(this.rootResult);
    }

    const fields: Array<{
      name: string;
      path: string[];
      type: string;
      expression: string;
    }> = [];
    for (const [name, field] of this.rootResult.allFields) {
      const fi = field as FieldInstanceField;
      if (fi.fieldUsage.type === 'result' && isScalarField(fi.f)) {
        const expression = fi.f.generateExpression(this.rootResult);
        const path = this.indexPaths[name] || [];
        fields.push({name, path, type: fi.f.fieldDef.type, expression});
      }
    }

    let s = 'SELECT\n  group_set,\n';

    s += '  CASE group_set\n';
    for (let i = 0; i < fields.length; i++) {
      s += `    WHEN ${i} THEN '${fields[i].name}'\n`;
    }
    s += `  END as ${fieldNameColumn},\n`;

    s += '  CASE group_set\n';
    for (let i = 0; i < fields.length; i++) {
      const path = pathToCol(fields[i].path);
      s += `    WHEN ${i} THEN '${path}'\n`;
    }
    s += `  END as ${fieldPathColumn},\n`;

    s += '  CASE group_set\n';
    for (let i = 0; i < fields.length; i++) {
      s += `    WHEN ${i} THEN '${fields[i].type}'\n`;
    }
    s += `  END as ${fieldTypeColumn},`;

    s += `  CASE group_set WHEN 99999 THEN ${dialect.castToString('NULL')}\n`;
    for (let i = 0; i < fields.length; i++) {
      if (fields[i].type === 'string') {
        s += `    WHEN ${i} THEN ${fields[i].expression}\n`;
      }
    }
    s += `  END as ${fieldValueColumn},\n`;

    s += ` ${measureSQL} as weight,\n`;

    // just in case we don't have any field types, force the case statement to have at least one value.
    s += "  CASE group_set\n    WHEN 99999 THEN ''";
    for (let i = 0; i < fields.length; i++) {
      if (fields[i].type === 'number') {
        s += `    WHEN ${i} THEN ${dialect.concat(
          `MIN(${dialect.castToString(fields[i].expression)})`,
          "' to '",
          dialect.castToString(`MAX(${fields[i].expression})`)
        )}\n`;
      }
      if (fields[i].type === 'timestamp' || fields[i].type === 'date') {
        s += `    WHEN ${i} THEN ${dialect.concat(
          `MIN(${dialect.sqlDateToString(fields[i].expression)})`,
          "' to '",
          `MAX(${dialect.sqlDateToString(fields[i].expression)})`
        )}\n`;
      }
    }
    s += `  END as ${fieldRangeColumn}\n`;

    // CASE
    //   WHEN field_type = 'timestamp' or field_type = 'date'
    //     THEN MIN(field_value) || ' to ' || MAX(field_value)
    //   WHEN field_type = 'number'
    //     THEN
    // ELSE NULL
    // END as field_range\n`;

    s += this.generateSQLJoins(stageWriter);

    s += dialect.sqlGroupSetTable(fields.length) + '\n';

    s += this.generateSQLFilters(this.rootResult, 'where').sql('where');

    s += 'GROUP BY 1,2,3,4,5\n';

    // limit
    if (!isRawSegment(this.firstSegment) && this.firstSegment.limit) {
      s += `LIMIT ${this.firstSegment.limit}\n`;
    }
    // console.log(s);
    const resultStage = stageWriter.addStage(s);
    this.resultStage = stageWriter.addStage(
      `SELECT
  ${fieldNameColumn},
  ${fieldPathColumn},
  ${fieldTypeColumn},
  COALESCE(${fieldValueColumn}, ${fieldRangeColumn}) as ${fieldValueColumn},
  weight
FROM ${resultStage}\n`
    );
    return this.resultStage;
  }
}

class QueryQueryRaw extends QueryQuery {
  generateSQL(stageWriter: StageWriter): string {
    const ssrc = this.parent.fieldDef.structSource;
    if (ssrc.type !== 'sql' || ssrc.method !== 'subquery') {
      throw new Error(
        'Invalid struct for QueryQueryRaw, currently only supports SQL'
      );
    }
    const s = ssrc.sqlBlock.selectStr;
    return stageWriter.addStage(s);
  }

  prepare() {
    // Do nothing!
  }

  getResultStructDef(): StructDef {
    return this.parent.fieldDef;
  }

  getResultMetadata(
    _fi: FieldInstance
  ): ResultStructMetadataDef | ResultMetadataDef | undefined {
    return undefined;
  }
}

class QueryQueryIndex extends QueryQuery {
  fieldDef: TurtleDef;
  stages: RefToField[][] = [];

  constructor(
    fieldDef: TurtleDef,
    parent: QueryStruct,
    stageWriter: StageWriter | undefined,
    isJoinedSubquery: boolean
  ) {
    super(fieldDef, parent, stageWriter, isJoinedSubquery);
    this.fieldDef = fieldDef;
    this.fieldsToStages();
  }

  fieldsToStages() {
    const indexSeg = this.firstSegment as IndexSegment;
    if (this.parent.dialect.dontUnionIndex) {
      this.stages = [indexSeg.indexFields];
      return;
    }

    // Collect the field references by unique path, the final
    // index will be a union indexes from each unique path
    const stageMap: Record<string, RefToField[]> = {};
    for (const fref of indexSeg.indexFields) {
      if (fref.path.length > 1) {
        const stageRoot = pathToCol(fref.path.slice(0, fref.path.length - 1));
        const stage = stageMap[stageRoot];
        if (stage === undefined) {
          const f = this.parent.nameMap.get(fref.path[0]);
          if (
            f instanceof QueryStruct &&
            (f.fieldDef.structRelationship.type === 'many' ||
              f.fieldDef.structRelationship.type === 'nested') &&
            f.fieldDef.fields.length > 1
          ) {
            const toStage = [fref];
            stageMap[stageRoot] = toStage;
            this.stages.push(toStage);
            continue;
          }
        } else {
          stage.push(fref);
          continue;
        }
      }
      if (this.stages[0] === undefined) {
        this.stages[0] = [];
      }
      this.stages[0].push(fref);
    }
  }

  expandFields(_resultStruct: FieldInstanceResult) {}

  generateSQL(stageWriter: StageWriter): string {
    const indexSeg = this.firstSegment as IndexSegment;
    const outputStageNames: string[] = [];
    for (const fields of this.stages) {
      const q = new QueryQueryIndexStage(
        {
          ...this.fieldDef,
          pipeline: [
            {
              ...indexSeg,
              indexFields: fields,
            },
          ],
        },
        this.parent,
        stageWriter,
        this.isJoinedSubquery
      );
      q.prepare(stageWriter);
      const lastStageName = q.generateSQL(stageWriter);
      outputStageNames.push(lastStageName);
    }
    if (outputStageNames.length === 1) {
      this.resultStage = outputStageNames[0];
    } else {
      this.resultStage = stageWriter.addStage(
        outputStageNames.map(n => `SELECT * FROM ${n}\n`).join(' UNION ALL \n')
      );
    }
    return this.resultStage;
  }

  /**
   * All Indexes have the same output schema.
   *   fieldName is deprecated, dots in fieldName may or may not be join nodes
   *   fieldPath is a URL encoded slash separated path
   */
  getResultStructDef(): StructDef {
    const ret: StructDef = {
      type: 'struct',
      name: this.resultStage || 'result',
      dialect: this.parent.fieldDef.dialect,
      fields: [
        {type: 'string', name: 'fieldName'},
        {type: 'string', name: 'fieldPath'},
        {type: 'string', name: 'fieldValue'},
        {type: 'string', name: 'fieldType'},
        {type: 'number', name: 'weight', numberType: 'integer'},
      ],
      structRelationship: {
        type: 'basetable',
        connectionName: this.parent.connectionName,
      },
      structSource: {type: 'query_result'},
    };
    if (this.parent.fieldDef.modelAnnotation) {
      ret.modelAnnotation = this.parent.fieldDef.modelAnnotation;
    }
    return ret;
  }
}

/** Structure object as it is used to build a query */
class QueryStruct extends QueryNode {
  fieldDef: StructDef;
  parent: QueryStruct | undefined;
  model: QueryModel;
  nameMap = new Map<string, QuerySomething>();
  pathAliasMap: Map<string, string>;
  dialect: Dialect;
  connectionName: string;

  constructor(
    fieldDef: StructDef,
    parent: ParentQueryStruct | ParentQueryModel
  ) {
    super(fieldDef);
    this.setParent(parent);

    if ('model' in parent) {
      this.model = parent.model;
      this.pathAliasMap = new Map<string, string>();
      if (fieldDef.structRelationship.type === 'basetable') {
        this.connectionName = fieldDef.structRelationship.connectionName;
      } else {
        throw new Error('All root StructDefs should be a baseTable');
      }
    } else {
      this.model = this.getModel();
      this.pathAliasMap = this.root().pathAliasMap;
      this.connectionName = this.root().connectionName;
    }

    this.fieldDef = fieldDef; // shouldn't have to do this, but
    // type script is missing a beat here.

    this.dialect = getDialect(this.fieldDef.dialect);

    this.addFieldsFromFieldList(this.fieldDef.fields);
  }

  parameters(): Record<string, Parameter> {
    return this.fieldDef.parameters || {};
  }

  addFieldsFromFieldList(fields: FieldDef[]) {
    for (const field of fields) {
      const as = getIdentifier(field);

      switch (field.type) {
        case 'struct': {
          this.addFieldToNameMap(
            as,
            new QueryStruct(field as StructDef, {
              struct: this,
            })
          );
          break;
        }
        // case "reduce" || "project" || "index": {
        case 'turtle': {
          // not sure why we need to cast here...
          this.addFieldToNameMap(
            as,
            QueryQuery.makeQuery(field, this, undefined, false)
          );
          break;
        }
        default: {
          this.addFieldToNameMap(as, this.makeQueryField(field));
        }
      }
    }
    // if we don't have distinct key yet for this struct, add it.
    if (!this.nameMap.has('__distinct_key')) {
      this.addFieldToNameMap(
        '__distinct_key',
        new QueryFieldDistinctKey(
          {type: 'string', name: '__distinct_key'},
          this
        )
      );
    }
  }

  // generate unique string for the alias.
  // return a string that can be used to represent the full
  //  join path to a struct.
  getAliasIdentifier(): string {
    const path = this.getFullOutputName();
    const ret: string | undefined = this.pathAliasMap.get(path);

    // make a unique alias name
    if (ret === undefined) {
      const aliases = Array.from(this.pathAliasMap.values());
      const base = identifierNormalize(getIdentifier(this.fieldDef));
      let name = `${base}_0`;
      let n = 1;
      while (aliases.includes(name) && n < 1000) {
        n++;
        name = `${base}_${n}`;
      }
      if (n < 1000) {
        this.pathAliasMap.set(path, name);
        return name;
      } else {
        throw new Error('Internal Error: cannot create unique alias name');
      }

      // get the malloy name for this struct (will include a trailing dot)
      // return this.getFullOutputName().replace(/\.$/, "").replace(/\./g, "_o_");
    } else {
      return ret;
    }
  }

  getSQLIdentifier(): string {
    if (this.unnestWithNumbers() && this.parent !== undefined) {
      const x =
        this.parent.getSQLIdentifier() +
        '.' +
        getIdentifier(this.fieldDef) +
        `[${this.getIdentifier()}.__row_id]`;
      return x;
    } else {
      return this.getIdentifier();
    }
  }

  // return the name of the field in SQL
  getIdentifier(): string {
    // if it is the root table, use provided alias if we have one.
    if (this.fieldDef.structRelationship.type === 'basetable') {
      if (this.fieldDef.as === undefined) {
        return 'base';
      } else {
        return identifierNormalize(super.getIdentifier());
      }
    }
    // if this is an inline object, include the parents alias.
    if (this.fieldDef.structRelationship.type === 'inline' && this.parent) {
      return this.parent.getSQLIdentifier() + '.' + super.getIdentifier();
    }
    // we are somewhere in the join tree.  Make sure the alias is unique.
    return this.getAliasIdentifier();
  }

  // return the name of the field in Malloy
  getFullOutputName(): string {
    if (this.parent) {
      return (
        this.parent.getFullOutputName() + getIdentifier(this.fieldDef) + '.'
      );
    } else {
      return '';
    }
  }

  needsSymetricCalculation(resultSet: FieldInstanceResult): boolean {
    const joinName = this.getJoinableParent().getIdentifier();
    const join = resultSet.root().joins.get(joinName);
    if (join) {
      return !join.leafiest;
    }
    throw new Error(`Join ${joinName} not found in result set`);
  }

  unnestWithNumbers(): boolean {
    return (
      this.dialect.unnestWithNumbers &&
      this.fieldDef.structRelationship.type === 'nested'
    );
  }

  getJoinableParent(): QueryStruct {
    // if it is inline it should always have a parent
    if (this.fieldDef.structRelationship.type === 'inline') {
      if (this.parent) {
        return this.parent.getJoinableParent();
      } else {
        throw new Error('Internal Error: inline struct cannot be root');
      }
    }
    return this;
  }

  addFieldToNameMap(as: string, n: QuerySomething) {
    if (this.nameMap.has(as)) {
      throw new Error(`Redefinition of ${as}`);
    }
    this.nameMap.set(as, n);
  }

  /** the the primary key or throw an error. */
  getPrimaryKeyField(fieldDef: FieldDef): QueryAtomicField {
    let pk;
    if ((pk = this.primaryKey())) {
      return pk;
    } else {
      throw new Error(`Missing primary key for ${fieldDef}`);
    }
  }

  /**
   * called after all structure has been loaded.  Examine this structure to see
   * if if it is based on a query and if it is, add the output fields (unless
   * they exist) to the structure.
   */
  resolveQueryFields() {
    if (this.fieldDef.structSource.type === 'query') {
      const structDef = this.model
        .loadQuery(this.fieldDef.structSource.query, undefined)
        .structs.pop();

      // should never happen.
      if (!structDef) {
        throw new Error("Internal Error, query didn't produce a struct");
      }

      const fieldDef = {...this.fieldDef};
      for (const f of structDef.fields) {
        let as;
        if (!this.nameMap.has((as = getIdentifier(f)))) {
          fieldDef.fields.push(f);
          this.nameMap.set(as, this.makeQueryField(f));
        }
      }
      this.fieldDef = fieldDef;
      if (!this.fieldDef.primaryKey && structDef.primaryKey) {
        this.fieldDef.primaryKey = structDef.primaryKey;
      }
    }
    for (const [, v] of this.nameMap) {
      if (v instanceof QueryStruct) {
        v.resolveQueryFields();
      }
    }
  }

  getModel(): QueryModel {
    if (this.model) {
      return this.model;
    } else {
      if (this.parent === undefined) {
        throw new Error(
          'Expected this query struct to have a parent, as no model was present.'
        );
      }
      return this.parent.getModel();
    }
  }

  setParent(parent: ParentQueryStruct | ParentQueryModel) {
    if ('struct' in parent) {
      this.parent = parent.struct;
    }
    if ('model' in parent) {
      this.model = parent.model;
    } else {
      this.model = this.getModel();
    }
  }

  /** makes a new queryable field object from a fieldDef */
  makeQueryField(field: FieldDef): QueryField {
    switch (field.type) {
      case 'string':
        return new QueryFieldString(field, this);
      case 'date':
        return new QueryFieldDate(field, this);
      case 'timestamp':
        return new QueryFieldTimestamp(field, this);
      case 'number':
        return new QueryFieldNumber(field, this);
      case 'boolean':
        return new QueryFieldBoolean(field, this);
      case 'json':
        return new QueryFieldJSON(field, this);
      case 'unsupported':
        return new QueryFieldUnsupported(field, this);
      // case "reduce":
      // case "project":
      // case "index":
      case 'turtle':
        return new QueryTurtle(field, this);
      default:
        throw new Error(`unknown field definition ${JSON.stringify(field)}`);
    }
  }

  structSourceSQL(stageWriter: StageWriter): string {
    switch (this.fieldDef.structSource.type) {
      case 'table': {
        const tablePath = this.fieldDef.structSource.tablePath;
        return this.dialect.quoteTablePath(tablePath);
      }
      case 'sql':
        if (
          this.fieldDef.structSource.method === 'nested' ||
          this.fieldDef.structSource.method === 'lastStage'
        ) {
          return this.fieldDef.name;
        } else if (this.fieldDef.structSource.method === 'subquery') {
          return `(${this.fieldDef.structSource.sqlBlock.selectStr})`;
        }
        throw new Error(
          "Internal Error: Unknown structSource type 'sql' method"
        );
      case 'nested':
        // 'name' is always the source field even if has been renamed through
        // 'as'
        return 'UNNEST(this.fieldDef.name)';
      case 'inline':
        return '';
      case 'query': {
        // cache derived table.
        const name = getIdentifier(this.fieldDef);
        // this is a hack for now.  Need some way to denote this table
        //  should be cached.
        if (name.includes('cache')) {
          const dtStageWriter = new StageWriter(true, stageWriter);
          this.model.loadQuery(
            this.fieldDef.structSource.query,
            dtStageWriter,
            false,
            false
          );
          return dtStageWriter.addPDT(name, this.dialect);
        } else {
          // returns the stage name.
          return this.model.loadQuery(
            this.fieldDef.structSource.query,
            stageWriter,
            false,
            true // this is an intermediate stage.
          ).lastStageName;
        }
      }
      default:
        throw new Error(`unknown structSource ${this.fieldDef}`);
    }
  }

  root(): QueryStruct {
    if (this.parent === undefined) {
      return this;
    } else {
      return this.parent.root();
    }
  }

  primaryKey(): QueryAtomicField | undefined {
    if (this.fieldDef.primaryKey) {
      return this.getDimensionByName([this.fieldDef.primaryKey]);
    } else {
      return undefined;
    }
  }

  getChildByName(name: string): QuerySomething | undefined {
    return this.nameMap.get(name);
  }

  /** convert a path into a field reference */
  getFieldByName(path: string[]): QuerySomething {
    return path.reduce((lookIn: QuerySomething, childName: string) => {
      const r = lookIn.getChildByName(childName);
      if (r === undefined) {
        throw new Error(
          path.length === 1
            ? `'${childName}' not found`
            : `'${childName}' not found in '${path.join('.')}'`
        );
      }
      return r;
    }, this);
  }

  // structs referenced in queries are converted to fields.
  getQueryFieldByName(name: string[]): QuerySomething {
    const field = this.getFieldByName(name);
    if (field instanceof QueryStruct) {
      throw new Error(`Cannot reference ${name} as a scalar'`);
    }
    return field;
  }

  getQueryFieldReference(
    name: string[],
    refAnnoatation: Annotation | undefined
  ): QuerySomething {
    const field = this.getQueryFieldByName(name);
    if (refAnnoatation) {
      // Made the field object from the source, but the annotations were computed by the compiler
      // and have noth the source and reference annotations included, use those.
      const newDef = {...field.fieldDef};
      newDef.annotation = refAnnoatation;
      field.fieldDef = newDef;
    }
    return field;
  }

  getDimensionOrMeasureByName(name: string[]): QueryAtomicField {
    const query = this.getFieldByName(name);
    if (query instanceof QueryAtomicField) {
      return query;
    } else {
      throw new Error(`${name} is not of type a scalar'`);
    }
  }

  /** returns a query object for the given name */
  getDimensionByName(name: string[]): QueryAtomicField {
    const query = this.getFieldByName(name);

    if (query instanceof QueryAtomicField && isScalarField(query)) {
      return query;
    } else {
      throw new Error(`${name} is not of type a scalar'`);
    }
  }

  /** returns a query object for the given name */
  getStructByName(name: string[]): QueryStruct {
    const struct = this.getFieldByName(name);
    if (struct instanceof QueryStruct) {
      return struct;
    } else {
      throw new Error(`Error: Path to structure not found '${name.join('.')}'`);
    }
  }

  getDistinctKey(): QueryAtomicField {
    if (this.fieldDef.structRelationship.type !== 'inline') {
      return this.getDimensionByName(['__distinct_key']);
    } else if (this.parent) {
      return this.parent.getDistinctKey();
    } else {
      throw new Error('Internal Error.  inline struct can not be top level');
    }
  }

  applyStructFiltersToTurtleDef(
    turtleDef: TurtleDef | TurtleDefPlus
  ): TurtleDef {
    let pipeline = turtleDef.pipeline;
    const annotation = turtleDef.annotation;

    const addedFilters = (turtleDef as TurtleDefPlus).filterList || [];
    pipeline = structuredClone(pipeline);
    pipeline[0].filterList = addedFilters.concat(
      pipeline[0].filterList || [],
      this.fieldDef.filterList || []
    );

    const flatTurtleDef: TurtleDef = {
      type: 'turtle',
      name: turtleDef.name,
      pipeline,
      annotation,
      location: turtleDef.location,
    };
    return flatTurtleDef;
  }
}

/** the resulting SQL and the shape of the data at each stage of the pipeline */
interface QueryResults {
  lastStageName: string;
  stageWriter: StageWriter;
  structs: StructDef[];
  malloy: string;
  connectionName: string;
}

// const exploreSearchSQLMap = new Map<string, string>();

/** start here */
export class QueryModel {
  dialect: Dialect = new StandardSQLDialect();
  // dialect: Dialect = new PostgresDialect();
  modelDef: ModelDef | undefined = undefined;
  structs = new Map<string, QueryStruct>();
  constructor(modelDef: ModelDef | undefined) {
    if (modelDef) {
      this.loadModelFromDef(modelDef);
    }
  }

  loadModelFromDef(modelDef: ModelDef): void {
    this.modelDef = modelDef;
    for (const s of Object.values(this.modelDef.contents)) {
      let qs;
      if (s.type === 'struct') {
        qs = new QueryStruct(s, {model: this});
        this.structs.set(getIdentifier(s), qs);
        qs.resolveQueryFields();
      } else if (s.type === 'query') {
        /* TODO */
      } else {
        throw new Error('Internal Error: Unknown structure type');
      }
    }
  }

  getStructByName(name: string): QueryStruct {
    let s;
    if ((s = this.structs.get(name))) {
      return s;
    } else {
      throw new Error(`Struct ${name} not found in model.`);
    }
  }

  getStructFromRef(structRef: StructRef): QueryStruct {
    let structDef;
    if (typeof structRef === 'string') {
      return this.getStructByName(structRef);
    } else if (structRef.type === 'struct') {
      structDef = structRef;
    } else {
      throw new Error('Broken for now');
    }
    return new QueryStruct(structDef, {model: this});
  }

  loadQuery(
    query: Query,
    stageWriter: StageWriter | undefined,
    emitFinalStage = false,
    isJoinedSubquery = false
  ): QueryResults {
    const malloy = '';

    if (!stageWriter) {
      stageWriter = new StageWriter(true, undefined);
    }

    const turtleDef: TurtleDefPlus = {
      type: 'turtle',
      name: 'ignoreme',
      pipeline: query.pipeline,
      filterList: query.filterList,
    };

    const q = QueryQuery.makeQuery(
      turtleDef,
      this.getStructFromRef(query.structRef),
      stageWriter,
      isJoinedSubquery
    );

    const ret = q.generateSQLFromPipeline(stageWriter);
    if (emitFinalStage && q.parent.dialect.hasFinalStage) {
      // const fieldNames: string[] = [];
      // for (const f of ret.outputStruct.fields) {
      //   fieldNames.push(getIdentifier(f));
      // }
      const fieldNames = getPhysicalFields(ret.outputStruct).map(fieldDef =>
        q.parent.dialect.sqlMaybeQuoteIdentifier(fieldDef.name)
      );
      ret.lastStageName = stageWriter.addStage(
        q.parent.dialect.sqlFinalStage(ret.lastStageName, fieldNames)
      );
    }
    return {
      lastStageName: ret.lastStageName,
      malloy,
      stageWriter,
      structs: [ret.outputStruct],
      connectionName: q.parent.connectionName,
    };
  }

  compileQuery(query: Query, finalize = true): CompiledQuery {
    let newModel: QueryModel | undefined;
    const m = newModel || this;
    const ret = m.loadQuery(query, undefined, finalize, false);
    const sourceExplore =
      typeof query.structRef === 'string'
        ? query.structRef
        : // LTNOTE: the parser needs to capture the query before the |.  This will work
        //  in most cases but isn't actually complete.
        query.structRef.type === 'struct'
        ? query.structRef.as || query.structRef.name
        : '(need to figure this out)';
    // LTNote:  I don't understand why this might be here.  It should have happened in loadQuery...
    if (finalize && this.dialect.hasFinalStage) {
      ret.lastStageName = ret.stageWriter.addStage(
        // note this will be broken on duckDB waiting on a real fix.
        this.dialect.sqlFinalStage(ret.lastStageName, [])
      );
    }
    return {
      lastStageName: ret.lastStageName,
      malloy: ret.malloy,
      sql: ret.stageWriter.generateSQLStages(),
      structs: ret.structs,
      sourceExplore,
      sourceFilters: query.filterList,
      queryName: query.name,
      connectionName: ret.connectionName,
      annotation: query.annotation,
    };
  }

  exploreSearchSQLMap = new Map();

  async searchIndex(
    connection: Connection,
    explore: string,
    searchValue: string,
    limit = 1000,
    searchField: string | undefined = undefined
  ): Promise<SearchIndexResult[] | undefined> {
    if (!connection.canPersist()) {
      return undefined;
    }
    // make a search index if one isn't modelled.
    const struct = this.getStructByName(explore);
    let indexStar: RefToField[] = [];
    for (const [fn, fv] of struct.nameMap) {
      if (!(fv instanceof QueryStruct)) {
        if (isScalarField(fv) && fv.includeInWildcard()) {
          indexStar.push({type: 'fieldref', path: [fn]});
        }
      }
    }
    indexStar = indexStar.sort((a, b) => a.path[0].localeCompare(b.path[0]));
    const indexQuery: Query = {
      structRef: explore,
      pipeline: [
        {
          type: 'index',
          indexFields: indexStar,
          sample: struct.dialect.defaultSampling,
        },
      ],
    };
    const fieldNameColumn = struct.dialect.sqlMaybeQuoteIdentifier('fieldName');
    const fieldPathColumn = struct.dialect.sqlMaybeQuoteIdentifier('fieldPath');
    const fieldValueColumn =
      struct.dialect.sqlMaybeQuoteIdentifier('fieldValue');
    const fieldTypeColumn = struct.dialect.sqlMaybeQuoteIdentifier('fieldType');

    // if we've compiled the SQL before use it otherwise
    let sqlPDT = this.exploreSearchSQLMap.get(explore);
    if (sqlPDT === undefined) {
      sqlPDT = this.compileQuery(indexQuery, false).sql;
      this.exploreSearchSQLMap.set(explore, sqlPDT);
    }

    let query = `SELECT
              ${fieldNameColumn},
              ${fieldPathColumn},
              ${fieldValueColumn},
              ${fieldTypeColumn},
              weight,
              CASE WHEN lower(${fieldValueColumn}) LIKE lower(${generateSQLStringLiteral(
                searchValue + '%'
              )}) THEN 1 ELSE 0 END as match_first
            FROM  ${await connection.manifestTemporaryTable(sqlPDT)}
            WHERE lower(${fieldValueColumn}) LIKE lower(${generateSQLStringLiteral(
              '%' + searchValue + '%'
            )}) ${
              searchField !== undefined
                ? ` AND ${fieldNameColumn} = '` + searchField + "' \n"
                : ''
            }
            ORDER BY CASE WHEN lower(${fieldValueColumn}) LIKE  lower(${generateSQLStringLiteral(
              searchValue + '%'
            )}) THEN 1 ELSE 0 END DESC, weight DESC
            LIMIT ${limit}
          `;
    if (struct.dialect.hasFinalStage) {
      query = `WITH __stage0 AS(\n${query}\n)\n${struct.dialect.sqlFinalStage(
        '__stage0',
        [
          fieldNameColumn,
          fieldPathColumn,
          fieldValueColumn,
          fieldTypeColumn,
          'weight',
          'match_first',
        ]
      )}`;
    }
    const result = await connection.runSQL(query, {
      rowLimit: 1000,
    });
    return result.rows as unknown as SearchIndexResult[];
  }
}<|MERGE_RESOLUTION|>--- conflicted
+++ resolved
@@ -851,12 +851,6 @@
     );
   }
 
-<<<<<<< HEAD
-  getAnalyticPartitions(
-    resultStruct: FieldInstanceResult,
-    extraPartitionField?: string
-  ) {
-=======
   generateSqlString(
     resultSet: FieldInstanceResult,
     context: QueryStruct,
@@ -884,8 +878,10 @@
     }
   }
 
-  getAnalyticPartitions(resultStruct: FieldInstanceResult) {
->>>>>>> 9ae5d816
+  getAnalyticPartitions(
+    resultStruct: FieldInstanceResult,
+    extraPartitionField?: string
+  ) {
     const ret: string[] = [];
     let p = resultStruct.parent;
     while (p !== undefined) {
