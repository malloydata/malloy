--- conflicted
+++ resolved
@@ -1973,85 +1973,11 @@
 
   // get a field ref and expand it.
   expandField(f: QueryFieldDef) {
-<<<<<<< HEAD
     const field =
       f.type === 'fieldref'
         ? this.parent.getQueryFieldByName(f.path)
         : this.parent.makeQueryField(f);
     const as = field.getIdentifier();
-=======
-    let as;
-    let field: QuerySomething;
-    // if it is a string
-    if (typeof f === 'string') {
-      field = this.parent.getQueryFieldByName(f);
-    } else if ('type' in f) {
-      field = this.parent.makeQueryField(f);
-    }
-    // or FilteredAliasedName or a hacked timestamp field.
-    else if ('name' in f && 'as' in f) {
-      field = this.parent.getQueryFieldByName(f.name);
-      // QueryFieldStructs return new names...
-      as = field.fieldDef.as || f.as;
-
-      if (field instanceof QueryFieldStruct) {
-        throw new Error(
-          'Syntax currently disallowed. Semantics up for discussion'
-        );
-      }
-
-      // Types of aliased fields.
-      // turtles
-      // Timestamps and Dates (are just fine to leave as is).
-      // measures
-
-      // let e: Expr;
-      if (field instanceof QueryQuery) {
-        const newFieldDef: TurtleDefPlus = structuredClone(field.fieldDef);
-        newFieldDef.as = f.name;
-        newFieldDef.filterList = f.filterList;
-        field = QueryQuery.makeQuery(
-          newFieldDef,
-          this.parent,
-          undefined,
-          this.isJoinedSubquery
-        );
-      } else if (
-        !(
-          field instanceof QueryFieldTimestamp ||
-          field instanceof QueryFieldDate
-        )
-      ) {
-        throw new Error(
-          `No longer generate code this way. \n ${JSON.stringify(
-            f,
-            undefined,
-            2
-          )}`
-        );
-        // // its a measure
-        // e = [{ type: "field", path: field.getFullOutputName() }];
-        // if ("filterList" in f && f.filterList) {
-        //   e = [{ type: "filterExpression", filterList: f.filterList, e: e }];
-        // }
-        // const newFieldDef = {
-        //   type: field.fieldDef.type,
-        //   name: f.as,
-        //   e,
-        // };
-        // field = this.parent.makeQueryField(newFieldDef as FieldDef);
-      }
-
-      // or inline field FieldTypeDef
-    } else {
-      throw new Error(
-        `Unrecognized field definition ${JSON.stringify(f, undefined, 2)}`
-      );
-    }
-    if (!as) {
-      as = field.getIdentifier();
-    }
->>>>>>> 449c6c0b
     return {as, field};
   }
 
