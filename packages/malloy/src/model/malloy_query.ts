--- conflicted
+++ resolved
@@ -100,11 +100,8 @@
   SQLExprElement,
 } from './utils';
 import {DialectFieldTypeStruct, QueryInfo} from '../dialect/dialect';
-<<<<<<< HEAD
 import EventEmitter from 'events';
-=======
 import {Tag} from '../tags';
->>>>>>> 1b2a9e71
 
 interface TurtleDefPlus extends TurtleDef, Filtered {}
 
