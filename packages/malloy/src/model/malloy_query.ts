/*
 * Copyright 2023 Google LLC
 *
 * Permission is hereby granted, free of charge, to any person obtaining
 * a copy of this software and associated documentation files
 * (the "Software"), to deal in the Software without restriction,
 * including without limitation the rights to use, copy, modify, merge,
 * publish, distribute, sublicense, and/or sell copies of the Software,
 * and to permit persons to whom the Software is furnished to do so,
 * subject to the following conditions:
 *
 * The above copyright notice and this permission notice shall be
 * included in all copies or substantial portions of the Software.
 *
 * THE SOFTWARE IS PROVIDED "AS IS", WITHOUT WARRANTY OF ANY KIND,
 * EXPRESS OR IMPLIED, INCLUDING BUT NOT LIMITED TO THE WARRANTIES OF
 * MERCHANTABILITY, FITNESS FOR A PARTICULAR PURPOSE AND NONINFRINGEMENT.
 * IN NO EVENT SHALL THE AUTHORS OR COPYRIGHT HOLDERS BE LIABLE FOR ANY
 * CLAIM, DAMAGES OR OTHER LIABILITY, WHETHER IN AN ACTION OF CONTRACT,
 * TORT OR OTHERWISE, ARISING FROM, OUT OF OR IN CONNECTION WITH THE
 * SOFTWARE OR THE USE OR OTHER DEALINGS IN THE SOFTWARE.
 */

import {Dialect, DialectFieldList, getDialect} from '../dialect';
import {StandardSQLDialect} from '../dialect/standardsql/standardsql';
import {
  AggregateFragment,
<<<<<<< HEAD
  Annotation,
=======
  AggregateFunctionType,
>>>>>>> 832d3479
  CompiledQuery,
  DialectFragment,
  Expr,
  expressionIsAggregate,
  expressionIsAnalytic,
  expressionIsCalculation,
  expressionIsScalar,
  FieldAtomicDef,
  FieldDateDef,
  FieldDef,
  FieldFragment,
<<<<<<< HEAD
=======
  FieldRef,
  FieldReferenceFragment,
>>>>>>> 832d3479
  FieldTimestampDef,
  Filtered,
  FilterExpression,
  FilterFragment,
  FunctionCallFragment,
  FunctionOverloadDef,
  FunctionParameterDef,
  getIdentifier,
  getPhysicalFields,
  hasExpression,
  IndexFieldDef,
  IndexSegment,
  isAggregateFragment,
  isApplyFragment,
  isApplyValue,
  isAsymmetricFragment,
  isDialectFragment,
  isFieldFragment,
  isFilterFragment,
  isFunctionCallFragment,
  isFunctionParameterFragment,
  isIndexSegment,
  isJoinOn,
  isOutputFieldFragment,
  isParameterFragment,
  isPhysical,
  isQuerySegment,
  isRawSegment,
  isSpreadFragment,
  isSQLExpressionFragment,
  isUngroupFragment,
  JoinRelationship,
  ModelDef,
  OrderBy,
  OutputFieldFragment,
  Parameter,
  ParameterFragment,
  PipeSegment,
  Query,
  QueryFieldDef,
  QuerySegment,
  RefToField,
  ResultMetadataDef,
  ResultStructMetadataDef,
  SearchIndexResult,
<<<<<<< HEAD
  SegmentFieldDef,
=======
  SourceReferenceFragment,
>>>>>>> 832d3479
  SpreadFragment,
  SQLExpressionFragment,
  SqlStringFragment,
  StructDef,
  StructRef,
  TurtleDef,
  UngroupFragment,
} from './malloy_types';

import {Connection} from '../runtime_types';
import {
  AndChain,
  exprMap,
  generateHash,
  indent,
  joinWith,
  range,
} from './utils';
import {QueryInfo} from '../dialect/dialect';

interface TurtleDefPlus extends TurtleDef, Filtered {}

function pathToCol(path: string[]): string {
  return path.map(el => encodeURIComponent(el)).join('/');
}

// quote a string for SQL use.  Perhaps should be in dialect.
function generateSQLStringLiteral(sourceString: string): string {
  return `'${sourceString}'`;
}

function identifierNormalize(s: string) {
  return s.replace(/[^a-zA-Z0-9_]/g, '_o_');
}

/** Parent from QueryStruct. */
export declare interface ParentQueryStruct {
  struct: QueryStruct;
}

/** Parent from QueryModel. */
export declare interface ParentQueryModel {
  model: QueryModel;
}

// Storage for SQL code for multi stage turtle pipelines that don't support UNNEST(ARRAY_AGG)
interface OutputPipelinedSQL {
  sqlFieldName: string;
  pipelineSQL: string;
}

// Track the times we might need a unique key
type UniqueKeyPossibleUse = AggregateFunctionType | 'generic_aggregate';

class UniqueKeyUse extends Set<UniqueKeyPossibleUse> {
  add_use(k: UniqueKeyPossibleUse | undefined) {
    if (k !== undefined) {
      return this.add(k);
    }
  }

  hasAsymetricFunctions(): boolean {
    return this.has('sum') || this.has('avg') || this.has('count');
  }
}

class StageWriter {
  withs: string[] = [];
  udfs: string[] = [];
  pdts: string[] = [];
  stagePrefix = '__stage';
  useCTE: boolean;

  constructor(
    useCTE = true,
    public parent: StageWriter | undefined
  ) {
    this.useCTE = useCTE;
  }

  getName(id: number) {
    return `${this.stagePrefix}${id}`;
  }

  root(): StageWriter {
    if (this.parent === undefined) {
      return this;
    } else {
      return this.parent.root();
    }
  }

  addStage(sql: string): string {
    if (this.useCTE) {
      this.withs.push(sql);
      return this.getName(this.withs.length - 1);
    } else {
      this.withs[0] = sql;
      return indent(`\n(${sql})\n`);
    }
  }

  addUDF(
    stageWriter: StageWriter,
    dialect: Dialect,
    structDef: StructDef
  ): string {
    // eslint-disable-next-line prefer-const
    let {sql, lastStageName} = stageWriter.combineStages(true);
    if (lastStageName === undefined) {
      throw new Error('Internal Error: no stage to combine');
    }
    sql += dialect.sqlCreateFunctionCombineLastStage(lastStageName, structDef);

    const id = `${dialect.udfPrefix}${this.root().udfs.length}`;
    sql = dialect.sqlCreateFunction(id, sql);
    this.root().udfs.push(sql);
    return id;
  }

  addPDT(baseName: string, dialect: Dialect): string {
    const sql =
      this.combineStages(false).sql + this.withs[this.withs.length - 1];
    const tableName = 'scratch.' + baseName + generateHash(sql);
    this.root().pdts.push(dialect.sqlCreateTableAsSelect(tableName, sql));
    return tableName;
  }

  // combine all the stages except the last one into a WITH statement
  //  return SQL and the last stage name
  combineStages(includeLastStage: boolean): {
    sql: string;
    lastStageName: string | undefined;
  } {
    if (!this.useCTE) {
      return {sql: this.withs[0], lastStageName: this.withs[0]};
    }
    let lastStageName = this.getName(0);
    let prefix = 'WITH ';
    let w = '';
    for (let i = 0; i < this.withs.length - (includeLastStage ? 0 : 1); i++) {
      const sql = this.withs[i];
      lastStageName = this.getName(i);
      if (sql === undefined) {
        throw new Error(
          `Expected sql WITH to be present for stage ${lastStageName}.`
        );
      }
      w += `${prefix}${lastStageName} AS (\n${indent(sql)})\n`;
      prefix = ', ';
    }
    return {sql: w, lastStageName};
  }

  /** emit the SQL for all the stages.  */
  generateSQLStages(): string {
    const lastStageNum = this.withs.length - 1;
    if (lastStageNum < 0) {
      throw new Error('No SQL generated');
    }
    const udfs = this.udfs.join('\n');
    const pdts = this.pdts.join('\n');
    const sql = this.combineStages(false).sql;
    return udfs + pdts + sql + this.withs[lastStageNum];
  }

  generateCoorelatedSubQuery(dialect: Dialect, structDef: StructDef): string {
    if (!this.useCTE) {
      return dialect.sqlCreateFunctionCombineLastStage(
        `(${this.withs[0]})`,
        structDef
      );
    } else {
      return (
        this.combineStages(true).sql +
        dialect.sqlCreateFunctionCombineLastStage(
          this.getName(this.withs.length - 1),
          structDef
        )
      );
    }
  }
}

type QuerySomething = QueryField | QueryStruct | QueryTurtle;

// type QueryNodeType =
//   | "abstract"
//   | "dimension"
//   | "measure"
//   | "query"
//   | "turtle"
//   | "struct";

class GenerateState {
  whereSQL?: string;
  applyValue?: string;
  totalGroupSet = -1;

  withWhere(s?: string): GenerateState {
    const newState = new GenerateState();
    newState.whereSQL = s;
    newState.applyValue = this.applyValue;
    newState.totalGroupSet = this.totalGroupSet;
    return newState;
  }

  withApply(s: string): GenerateState {
    const newState = new GenerateState();
    newState.whereSQL = this.whereSQL;
    newState.applyValue = s;
    newState.totalGroupSet = this.totalGroupSet;
    return newState;
  }

  withTotal(groupSet: number): GenerateState {
    const newState = new GenerateState();
    newState.whereSQL = this.whereSQL;
    newState.applyValue = this.applyValue;
    newState.totalGroupSet = groupSet;
    return newState;
  }
}

abstract class QueryNode {
  constructor(public fieldDef: FieldDef) {}

  getIdentifier() {
    return getIdentifier(this.fieldDef);
  }

  getChildByName(_name: string): QuerySomething | undefined {
    return undefined;
  }
}

class QueryField extends QueryNode {
  fieldDef: FieldDef;
  parent: QueryStruct;

  constructor(fieldDef: FieldDef, parent: QueryStruct) {
    super(fieldDef);
    this.parent = parent;
    this.fieldDef = fieldDef;
  }

  uniqueKeyPossibleUse(): UniqueKeyPossibleUse | undefined {
    return undefined;
  }

  getJoinableParent(): QueryStruct {
    // if it is inline it should always have a parent
    const parent = this.parent;
    if (parent.fieldDef.structRelationship.type === 'inline') {
      if (parent) {
        return parent.getJoinableParent();
      } else {
        throw new Error('Internal Error: inline struct cannot be root');
      }
    }
    return parent;
  }

  caseGroup(groupSets: number[], s: string): string {
    if (groupSets.length === 0) {
      return s;
    } else {
      const exp =
        groupSets.length === 1
          ? `=${groupSets[0]}`
          : ` IN (${groupSets.join(',')})`;
      return `CASE WHEN group_set${exp} THEN\n  ${s}\n  END`;
    }
  }

  getFullOutputName() {
    return this.parent.getFullOutputName() + this.getIdentifier();
  }

  generateFieldFragment(
    resultSet: FieldInstanceResult,
    context: QueryStruct,
    expr: FieldFragment,
    state: GenerateState
  ): string {
    // find the structDef and return the path to the field...
    const field = context.getFieldByName(expr.path) as QueryField;
    if (hasExpression(field.fieldDef)) {
      const ret = this.generateExpressionFromExpr(
        resultSet,
        field.parent,
        field.fieldDef.e,
        state
      );
      // in order to avoid too many parens, there was some code here ..
      // if (!ret.match(/^\(.*\)$/)) {
      //   ret = `(${ret})`;
      // }
      // but this  failed when the expresion was (bool1)or(bool2)
      // there could maybe be a smarter parse of the expression to avoid
      // an extra paren, but correctness first, beauty AND correctness later
      return `(${ret})`;
    } else {
      // return field.parent.getIdentifier() + "." + field.fieldDef.name;
      return field.generateExpression(resultSet);
    }
  }

  generateOutputFieldFragment(
    resultSet: FieldInstanceResult,
    _context: QueryStruct,
    frag: OutputFieldFragment,
    _state: GenerateState
  ): string {
    return `(${resultSet.getField(frag.name).getAnalyticalSQL(false)})`;
  }

  generateSQLExpression(
    resultSet: FieldInstanceResult,
    context: QueryStruct,
    frag: SQLExpressionFragment,
    state: GenerateState
  ): string {
    return this.generateExpressionFromExpr(resultSet, context, frag.e, state);
  }

  private getParameterMap(
    overload: FunctionOverloadDef,
    numArgs: number
  ): Map<string, {argIndexes: number[]; param: FunctionParameterDef}> {
    return new Map(
      overload.params.map((param, paramIndex) => {
        const argIndexes = param.isVariadic
          ? range(paramIndex, numArgs)
          : [paramIndex];
        return [param.name, {param, argIndexes}];
      })
    );
  }

  private expandFunctionCall(
    dialect: string,
    overload: FunctionOverloadDef,
    args: Expr[]
  ) {
    const paramMap = this.getParameterMap(overload, args.length);
    if (overload.dialect[dialect] === undefined) {
      throw new Error(`Function is not defined for dialect ${dialect}`);
    }
    return exprMap(overload.dialect[dialect], fragment => {
      if (typeof fragment === 'string') {
        return [fragment];
      } else if (fragment.type === 'spread') {
        const param = fragment.e[0];
        if (
          fragment.e.length !== 1 ||
          typeof param === 'string' ||
          param.type !== 'function_parameter'
        ) {
          throw new Error(
            'Invalid function definition. Argument to spread must be a function parameter.'
          );
          return [];
        }
        const entry = paramMap.get(param.name);
        if (entry === undefined) {
          return [fragment];
        } else {
          return joinWith(
            entry.argIndexes.map(argIndex => args[argIndex]),
            ','
          );
        }
      } else if (fragment.type === 'function_parameter') {
        const entry = paramMap.get(fragment.name);
        if (entry === undefined) {
          return [fragment];
        } else if (entry.param.isVariadic) {
          const spread = joinWith(
            entry.argIndexes.map(argIndex => args[argIndex]),
            ','
          );
          return ['[', ...spread, ']'];
        } else {
          return args[entry.argIndexes[0]];
        }
      }
      return [fragment];
    });
  }

  generateFunctionCallExpression(
    resultSet: FieldInstanceResult,
    context: QueryStruct,
    frag: FunctionCallFragment,
    state: GenerateState
  ): string {
    const overload = frag.overload;
    const args = frag.args;
    const isSymmetric = frag.overload.isSymmetric ?? false;
    const distinctKey =
      expressionIsAggregate(overload.returnType.expressionType) &&
      !isSymmetric &&
      this.generateDistinctKeyIfNecessary(resultSet, context, frag.structPath);
    if (distinctKey) {
      if (!context.dialect.supportsAggDistinct) {
        throw new Error(
          `Asymmetric aggregates are not supported for custom functions in ${context.dialect.name}.`
        );
      }
      const argsExpressions = args.map(arg => {
        return this.generateDimFragment(resultSet, context, arg, state);
      });
      return context.dialect.sqlAggDistinct(
        distinctKey,
        argsExpressions,
        valNames => {
          const funcCall = this.expandFunctionCall(
            context.dialect.name,
            overload,
            valNames.map(v => [v])
          );
          return this.generateExpressionFromExpr(
            resultSet,
            context,
            funcCall,
            state
          );
        }
      );
    } else {
      const mappedArgs = expressionIsAggregate(
        overload.returnType.expressionType
      )
        ? args.map(arg => {
            // TODO We assume that all arguments to this aggregate-returning function need to
            // have filters applied to them. This is not necessarily true in the general case,
            // e.g. in a function `avg_plus(a, b) = avg(a) + b` -- here, `b` should not be
            // be filtered. But since there aren't any aggregate functions like this in the
            // standard library we have planned, we ignore this for now.
            return [this.generateDimFragment(resultSet, context, arg, state)];
          })
        : args;
      const funcCall: Expr = this.expandFunctionCall(
        context.dialect.name,
        overload,
        mappedArgs
      );

      if (expressionIsAnalytic(overload.returnType.expressionType)) {
        // TODO probably need to pass in the function and arguments separately
        // in order to generate parameter SQL correctly in BQ re: partition
        return this.generateAnalyticFragment(
          resultSet,
          context,
          funcCall,
          overload,
          state,
          args
        );
      }
      return this.generateExpressionFromExpr(
        resultSet,
        context,
        funcCall,
        state
      );
    }
  }

  generateSpread(
    _resultSet: FieldInstanceResult,
    _context: QueryStruct,
    _frag: SpreadFragment,
    _state: GenerateState
  ): string {
    throw new Error('Unexpanded spread encountered during SQL generation');
  }

  generateParameterFragment(
    resultSet: FieldInstanceResult,
    context: QueryStruct,
    expr: ParameterFragment,
    _state: GenerateState
  ): string {
    /*
      mtoy todo parameters and paths figure this out

    // find the structDef and return the path to the field...
    const param = context.parameters()[expr.path];
    if (isValueParameter(param)) {
      if (param.value) {
        return this.generateExpressionFromExpr(
          resultSet,
          context,
          param.value,
          state
        );
      }
    } else if (param.condition) {
      return this.generateExpressionFromExpr(
        resultSet,
        context,
        param.condition,
        state
      );
    }
    */
    throw new Error(`Can't generate SQL, no value for ${expr.path}`);
  }

  generateFilterFragment(
    resultSet: FieldInstanceResult,
    context: QueryStruct,
    expr: FilterFragment,
    state: GenerateState
  ): string {
    const allWhere = new AndChain(state.whereSQL);
    for (const cond of expr.filterList) {
      allWhere.add(
        this.generateExpressionFromExpr(
          resultSet,
          context,
          cond.expression,
          state.withWhere()
        )
      );
    }
    return this.generateExpressionFromExpr(
      resultSet,
      context,
      expr.e,
      state.withWhere(allWhere.sql())
    );
  }

  generateDimFragment(
    resultSet: FieldInstanceResult,
    context: QueryStruct,
    expr: Expr,
    state: GenerateState
  ): string {
    let dim = this.generateExpressionFromExpr(resultSet, context, expr, state);
    if (state.whereSQL) {
      dim = `CASE WHEN ${state.whereSQL} THEN ${dim} END`;
    }
    return dim;
  }

  generateUngroupedFragment(
    resultSet: FieldInstanceResult,
    context: QueryStruct,
    expr: UngroupFragment,
    state: GenerateState
  ): string {
    if (state.totalGroupSet !== -1) {
      throw new Error('Already in ALL.  Cannot nest within an all calcuation.');
    }

    let totalGroupSet;
    let ungroupSet: UngroupSet | undefined;

    if (expr.fields && expr.fields.length > 0) {
      const key = expr.fields.sort().join('|') + expr.type;
      ungroupSet = resultSet.ungroupedSets.get(key);
      if (ungroupSet === undefined) {
        throw new Error(`Internal Error, cannot find groupset with key ${key}`);
      }
      totalGroupSet = ungroupSet.groupSet;
    } else {
      totalGroupSet = resultSet.parent ? resultSet.parent.groupSet : 0;
    }

    const s = this.generateExpressionFromExpr(
      resultSet,
      context,
      expr.e,
      state.withTotal(totalGroupSet)
    );

    const fields = resultSet.getUngroupPartitions(ungroupSet);

    let partitionBy = '';
    const fieldsString = fields.map(f => f.getAnalyticalSQL(true)).join(', ');
    if (fieldsString.length > 0) {
      partitionBy = `PARTITION BY ${fieldsString}`;
    }
    return `MAX(${s}) OVER (${partitionBy})`;
  }

  generateDistinctKeyIfNecessary(
    resultSet: FieldInstanceResult,
    context: QueryStruct,
    structPath: string[] | undefined
  ): string | undefined {
    let struct = context;
    if (structPath) {
      struct = this.parent.root().getStructByName(structPath);
    }
    if (struct.needsSymetricCalculation(resultSet)) {
      return struct.getDistinctKey().generateExpression(resultSet);
    } else {
      return undefined;
    }
  }

  generateSumFragment(
    resultSet: FieldInstanceResult,
    context: QueryStruct,
    expr: AggregateFragment,
    state: GenerateState
  ): string {
    const dimSQL = this.generateDimFragment(resultSet, context, expr.e, state);
    const distinctKeySQL = this.generateDistinctKeyIfNecessary(
      resultSet,
      context,
      expr.structPath
    );
    let ret;
    if (distinctKeySQL) {
      if (this.parent.dialect.supportsSumDistinctFunction) {
        ret = this.parent.dialect.sqlSumDistinct(distinctKeySQL, dimSQL, 'SUM');
      } else {
        ret = sqlSumDistinct(this.parent.dialect, dimSQL, distinctKeySQL);
      }
    } else {
      ret = `SUM(${dimSQL})`;
    }
    return `COALESCE(${ret},0)`;
  }

  generateSymmetricFragment(
    resultSet: FieldInstanceResult,
    context: QueryStruct,
    expr: AggregateFragment,
    state: GenerateState
  ): string {
    const dimSQL = this.generateDimFragment(resultSet, context, expr.e, state);
    const f =
      expr.function === 'count_distinct'
        ? 'count(distinct '
        : expr.function + '(';
    return `${f}${dimSQL})`;
  }

  generateAvgFragment(
    resultSet: FieldInstanceResult,
    context: QueryStruct,
    expr: AggregateFragment,
    state: GenerateState
  ): string {
    // find the structDef and return the path to the field...
    const dimSQL = this.generateDimFragment(resultSet, context, expr.e, state);
    const distinctKeySQL = this.generateDistinctKeyIfNecessary(
      resultSet,
      context,
      expr.structPath
    );
    if (distinctKeySQL) {
      let countDistinctKeySQL = distinctKeySQL;
      if (state.whereSQL) {
        countDistinctKeySQL = `CASE WHEN ${state.whereSQL} THEN ${distinctKeySQL} END`;
      }
      let sumDistinctSQL;
      let avgDistinctSQL;
      if (this.parent.dialect.supportsSumDistinctFunction) {
        avgDistinctSQL = this.parent.dialect.sqlSumDistinct(
          distinctKeySQL,
          dimSQL,
          'AVG'
        );
      } else {
        sumDistinctSQL = sqlSumDistinct(
          this.parent.dialect,
          dimSQL,
          distinctKeySQL
        );
        avgDistinctSQL = `(${sumDistinctSQL})/NULLIF(COUNT(DISTINCT CASE WHEN ${dimSQL} IS NOT NULL THEN ${countDistinctKeySQL} END),0)`;
      }
      return avgDistinctSQL;
    } else {
      return `AVG(${dimSQL})`;
    }
  }

  generateCountFragment(
    resultSet: FieldInstanceResult,
    context: QueryStruct,
    expr: AggregateFragment,
    state: GenerateState
  ): string {
    let func = 'COUNT(';
    let thing = '1';

    let struct = context;
    if (expr.structPath) {
      struct = this.parent.root().getStructByName(expr.structPath);
    }
    const joinName = struct.getJoinableParent().getIdentifier();
    const join = resultSet.root().joins.get(joinName);
    if (!join) {
      throw new Error(`Join ${joinName} not found in result set`);
    }
    if (!join.leafiest || join.makeUniqueKey) {
      func = 'COUNT(DISTINCT';
      thing = struct.getDistinctKey().generateExpression(resultSet);
    }

    // const distinctKeySQL = this.generateDistinctKeyIfNecessary(
    //   resultSet,
    //   context,
    //   expr.structPath
    // );
    // if (distinctKeySQL) {
    //   func = 'COUNT(DISTINCT';
    //   thing = distinctKeySQL;
    // }

    // find the structDef and return the path to the field...
    if (state.whereSQL) {
      return `${func} CASE WHEN ${state.whereSQL} THEN ${thing} END)`;
    } else {
      return `${func} ${thing})`;
    }
  }

  generateDialect(
    resultSet: FieldInstanceResult,
    context: QueryStruct,
    expr: DialectFragment,
    state: GenerateState
  ): string {
    return this.generateExpressionFromExpr(
      resultSet,
      context,
      context.dialect.dialectExpr(resultSet.getQueryInfo(), expr),
      state
    );
  }

  generateFieldReference(
    resultSet: FieldInstanceResult,
    context: QueryStruct,
    expr: FieldReferenceFragment,
    state: GenerateState
  ): string {
    return this.generateFieldFragment(
      resultSet,
      context,
      {type: 'field', path: expr.path},
      state
    );
  }

  generateSqlString(
    resultSet: FieldInstanceResult,
    context: QueryStruct,
    expr: SqlStringFragment,
    state: GenerateState
  ): string {
    return expr.e
      .map(part =>
        typeof part === 'string'
          ? part
          : this.generateExpressionFromExpr(resultSet, context, [part], state)
      )
      .join('');
  }

  generateSourceReference(
    resultSet: FieldInstanceResult,
    context: QueryStruct,
    expr: SourceReferenceFragment
  ): string {
    if (expr.path === undefined) {
      return context.getSQLIdentifier();
    } else {
      return context.getFieldByName(expr.path).getIdentifier();
    }
  }

  getAnalyticPartitions(resultStruct: FieldInstanceResult) {
    const ret: string[] = [];
    let p = resultStruct.parent;
    while (p !== undefined) {
      const scalars = p.fields(
        fi => isScalarField(fi.f) && fi.fieldUsage.type === 'result'
      );
      const partitionSQLs = scalars.map(fi => fi.getAnalyticalSQL(true));
      ret.push(...partitionSQLs);
      p = p.parent;
    }
    return ret.join(', ');
  }

  generateAnalyticFragment(
    resultStruct: FieldInstanceResult,
    context: QueryStruct,
    expr: Expr,
    overload: FunctionOverloadDef,
    state: GenerateState,
    args: Expr[]
  ): string {
    let partitionBy = '';
    const isComplex = resultStruct.root().isComplexQuery;
    const fieldsString = this.getAnalyticPartitions(resultStruct);
    if (isComplex || fieldsString.length > 0) {
      partitionBy = 'PARTITION BY ';
      if (isComplex) {
        partitionBy += 'group_set';
      }
      if (fieldsString.length > 0) {
        partitionBy += `, ${fieldsString}`;
      }
    }

    let orderBy = '';
    if (overload.needsWindowOrderBy) {
      // calculate the ordering.
      const obSQL: string[] = [];
      let orderingField;
      const orderByDef =
        (resultStruct.firstSegment as QuerySegment).orderBy ||
        resultStruct.calculateDefaultOrderBy();
      for (const ordering of orderByDef) {
        if (typeof ordering.field === 'string') {
          orderingField = {
            name: ordering.field,
            fif: resultStruct.getField(ordering.field),
          };
        } else {
          orderingField = resultStruct.getFieldByNumber(ordering.field);
        }
        const exprType = orderingField.fif.f.fieldDef.expressionType;
        // TODO today we do not support ordering by analytic functions at all, so this works
        // but eventually we will, and this check will just want to ensure that the order field
        // isn't the same as the field we're currently compiling (otherwise we will loop infintely)
        if (expressionIsAnalytic(exprType)) {
          continue;
        }
        if (resultStruct.firstSegment.type === 'reduce') {
          const orderSQL = orderingField.fif.getAnalyticalSQL(false);
          obSQL.push(` ${orderSQL} ${ordering.dir || 'ASC'}`);
        } else if (resultStruct.firstSegment.type === 'project') {
          obSQL.push(
            ` ${orderingField.fif.f.generateExpression(resultStruct)} ${
              ordering.dir || 'ASC'
            }`
          );
        }
      }

      if (obSQL.length > 0) {
        orderBy = ' ' + this.parent.dialect.sqlOrderBy(obSQL);
      }
    }

    let between = '';
    if (overload.between) {
      const [preceding, following] = [
        overload.between.preceding,
        overload.between.following,
      ].map(value => {
        if (value === -1) {
          return 'UNBOUNDED';
        }
        if (typeof value === 'number') {
          return value;
        }
        const argIndex = overload.params.findIndex(
          param => param.name === value
        );
        const arg = args[argIndex];
        if (
          arg.length !== 1 ||
          typeof arg[0] === 'string' ||
          arg[0].type !== 'dialect' ||
          arg[0].function !== 'numberLiteral'
        ) {
          throw new Error('Invalid number of rows for window spec');
        }
        // TODO this does not handle float literals correctly
        return arg[0].literal;
      });
      between = `ROWS BETWEEN ${preceding} PRECEDING AND ${following} FOLLOWING`;
    }

    const funcSQL = this.generateExpressionFromExpr(
      resultStruct,
      context,
      expr,
      state
    );

    return `${funcSQL} OVER(${partitionBy} ${orderBy} ${between})`;
  }

  generateExpressionFromExpr(
    resultSet: FieldInstanceResult,
    context: QueryStruct,
    e: Expr,
    state: GenerateState = new GenerateState()
  ): string {
    let s = '';
    for (const expr of e) {
      if (typeof expr === 'string') {
        s += expr;
      } else if (isFieldFragment(expr)) {
        s += this.generateFieldFragment(resultSet, context, expr, state);
      } else if (isParameterFragment(expr)) {
        s += this.generateParameterFragment(resultSet, context, expr, state);
      } else if (isFilterFragment(expr)) {
        s += this.generateFilterFragment(resultSet, context, expr, state);
      } else if (isUngroupFragment(expr)) {
        s += this.generateUngroupedFragment(resultSet, context, expr, state);
      } else if (isAggregateFragment(expr)) {
        let agg;
        if (expr.function === 'sum') {
          agg = this.generateSumFragment(resultSet, context, expr, state);
        } else if (expr.function === 'avg') {
          agg = this.generateAvgFragment(resultSet, context, expr, state);
        } else if (expr.function === 'count') {
          agg = this.generateCountFragment(resultSet, context, expr, state);
        } else if (['count_distinct', 'min', 'max'].includes(expr.function)) {
          agg = this.generateSymmetricFragment(resultSet, context, expr, state);
        } else {
          throw new Error(
            `Internal Error: Unknown aggregate function ${expr.function}`
          );
        }
        if (resultSet.root().isComplexQuery) {
          let groupSet = resultSet.groupSet;
          if (state.totalGroupSet !== -1) {
            groupSet = state.totalGroupSet;
          }
          s += this.caseGroup([groupSet], agg);
        } else {
          s += agg;
        }
      } else if (isApplyFragment(expr)) {
        const applyVal = this.generateExpressionFromExpr(
          resultSet,
          context,
          expr.value,
          state
        );
        s += this.generateExpressionFromExpr(
          resultSet,
          context,
          expr.to,
          state.withApply(applyVal)
        );
      } else if (isApplyValue(expr)) {
        if (state.applyValue) {
          s += state.applyValue;
        } else {
          throw new Error(
            'Internal Error: Partial application value referenced but not provided'
          );
        }
      } else if (isFunctionParameterFragment(expr)) {
        throw new Error(
          'Internal Error: Function parameter fragment remaining during SQL generation'
        );
      } else if (isOutputFieldFragment(expr)) {
        s += this.generateOutputFieldFragment(resultSet, context, expr, state);
      } else if (isSQLExpressionFragment(expr)) {
        s += this.generateSQLExpression(resultSet, context, expr, state);
      } else if (isFunctionCallFragment(expr)) {
        s += this.generateFunctionCallExpression(
          resultSet,
          context,
          expr,
          state
        );
      } else if (isSpreadFragment(expr)) {
        s += this.generateSpread(resultSet, context, expr, state);
      } else if (expr.type === 'dialect') {
        s += this.generateDialect(resultSet, context, expr, state);
      } else if (expr.type === 'sql-string') {
        s += this.generateSqlString(resultSet, context, expr, state);
      } else if (expr.type === 'source-reference') {
        s += this.generateSourceReference(resultSet, context, expr);
      } else if (expr.type === 'field-reference') {
        s += this.generateFieldReference(resultSet, context, expr, state);
      } else {
        throw new Error(
          `Internal Error: Unknown expression fragment ${JSON.stringify(
            expr,
            undefined,
            2
          )}`
        );
      }
    }
    return s;
  }

  getExpr(): Expr {
    if (hasExpression(this.fieldDef)) {
      return this.fieldDef.e;
    }
    return [
      this.parent.dialect.sqlFieldReference(
        this.parent.getSQLIdentifier(),
        this.fieldDef.name,
        this.fieldDef.type,
        this.parent.fieldDef.structSource.type === 'nested' ||
          this.parent.fieldDef.structSource.type === 'inline' ||
          (this.parent.fieldDef.structSource.type === 'sql' &&
            this.parent.fieldDef.structSource.method === 'nested'),
        this.parent.fieldDef.structRelationship.type === 'nested' &&
          this.parent.fieldDef.structRelationship.isArray
      ),
    ];
  }

  generateExpression(resultSet: FieldInstanceResult): string {
    return this.generateExpressionFromExpr(
      resultSet,
      this.parent,
      this.getExpr()
    );
  }
}

function isCalculatedField(f: QueryField): f is QueryAtomicField {
  return f instanceof QueryAtomicField && f.isCalculated();
}

function isAggregateField(f: QueryField): f is QueryAtomicField {
  return f instanceof QueryAtomicField && f.isAggregate();
}

function isScalarField(f: QueryField): f is QueryAtomicField {
  return f instanceof QueryAtomicField && !f.isCalculated() && !f.isAggregate();
}

class QueryAtomicField extends QueryField {
  includeInWildcard(): boolean {
    return true;
  }

  isCalculated(): boolean {
    return expressionIsCalculation(
      (this.fieldDef as FieldAtomicDef).expressionType
    );
  }

  isAggregate(): boolean {
    return expressionIsAggregate(
      (this.fieldDef as FieldAtomicDef).expressionType
    );
  }

  getFilterList(): FilterExpression[] {
    return [];
  }

  hasExpression(): boolean {
    return hasExpression(this.fieldDef);
  }
}

// class QueryMeasure extends QueryField {}

class QueryFieldString extends QueryAtomicField {}
class QueryFieldNumber extends QueryAtomicField {}
class QueryFieldBoolean extends QueryAtomicField {}
class QueryFieldJSON extends QueryAtomicField {}
class QueryFieldUnsupported extends QueryAtomicField {}

// in a query a struct can be referenced.  The struct will
//  emit the primary key field in the actual result set and
//  will include the StructDef as a foreign key join in the output
//  StructDef.
class QueryFieldStruct extends QueryAtomicField {
  primaryKey: string;

  constructor(fieldDef: FieldDef, parent: QueryStruct, primaryKey: string) {
    super(fieldDef, parent);
    this.primaryKey = primaryKey;
  }

  getName() {
    return getIdentifier(this.fieldDef);
  }

  getAsJoinedStructDef(foreignKeyName: string): StructDef {
    return {
      ...this.parent.fieldDef,
      structRelationship: {
        type: 'one',
        matrixOperation: 'left',
        onExpression: [
          {
            type: 'field',
            path: [this.primaryKey],
          },
          '=',
          {type: 'field', path: [foreignKeyName]},
        ],
      },
    };
  }
}

class QueryFieldDate extends QueryAtomicField {
  generateExpression(resultSet: FieldInstanceResult): string {
    const fd = this.fieldDef as FieldDateDef;
    if (!fd.timeframe) {
      return super.generateExpression(resultSet);
    } else {
      const truncated = this.parent.dialect.sqlTrunc(
        resultSet.getQueryInfo(),
        {value: this.getExpr(), valueType: 'date'},
        fd.timeframe
      );
      return this.generateExpressionFromExpr(resultSet, this.parent, truncated);
    }
  }

  // clone ourselves on demand as a timeframe.
  getChildByName(name: string): QueryFieldDate {
    const fieldDef = {
      ...this.fieldDef,
      as: `${this.getIdentifier()}_${name}`,
      timeframe: name,
    };
    return new QueryFieldDate(fieldDef as FieldDateDef, this.parent);
  }
}

class QueryFieldTimestamp extends QueryAtomicField {
  // clone ourselves on demand as a timeframe.
  getChildByName(name: string): QueryFieldTimestamp {
    const fieldDef = {
      ...this.fieldDef,
      as: `${this.getIdentifier()}_${name}`,
      timeframe: name,
    };
    return new QueryFieldTimestamp(fieldDef as FieldTimestampDef, this.parent);
  }
}

class QueryFieldDistinctKey extends QueryAtomicField {
  generateExpression(resultSet: FieldInstanceResult): string {
    if (this.parent.primaryKey()) {
      const pk = this.parent.getPrimaryKeyField(this.fieldDef);
      return pk.generateExpression(resultSet);
    } else if (this.parent.fieldDef.structSource.type === 'nested') {
      const parentKey = this.parent.parent
        ?.getDistinctKey()
        .generateExpression(resultSet);
      return this.parent.dialect.concat(
        parentKey || '', // shouldn't have to do this...
        "'x'",
        this.parent.dialect.sqlFieldReference(
          this.parent.getIdentifier(),
          '__row_id',
          'string',
          true,
          false
        )
      );
    } else {
      // return this.parent.getIdentifier() + "." + "__distinct_key";
      return this.parent.dialect.sqlFieldReference(
        this.parent.getIdentifier(),
        '__distinct_key',
        'string',
        this.parent.fieldDef.structRelationship.type === 'nested',
        false
      );
    }
  }

  includeInWildcard(): boolean {
    return false;
  }
}

const NUMERIC_DECIMAL_PRECISION = 9;

function sqlSumDistinct(
  dialect: Dialect,
  sqlExp: string,
  sqlDistintKey: string
) {
  const precision = 9;
  const uniqueInt = dialect.sqlSumDistinctHashedKey(sqlDistintKey);
  const multiplier = 10 ** (precision - NUMERIC_DECIMAL_PRECISION);
  const sumSQL = `
  (
    SUM(DISTINCT
      (CAST(ROUND(COALESCE(${sqlExp},0)*(${multiplier}*1.0), ${NUMERIC_DECIMAL_PRECISION}) AS ${dialect.defaultDecimalType}) +
      ${uniqueInt}
    ))
    -
     SUM(DISTINCT ${uniqueInt})
  )`;
  let ret = `(${sumSQL}/(${multiplier}*1.0))`;
  ret = `CAST(${ret} as ${dialect.defaultNumberType})`;
  return ret;
}

type FieldUsage =
  | {
      type: 'result';
      resultIndex: number;
    }
  | {type: 'where'}
  | {type: 'dependant'};

type FieldInstanceType = 'field' | 'query';

interface FieldInstance {
  type: FieldInstanceType;
  // groupSet: number;
  root(): FieldInstanceResultRoot;
}

class FieldInstanceField implements FieldInstance {
  type: FieldInstanceType = 'field';
  additionalGroupSets: number[] = [];
  analyticalSQL: string | undefined; // the name of the field when used in a window function calculation.
  partitionSQL: string | undefined; // the name of the field when used as a partition.
  constructor(
    public f: QueryField,
    public fieldUsage: FieldUsage,
    public parent: FieldInstanceResult
  ) {}

  root(): FieldInstanceResultRoot {
    return this.parent.root();
  }

  getSQL() {
    let exp = this.f.generateExpression(this.parent);
    if (isScalarField(this.f)) {
      exp = this.f.caseGroup(
        this.parent.groupSet > 0
          ? this.parent.childGroups.concat(this.additionalGroupSets)
          : [],
        exp
      );
    }
    return exp;
  }

  getAnalyticalSQL(forPartition: boolean): string {
    if (this.analyticalSQL === undefined) {
      return this.getSQL();
    } else if (forPartition && this.partitionSQL) {
      return this.partitionSQL;
    } else {
      return this.analyticalSQL;
    }
  }
}

type RepeatedResultType = 'nested' | 'inline_all_numbers' | 'inline';

type UngroupSet = {
  type: 'all' | 'exclude';
  fields: string[];
  groupSet: number;
};

class FieldInstanceResult implements FieldInstance {
  type: FieldInstanceType = 'query';
  allFields = new Map<string, FieldInstance>();
  groupSet = 0;
  depth = 0;
  childGroups: number[] = [];
  firstSegment: PipeSegment;
  hasHaving = false;
  ungroupedSets = new Map<string, UngroupSet>();
  // query: QueryQuery;

  resultUsesUngrouped = false;

  constructor(
    public turtleDef: TurtleDef,
    public parent: FieldInstanceResult | undefined
  ) {
    this.firstSegment = turtleDef.pipeline[0];
  }

  getQueryInfo(): QueryInfo {
    if (
      !isIndexSegment(this.firstSegment) &&
      !isRawSegment(this.firstSegment)
    ) {
      const {queryTimezone} = this.firstSegment;
      if (queryTimezone) {
        return {queryTimezone};
      }
    }
    return {};
  }

  addField(as: string, field: QueryField, usage: FieldUsage) {
    const fi = this.allFields.get(as);
    if (fi) {
      if (fi.type === 'query') {
        throw new Error(
          `Redefinition of field ${field.fieldDef.name} as struct`
        );
      }
      const fif = fi as FieldInstanceField;
      if (fif.fieldUsage.type === 'result') {
        if (usage.type !== 'result') {
          // its already in the result, we can just ignore it.
          return;
        } else {
          throw new Error(
            `Ambiguous output field name '${field.fieldDef.name}'.`
          );
        }
      }
    }
    this.add(as, new FieldInstanceField(field, usage, this));
  }

  parentGroupSet(): number {
    if (this.parent) {
      return this.parent.groupSet;
    } else {
      return 0;
    }
  }

  add(name: string, f: FieldInstance) {
    this.allFields.set(name, f);
  }

  hasField(name: string): boolean {
    const fi = this.allFields.get(name);
    return fi !== undefined && fi instanceof FieldInstanceField;
  }

  getField(name: string): FieldInstanceField {
    const fi = this.allFields.get(name);
    if (fi === undefined) {
      throw new Error(`Internal Error, field Not defined ${name}`);
    } else if (fi instanceof FieldInstanceField) {
      return fi;
    }
    throw new Error(`can't use a query here ${name}`);
  }

  getFieldByNumber(index: number): {name: string; fif: FieldInstanceField} {
    for (const [name, fi] of this.allFields) {
      if (fi instanceof FieldInstanceField) {
        if (
          fi.fieldUsage.type === 'result' &&
          fi.fieldUsage.resultIndex === index
        ) {
          return {name, fif: fi};
        }
      }
    }
    throw new Error(`Invalid Order By index '${index}`);
  }

  // loops through all the turtled queries and computes recomputes the group numbers
  computeGroups(
    nextGroupSetNumber: number,
    depth: number
  ): {
    nextGroupSetNumber: number;
    maxDepth: number;
    children: number[];
    isComplex: boolean;
  } {
    // if the root node uses a total, start at 1.
    if (nextGroupSetNumber === 0 && this.resultUsesUngrouped) {
      this.root().computeOnlyGroups.push(nextGroupSetNumber++);
    }

    // make a groupset for each unique ungrouping expression
    for (const [_key, grouping] of this.ungroupedSets) {
      const groupSet = nextGroupSetNumber++;
      grouping.groupSet = groupSet;
      this.root().computeOnlyGroups.push(groupSet);
    }

    this.groupSet = nextGroupSetNumber++;
    this.depth = depth;
    let maxDepth = depth;
    let isComplex = false;
    let children: number[] = [this.groupSet];
    for (const [_name, fi] of this.allFields) {
      if (fi.type === 'query') {
        const fir = fi as FieldInstanceResult;
        isComplex = true;
        if (fir.firstSegment.type === 'reduce') {
          const r = fir.computeGroups(nextGroupSetNumber, depth + 1);
          children = children.concat(r.children);
          nextGroupSetNumber = r.nextGroupSetNumber;
          if (r.maxDepth > maxDepth) {
            maxDepth = r.maxDepth;
          }
        }
      }
    }
    this.childGroups = children;
    return {nextGroupSetNumber, maxDepth, children, isComplex};
  }

  fields(
    fn: undefined | ((field: FieldInstanceField) => boolean) = undefined
  ): FieldInstanceField[] {
    const ret: FieldInstanceField[] = [];
    for (const e of this.allFields.values()) {
      if (e instanceof FieldInstanceField) {
        if (fn === undefined || fn(e)) {
          ret.push(e);
        }
      }
    }
    return ret;
  }

  fieldNames(
    fn: undefined | ((field: FieldInstanceField) => boolean)
  ): string[] {
    const ret: string[] = [];
    for (const [name, fi] of this.allFields) {
      if (fi instanceof FieldInstanceField) {
        if (fn === undefined || fn(fi)) {
          ret.push(name);
        }
      }
    }
    return ret;
  }

  // if a turtled result is all measures, we emit use ANY_VALUE for the aggregation
  //  and emit the resulting structure as a RECORD instead of REPEATED
  //  if we have all numbers, we need to know because we'll have to conjur a record.
  getRepeatedResultType(): RepeatedResultType {
    let ret: RepeatedResultType = 'inline_all_numbers';
    for (const f of this.fields()) {
      if (f.fieldUsage.type === 'result') {
        if (isScalarField(f.f)) {
          return 'nested';
        }
        if (f.f instanceof QueryStruct) {
          ret = 'inline';
        }
      }
    }
    return ret;
  }

  structs(): FieldInstanceResult[] {
    const ret: FieldInstanceResult[] = [];
    for (const e of this.allFields.values()) {
      if (e instanceof FieldInstanceResult) {
        ret.push(e);
      }
    }
    return ret;
  }

  // return a list of structs that match the criteria
  //  specified in the function.
  selectStructs(
    result: FieldInstanceResult[],
    fn: (result: FieldInstanceResult) => boolean
  ): FieldInstanceResult[] {
    if (fn(this)) {
      result.push(this);
    }
    for (const e of this.structs()) {
      e.selectStructs(result, fn);
    }
    return result;
  }

  calculateDefaultOrderBy(): OrderBy[] {
    // LookML rules for default ordering.
    //  Date or time  or ordnal based fields, that field ascending
    //  First Measure Descending.
    let firstField;
    for (const [_name, fi] of this.allFields) {
      if (fi instanceof FieldInstanceField) {
        if (fi.fieldUsage.type === 'result') {
          firstField ||= fi.fieldUsage.resultIndex;
          if (['date', 'timestamp'].indexOf(fi.f.fieldDef.type) > -1) {
            return [{dir: 'desc', field: fi.fieldUsage.resultIndex}];
          } else if (isAggregateField(fi.f)) {
            return [{dir: 'desc', field: fi.fieldUsage.resultIndex}];
          }
        }
      }
    }
    if (firstField) {
      return [{dir: 'asc', field: firstField}];
    }
    return [];
  }

  addStructToJoin(
    qs: QueryStruct,
    query: QueryQuery,
    uniqueKeyPossibleUse: UniqueKeyPossibleUse | undefined,
    joinStack: string[]
  ): void {
    const name = qs.getIdentifier();

    // we're already chasing the dependency for this join.
    if (joinStack.indexOf(name) !== -1) {
      return;
    }

    let join: JoinInstance | undefined;
    if ((join = this.root().joins.get(name))) {
      join.uniqueKeyPossibleUses.add_use(uniqueKeyPossibleUse);
      return;
    }

    // if we have a parent, join it first.
    let parent: JoinInstance | undefined;
    const parentStruct = qs.parent?.getJoinableParent();
    if (parentStruct) {
      // add dependant expressions first...
      this.addStructToJoin(parentStruct, query, undefined, joinStack);
      parent = this.root().joins.get(parentStruct.getIdentifier());
    }

    // add any dependant joins based on the ON
    const sr = qs.fieldDef.structRelationship;
    if (
      isJoinOn(sr) &&
      qs.parent && // if the join has an ON, it must thave a parent
      sr.onExpression !== undefined &&
      joinStack.indexOf(name) === -1
    ) {
      query.addDependantExpr(this, qs.parent, sr.onExpression, [
        ...joinStack,
        name,
      ]);
    }

    if (!(join = this.root().joins.get(name))) {
      join = new JoinInstance(qs, name, parent);
      this.root().joins.set(name, join);
    }
    join.uniqueKeyPossibleUses.add_use(uniqueKeyPossibleUse);
  }

  findJoins(query: QueryQuery) {
    for (const dim of this.fields()) {
      this.addStructToJoin(
        dim.f.getJoinableParent(),
        query,
        dim.f.uniqueKeyPossibleUse(),
        []
      );
    }
    for (const s of this.structs()) {
      s.findJoins(query);
    }
  }

  root(): FieldInstanceResultRoot {
    if (this.parent) {
      return this.parent.root();
    }
    throw new Error('Internal Error, Null parent FieldInstanceResult');
  }

  getUngroupPartitions(
    ungroupSet: UngroupSet | undefined
  ): FieldInstanceField[] {
    let ret: FieldInstanceField[] = [];

    let p: FieldInstanceResult | undefined = this as FieldInstanceResult;
    let excludeFields: string[] = [];
    let inScopeFieldNames: string[] = [];
    // all defaults to all fields at the current level.
    if (ungroupSet === undefined || ungroupSet.type === 'all') {
      // fields specified an an all, convert it to an exclude set.
      const allFields = ungroupSet?.fields || [];
      // convert an All into the equivalent exclude
      excludeFields = this.fields(
        fi =>
          isScalarField(fi.f) &&
          fi.fieldUsage.type === 'result' &&
          allFields.indexOf(fi.f.getIdentifier()) === -1
      ).map(fi => fi.f.getIdentifier());
    } else {
      excludeFields = ungroupSet.fields;
    }
    let firstScope = true;
    while (p !== undefined) {
      // get a list of valid fieldnames for the current scope.
      if (firstScope || ungroupSet?.type === 'exclude') {
        inScopeFieldNames = inScopeFieldNames.concat(
          p
            .fields(
              fi => isScalarField(fi.f) && fi.fieldUsage.type === 'result'
            )
            .map(fi => fi.f.getIdentifier())
        );
      }
      ret = ret.concat(
        p.fields(
          fi =>
            isScalarField(fi.f) &&
            fi.fieldUsage.type === 'result' &&
            excludeFields.indexOf(fi.f.getIdentifier()) === -1
        )
      );
      p = p.parent;
      firstScope = false;
    }
    // verify that all names specified are available in the current scope.
    for (const fieldName of ungroupSet?.fields || []) {
      if (inScopeFieldNames.indexOf(fieldName) === -1) {
        throw new Error(
          `${ungroupSet?.type}(): unknown field name "${fieldName}" or name not in scope.`
        );
      }
    }

    return ret;
  }

  assignFieldsToGroups() {
    for (const [_key, grouping] of this.ungroupedSets) {
      for (const fieldInstance of this.getUngroupPartitions(grouping)) {
        fieldInstance.additionalGroupSets.push(grouping.groupSet);
      }
    }
    for (const child of this.structs()) {
      child.assignFieldsToGroups();
    }
  }
}

/* Root Result as opposed to a turtled result */
class FieldInstanceResultRoot extends FieldInstanceResult {
  joins = new Map<string, JoinInstance>();
  havings = new AndChain();
  isComplexQuery = false;
  queryUsesPartitioning = false;
  computeOnlyGroups: number[] = [];
  elimatedComputeGroups = false;

  constructor(turtleDef: TurtleDef) {
    super(turtleDef, undefined);
  }

  root(): FieldInstanceResultRoot {
    return this;
  }

  // in the stage immediately following stage0 we need to elimiate any of the
  //  groups that were used in ungroup calculations.  We need to do this only
  //  once and in the very next stage.
  eliminateComputeGroupsSQL(): string {
    if (this.elimatedComputeGroups || this.computeOnlyGroups.length === 0) {
      return '';
    } else {
      this.elimatedComputeGroups = true;
      return `group_set NOT IN (${this.computeOnlyGroups.join(',')})`;
    }
  }

  // look at all the fields again in the structs in the query

  calculateSymmetricAggregates() {
    let leafiest: string | undefined;
    for (const [name, join] of this.joins) {
      // first join is by default the
      const relationship = join.parentRelationship();
      if (
        relationship === 'many_to_many' ||
        join.forceAllSymmetricCalculations()
      ) {
        // everything must be calculated with symmetric aggregates
        leafiest = '0never';
      } else if (leafiest === undefined) {
        leafiest = name;
      } else if (join.parentRelationship() === 'one_to_many') {
        // check up the parent relationship until you find
        //  the current leafiest node.  If it isn't in the direct path
        //  we need symmetric aggregate for everything.
        //  if it is in the path, than this one becomes leafiest
        const s = join.queryStruct;
        if (s.parent && s.parent.getIdentifier() === leafiest) {
          leafiest = name;
        } else {
          // we have more than on one_to_many join chain, all bets are off.
          leafiest = '0never';
        }
      }
    }
    // console.log(`LEAFIEST: ${leafiest}`);
    for (const [name, join] of this.joins) {
      join.leafiest = name === leafiest;
    }

    // figure out which joins we need to manufacture distinct keys for.
    //  Nested Unique keys are dependant on the primary key of the parent
    //  and the table.
    for (const [_name, join] of this.joins) {
      // in a one_to_many join we need a key to count there may be a failed
      //  match in a left join.
      // users -> {
      //   group_by: user_id
      //   aggregate: order_count is orders.count()
      if (join.leafiest) {
        if (
          join.parent !== null &&
          join.uniqueKeyPossibleUses.has('count') &&
          !join.queryStruct.primaryKey()
        ) {
          join.makeUniqueKey = true;
        }
      } else if (
        !join.leafiest &&
        join.uniqueKeyPossibleUses.hasAsymetricFunctions()
      ) {
        let j: JoinInstance | undefined = join;
        while (j) {
          if (!j.queryStruct.primaryKey()) {
            j.makeUniqueKey = true;
          }
          if (j.queryStruct.fieldDef.structRelationship.type === 'nested') {
            j = j.parent;
          } else {
            j = undefined;
          }
        }
      }
    }
  }
}

class JoinInstance {
  uniqueKeyPossibleUses: UniqueKeyUse = new UniqueKeyUse();
  makeUniqueKey = false;
  leafiest = false;
  joinFilterConditions?: QueryFieldBoolean[];
  children: JoinInstance[] = [];
  constructor(
    public queryStruct: QueryStruct,
    public alias: string,
    public parent: JoinInstance | undefined
  ) {
    if (parent) {
      parent.children.push(this);
    }

    // convert the filter list into a list of boolean fields so we can
    //  generate dependancies and code for them.
    if (this.queryStruct.fieldDef.filterList) {
      this.joinFilterConditions = [];
      for (const filter of this.queryStruct.fieldDef.filterList) {
        const qf = new QueryFieldBoolean(
          {
            type: 'boolean',
            name: 'ignoreme',
            e: filter.expression,
          },
          this.queryStruct
        );
        this.joinFilterConditions.push(qf);
      }
    }
  }

  parentRelationship(): 'root' | JoinRelationship {
    if (this.queryStruct.parent === undefined) {
      return 'root';
    }
    switch (this.queryStruct.fieldDef.structRelationship.type) {
      case 'one':
        return 'many_to_one';
      case 'cross':
        return 'many_to_many';
      case 'many':
        return 'one_to_many';
      case 'nested':
        return 'one_to_many';
      case 'inline':
        return 'one_to_one';
      default:
        throw new Error(
          `Internal error unknown relationship type to parent for ${this.queryStruct.fieldDef.name}`
        );
    }
  }

  // For now, we force all symmetric calculations for full and right joins
  //  because we need distinct keys for COUNT(xx) operations.  Don't really need
  //  this for sums.  This will produce correct results and we can optimize this
  //  at some point..
  forceAllSymmetricCalculations(): boolean {
    const sr = this.queryStruct.fieldDef.structRelationship;
    if (this.queryStruct.parent === undefined || !isJoinOn(sr)) {
      return false;
    }
    if (sr.matrixOperation === 'right' || sr.matrixOperation === 'full') {
      return true;
    }
    return false;
  }

  // postgres unnest needs to know the names of the physical fields.
  getDialectFieldList(): DialectFieldList {
    const dialectFieldList: DialectFieldList = [];

    for (const f of this.queryStruct.fieldDef.fields.filter(isPhysical)) {
      dialectFieldList.push({
        type: f.type,
        sqlExpression: getIdentifier(f),
        sqlOutputName: getIdentifier(f),
      });
    }
    return dialectFieldList;
  }
}

/** nested query */
class QueryTurtle extends QueryField {}

/**
 * Used by the translator to get the output StructDef of a pipe segment
 *
 * half translated to the new world of types ..
 */
export class Segment {
  static nextStructDef(structDef: StructDef, segment: PipeSegment): StructDef {
    const qs = new QueryStruct(structDef, {
      model: new QueryModel(undefined),
    });
    const turtleDef: TurtleDef = {
      type: 'turtle',
      name: 'ignoreme',
      pipeline: [segment],
    };

    const queryQueryQuery = QueryQuery.makeQuery(
      turtleDef,
      qs,
      new StageWriter(true, undefined), // stage write indicates we want to get a result.
      false
    );
    return queryQueryQuery.getResultStructDef();
  }
}

type StageGroupMaping = {fromGroup: number; toGroup: number};

type StageOutputContext = {
  sql: string[]; // sql expressions
  lateralJoinSQLExpressions: string[];
  dimensionIndexes: number[]; // which indexes are dimensions
  fieldIndex: number;
  groupsAggregated: StageGroupMaping[]; // which groups were aggregated
  outputPipelinedSQL: OutputPipelinedSQL[]; // secondary stages for turtles.
};

/** Query builder object. */
class QueryQuery extends QueryField {
  fieldDef: TurtleDef;
  firstSegment: PipeSegment;
  prepared = false;
  maxDepth = 0;
  maxGroupSet = 0;
  rootResult: FieldInstanceResultRoot;
  resultStage: string | undefined;
  stageWriter: StageWriter | undefined;
  isJoinedSubquery: boolean; // this query is a joined subquery.

  constructor(
    fieldDef: TurtleDef,
    parent: QueryStruct,
    stageWriter: StageWriter | undefined,
    isJoinedSubquery: boolean
  ) {
    super(fieldDef, parent);
    this.fieldDef = fieldDef;
    this.rootResult = new FieldInstanceResultRoot(fieldDef);
    this.stageWriter = stageWriter;
    // do some magic here to get the first segment.
    this.firstSegment = fieldDef.pipeline[0] as QuerySegment;
    this.isJoinedSubquery = isJoinedSubquery;
  }

  static makeQuery(
    fieldDef: TurtleDef,
    parentStruct: QueryStruct,
    stageWriter: StageWriter | undefined = undefined,
    isJoinedSubquery: boolean
  ): QueryQuery {
    let parent = parentStruct;

    let turtleWithFilters =
      parentStruct.applyStructFiltersToTurtleDef(fieldDef);
    const firstStage = turtleWithFilters.pipeline[0];
    const sourceDef = parentStruct.fieldDef;

    // if we are generating code
    //  and have extended declaration, we need to make a new QueryStruct
    //  copy the definitions into a new structdef
    //  edit the declations from the pipeline
    if (
      stageWriter !== undefined &&
      isQuerySegment(firstStage) &&
      firstStage.extendSource !== undefined
    ) {
      parent = new QueryStruct(
        {
          ...sourceDef,
          fields: [...sourceDef.fields, ...firstStage.extendSource],
        },
        parent.parent ? {struct: parent} : {model: parent.model}
      );
      turtleWithFilters = {
        ...turtleWithFilters,
        pipeline: [
          {
            ...firstStage,
            extendSource: undefined,
          },
          ...turtleWithFilters.pipeline.slice(1),
        ],
      };
    }

    if (
      sourceDef.queryTimezone &&
      isQuerySegment(firstStage) &&
      firstStage.queryTimezone === undefined
    ) {
      firstStage.queryTimezone = sourceDef.queryTimezone;
    }

    switch (firstStage.type) {
      case 'reduce':
        return new QueryQueryReduce(
          turtleWithFilters,
          parent,
          stageWriter,
          isJoinedSubquery
        );
      case 'project':
        return new QueryQueryProject(
          turtleWithFilters,
          parent,
          stageWriter,
          isJoinedSubquery
        );
      case 'index':
        return new QueryQueryIndex(
          turtleWithFilters,
          parent,
          stageWriter,
          isJoinedSubquery
        );
      case 'raw':
        return new QueryQueryRaw(
          turtleWithFilters,
          parent,
          stageWriter,
          isJoinedSubquery
        );
      case 'partial':
        throw new Error('Attempt to make query out of partial stage');
    }
  }

  inNestedPipeline(): boolean {
    return (
      this.parent.fieldDef.structSource.type === 'sql' &&
      this.parent.fieldDef.structSource.method === 'nested'
    );
  }

  // get a field ref and expand it.
  expandField(f: QueryFieldDef) {
    const field =
      f.type === 'fieldref'
        ? this.parent.getQueryFieldReference(f.path, f.annotation)
        : this.parent.makeQueryField(f);
    const as = field.getIdentifier();
    return {as, field};
  }

  addDependantPath(
    resultStruct: FieldInstanceResult,
    context: QueryStruct,
<<<<<<< HEAD
    path: string[],
    mayNeedUniqueKey: boolean,
=======
    path: string,
    uniqueKeyPossibleUse: UniqueKeyPossibleUse | undefined,
>>>>>>> 832d3479
    joinStack: string[]
  ) {
    const node = context.getFieldByName(path);
    let struct;
    if (node instanceof QueryField) {
      struct = node.parent;
    } else if (node instanceof QueryStruct) {
      struct = node;
    } else {
      throw new Error('Internal Error:  Unknown object type');
    }
    resultStruct
      .root()
      .addStructToJoin(
        struct.getJoinableParent(),
        this,
        uniqueKeyPossibleUse,
        joinStack
      );
  }

  addDependantExpr(
    resultStruct: FieldInstanceResult,
    context: QueryStruct,
    e: Expr,
    joinStack: string[]
  ): void {
    for (const expr of e) {
      if (
        isFunctionCallFragment(expr) &&
        expressionIsAnalytic(expr.overload.returnType.expressionType) &&
        this.parent.dialect.cantPartitionWindowFunctionsOnExpressions
      ) {
        // force the use of a lateral_join_bag
        resultStruct.root().isComplexQuery = true;
        resultStruct.root().queryUsesPartitioning = true;
      }
      if (isUngroupFragment(expr)) {
        resultStruct.resultUsesUngrouped = true;
        resultStruct.root().isComplexQuery = true;
        resultStruct.root().queryUsesPartitioning = true;
        if (expr.fields && expr.fields.length > 0) {
          const key = expr.fields.sort().join('|') + expr.type;
          if (resultStruct.ungroupedSets.get(key) === undefined) {
            resultStruct.ungroupedSets.set(key, {
              type: expr.type,
              fields: expr.fields,
              groupSet: -1,
            });
          }
        }

        this.addDependantExpr(resultStruct, context, expr.e, joinStack);
      } else if (isFieldFragment(expr)) {
        const field = context.getDimensionOrMeasureByName(expr.path);
        if (hasExpression(field.fieldDef)) {
          this.addDependantExpr(
            resultStruct,
            field.parent,
            field.fieldDef.e,
            joinStack
          );
        } else {
          resultStruct
            .root()
            .addStructToJoin(
              field.parent.getJoinableParent(),
              this,
              undefined,
              joinStack
            );
          // this.addDependantPath(resultStruct, field.parent, expr.path, false);
        }
      } else if (isFilterFragment(expr)) {
        for (const filterCond of expr.filterList) {
          this.addDependantExpr(
            resultStruct,
            context,
            filterCond.expression,
            joinStack
          );
          this.addDependantExpr(resultStruct, context, expr.e, joinStack);
        }
        this.addDependantExpr(resultStruct, context, expr.e, joinStack);
      } else if (isDialectFragment(expr)) {
        const expressions: Expr[] = [];
        switch (expr.function) {
          case 'now':
            break;
          case 'div':
            expressions.push(expr.denominator);
            expressions.push(expr.numerator);
            break;
          case 'numberLiteral':
          case 'timeLiteral':
          case 'stringLiteral':
          case 'regexpLiteral':
            break;
          case 'timeDiff':
            expressions.push(expr.left.value, expr.right.value);
            break;
          case 'delta':
            expressions.push(expr.base.value, expr.delta);
            break;
          case 'trunc':
          case 'extract':
            expressions.push(expr.expr.value);
            break;
          case 'regexpMatch':
          case 'cast':
            expressions.push(expr.expr);
            break;
          default:
            throw new Error(
              "Unknown dialect Fragment type.  Can't generate dependancies"
            );
        }
        for (const e of expressions) {
          this.addDependantExpr(resultStruct, context, e, joinStack);
        }
      } else if (isAggregateFragment(expr)) {
        if (isAsymmetricFragment(expr)) {
          if (expr.structPath) {
            this.addDependantPath(
              resultStruct,
              context,
              expr.structPath,
              expr.function,
              joinStack
            );
          } else {
            // we are doing a sum in the root.  It may need symetric aggregates
            resultStruct.addStructToJoin(
              context,
              this,
              expr.function,
              joinStack
            );
          }
        }
        this.addDependantExpr(resultStruct, context, expr.e, joinStack);
      } else if (isFunctionCallFragment(expr)) {
        if (expr.structPath) {
          this.addDependantPath(
            resultStruct,
            context,
            expr.structPath,
            'generic_aggregate',
            joinStack
          );
        }
        // TODO Do we need to call `addStructToJoin` here in the case when there is no `structPath`
        // and the function is an aggregate function?
        for (const e of expr.args) {
          this.addDependantExpr(resultStruct, context, e, joinStack);
        }
        if (expressionIsAnalytic(expr.overload.returnType.expressionType)) {
          resultStruct.root().queryUsesPartitioning = true;
        }
      }
    }
  }

  addDependancies(resultStruct: FieldInstanceResult, field: QueryField): void {
    if (hasExpression(field.fieldDef)) {
      this.addDependantExpr(resultStruct, field.parent, field.fieldDef.e, []);
    }
  }

  getSegmentFields(resultStruct: FieldInstanceResult): SegmentFieldDef[] {
    const fs = resultStruct.firstSegment;
    return fs.type === 'index'
      ? fs.indexFields
      : isQuerySegment(fs)
      ? fs.queryFields
      : [];
  }

  expandFields(resultStruct: FieldInstanceResult) {
    let resultIndex = 1;
    for (const f of this.getSegmentFields(resultStruct)) {
      const {as, field} = this.expandField(f);

      if (field instanceof QueryTurtle || field instanceof QueryQuery) {
        if (this.firstSegment.type === 'project') {
          throw new Error(
            `Nested views cannot be used in select - '${field.fieldDef.name}'`
          );
        }
        const fir = new FieldInstanceResult(
          field.fieldDef as TurtleDef,
          resultStruct
        );
        this.expandFields(fir);
        resultStruct.add(as, fir);
      } else if (field instanceof QueryAtomicField) {
        resultStruct.addField(as, field, {
          resultIndex,
          type: 'result',
        });
        this.addDependancies(resultStruct, field);

        if (isAggregateField(field)) {
          if (this.firstSegment.type === 'project') {
            throw new Error(
              `Aggregate Fields cannot be used in select - '${field.fieldDef.name}'`
            );
          }
        }
        // } else if (field instanceof QueryStruct) {
        //   // this could probably be optimized.  We are adding the primary key of the joined structure
        //   //  instead of the foreignKey.  We have to do this in at least the INNER join case
        //   //  so i'm just going to let the SQL database do the optimization (which is pretty rudimentary)
        //   const pkFieldDef = field.getAsQueryField();
        //   resultStruct.addField(as, pkFieldDef, {
        //     resultIndex,
        //     type: "result",
        //   });
        //   resultStruct.addStructToJoin(field, false);
      }
      // else if (
      //   this.firstSegment.type === "project" &&
      //   field instanceof QueryStruct
      // ) {
      //   // TODO lloyd refactor or comment why we do nothing here
      // } else {
      //   throw new Error(`'${as}' cannot be used as in this way.`);
      // }
      resultIndex++;
    }
    this.expandFilters(resultStruct);
  }

  expandFilters(resultStruct: FieldInstanceResult) {
    if (resultStruct.firstSegment.filterList === undefined) {
      return;
    }
    // Go through the filters and make or find dependant fields
    //  add them to the field index. Place the individual filters
    // in the correct catgory.
    for (const cond of resultStruct.firstSegment.filterList || []) {
      const context = this.parent;
      this.addDependantExpr(resultStruct, context, cond.expression, []);
    }
    for (const join of resultStruct.root().joins.values() || []) {
      for (const qf of join.joinFilterConditions || []) {
        if (qf.fieldDef.type === 'boolean' && qf.fieldDef.e) {
          this.addDependantExpr(resultStruct, qf.parent, qf.fieldDef.e, []);
        }
      }
    }
  }

  generateSQLFilters(
    resultStruct: FieldInstanceResult,
    which: 'where' | 'having',
    filterList: FilterExpression[] | undefined = undefined
  ): AndChain {
    const resultFilters = new AndChain();
    const list = filterList || resultStruct.firstSegment.filterList;
    if (list === undefined) {
      return resultFilters;
    }
    // Go through the filters and make or find dependant fields
    //  add them to the field index. Place the individual filters
    // in the correct catgory.
    for (const cond of list || []) {
      const context = this.parent;

      if (
        (which === 'having' && expressionIsCalculation(cond.expressionType)) ||
        (which === 'where' && expressionIsScalar(cond.expressionType))
      ) {
        const sqlClause = this.generateExpressionFromExpr(
          resultStruct,
          context,
          cond.expression,
          undefined
        );
        resultFilters.add(sqlClause);
      }
    }
    return resultFilters;
  }

  prepare(_stageWriter: StageWriter | undefined) {
    if (!this.prepared) {
      this.expandFields(this.rootResult);
      this.rootResult.addStructToJoin(this.parent, this, undefined, []);
      this.rootResult.findJoins(this);
      this.rootResult.calculateSymmetricAggregates();
      this.prepared = true;
    }
  }

  // get the source fieldname and filters associated with the field (so we can drill later)
  getResultMetadata(
    fi: FieldInstance
  ): ResultStructMetadataDef | ResultMetadataDef | undefined {
    if (fi instanceof FieldInstanceField) {
      if (fi.fieldUsage.type === 'result') {
        const fieldDef = fi.f.fieldDef as FieldAtomicDef;
        let filterList;
        const sourceField =
          fi.f.parent.getFullOutputName() +
          (fieldDef.name || fieldDef.as || 'undefined');
        const sourceExpression: string | undefined = fieldDef.code;
        const sourceClasses = [sourceField];
        if (isCalculatedField(fi.f)) {
          filterList = fi.f.getFilterList();
          return {
            sourceField,
            sourceExpression,
            filterList,
            sourceClasses,
            fieldKind: 'measure',
          };
        }
        if (isScalarField(fi.f)) {
          return {
            sourceField,
            sourceExpression,
            filterList,
            sourceClasses,
            fieldKind: 'dimension',
          };
        } else {
          return undefined;
        }
      }
      return undefined;
    } else if (fi instanceof FieldInstanceResult) {
      const sourceField = fi.turtleDef.name || fi.turtleDef.as;
      const sourceClasses = sourceField ? [sourceField] : [];
      const filterList = fi.firstSegment.filterList;

      const lastSegment =
        fi.turtleDef.pipeline[fi.turtleDef.pipeline.length - 1];
      const limit = isRawSegment(lastSegment) ? undefined : lastSegment.limit;
      let orderBy: OrderBy[] | undefined = undefined;
      if (isQuerySegment(lastSegment)) {
        orderBy = lastSegment.orderBy;
      }

      if (sourceField) {
        return {
          sourceField,
          filterList,
          sourceClasses,
          fieldKind: 'struct',
          limit,
          orderBy,
        };
      }
    }
    return undefined;
  }

  /**  returns a fields and primary key of a struct for this query */
  getResultStructDef(
    resultStruct: FieldInstanceResult = this.rootResult,
    isRoot = true
  ): StructDef {
    const fields: FieldDef[] = [];
    let primaryKey;
    this.prepare(undefined);

    let dimCount = 0;
    for (const [name, fi] of resultStruct.allFields) {
      const resultMetadata = this.getResultMetadata(fi);
      if (fi instanceof FieldInstanceResult) {
        const {structDef} = this.generateTurtlePipelineSQL(
          fi,
          new StageWriter(true, undefined),
          '<nosource>'
        );

        // LTNOTE: This is probably broken now.  Need to look at the last stage
        //  to figure out the resulting nested/inline state...

        const resultType =
          fi.getRepeatedResultType() === 'nested' ? 'nested' : 'inline';
        structDef.name = name;
        structDef.structRelationship = {
          fieldName: name,
          type: resultType,
          isArray: false,
        };
        structDef.structSource = {type: resultType};
        structDef.resultMetadata = resultMetadata;
        fields.push(structDef);
      } else if (fi instanceof FieldInstanceField) {
        if (fi.fieldUsage.type === 'result') {
          if (fi.f instanceof QueryFieldStruct) {
            fields.push(fi.f.getAsJoinedStructDef(name));
          }
          // if there is only one dimension, it is the primaryKey
          //  if there are more, primaryKey is undefined.
          if (isScalarField(fi.f)) {
            if (dimCount === 0 && isRoot) {
              primaryKey = name;
            } else {
              primaryKey = undefined;
            }
            dimCount++;
          }

          const location = fi.f.fieldDef.location;
          const annotation = fi.f.fieldDef.annotation;

          // build out the result fields...
          switch (fi.f.fieldDef.type) {
            case 'boolean':
            case 'json':
            case 'string':
              fields.push({
                name,
                type: fi.f.fieldDef.type,
                resultMetadata,
                location,
                annotation,
              });
              break;
            case 'timestamp': {
              const timeframe = fi.f.fieldDef.timeframe;
              if (timeframe) {
                fields.push({
                  name,
                  type: 'timestamp',
                  timeframe,
                  resultMetadata,
                  location,
                  annotation,
                });
              } else {
                fields.push({
                  name,
                  type: 'timestamp',
                  resultMetadata,
                  location,
                  annotation,
                });
              }
              break;
            }
            case 'date': {
              fields.push({
                name,
                type: fi.f.fieldDef.type,
                timeframe: fi.f.fieldDef.timeframe,
                resultMetadata,
                location,
                annotation,
              });
              break;
            }
            case 'number':
              fields.push({
                name,
                numberType: fi.f.fieldDef.numberType,
                type: 'number',
                resultMetadata,
                location,
                annotation,
              });
              break;
            case 'unsupported':
              fields.push({...fi.f.fieldDef, resultMetadata, location});
              break;
            default:
              throw new Error(
                `unknown Field Type in query ${JSON.stringify(fi.f.fieldDef)}`
              );
          }
        }
      }
    }
    const outputStruct: StructDef = {
      fields,
      name: this.resultStage || 'result',
      dialect: this.parent.dialect.name,
      primaryKey,
      structRelationship: {
        type: 'basetable',
        connectionName: this.parent.connectionName,
      },
      structSource: {type: 'query_result'},
      resultMetadata: this.getResultMetadata(this.rootResult),
      type: 'struct',
      queryTimezone: resultStruct.getQueryInfo().queryTimezone,
    };
    if (this.parent.fieldDef.modelAnnotation) {
      outputStruct.modelAnnotation = this.parent.fieldDef.modelAnnotation;
    }

    return outputStruct;
  }

  generateSQLJoinBlock(stageWriter: StageWriter, ji: JoinInstance): string {
    let s = '';
    const qs = ji.queryStruct;
    const structRelationship = qs.fieldDef.structRelationship;
    let structSQL = qs.structSourceSQL(stageWriter);
    if (isJoinOn(structRelationship)) {
      const matrixOperation = structRelationship.matrixOperation.toUpperCase();
      if (ji.makeUniqueKey) {
        const passKeys = this.generateSQLPassthroughKeys(qs);
        structSQL = `(SELECT ${qs.dialect.sqlGenerateUUID()} as __distinct_key, x.* ${passKeys} FROM ${structSQL} as x)`;
      }
      let onCondition = '';
      if (qs.parent === undefined) {
        throw new Error('Expected joined struct to have a parent.');
      }
      if (structRelationship.onExpression) {
        onCondition = new QueryFieldBoolean(
          {
            type: 'boolean',
            name: 'ignoreme',
            e: structRelationship.onExpression,
          },
          qs.parent
        ).generateExpression(this.rootResult);
      } else {
        onCondition = '1=1';
      }
      let filters = '';
      let conditions: string[] | undefined = undefined;
      if (ji.joinFilterConditions) {
        conditions = ji.joinFilterConditions.map(qf =>
          qf.generateExpression(this.rootResult)
        );
      }
      if (ji.children.length === 0 || conditions === undefined) {
        if (conditions !== undefined && conditions.length >= 1) {
          filters = ` AND (${conditions.join(' AND ')})`;
        }
        s += ` ${matrixOperation} JOIN ${structSQL} AS ${ji.alias}\n  ON ${onCondition}${filters}\n`;
      } else {
        let select = `SELECT ${ji.alias}.*`;
        let joins = '';
        for (const childJoin of ji.children) {
          joins += this.generateSQLJoinBlock(stageWriter, childJoin);
          const physicalFields = getPhysicalFields(
            childJoin.queryStruct.fieldDef
          ).map(fieldDef =>
            this.parent.dialect.sqlMaybeQuoteIdentifier(fieldDef.name)
          );
          select += `, ${this.parent.dialect.sqlSelectAliasAsStruct(
            childJoin.alias,
            physicalFields
          )} AS ${childJoin.alias}`;
        }
        select += `\nFROM ${structSQL} AS ${
          ji.alias
        }\n${joins}\nWHERE ${conditions?.join(' AND ')}\n`;
        s += `${matrixOperation} JOIN (\n${indent(select)}) AS ${
          ji.alias
        }\n  ON ${onCondition}\n`;
        return s;
      }
    } else if (structRelationship.type === 'nested') {
      if (qs.parent === undefined || ji.parent === undefined) {
        throw new Error('Internal Error, nested structure with no parent.');
      }
      const fieldExpression = this.parent.dialect.sqlFieldReference(
        qs.parent.getSQLIdentifier(),
        structRelationship.fieldName as string,
        'struct',
        qs.parent.fieldDef.structRelationship.type === 'nested',
        this.parent.fieldDef.structRelationship.type === 'nested' &&
          this.parent.fieldDef.structRelationship.isArray
      );
      // we need to generate primary key.  If parent has a primary key combine
      // console.log(ji.alias, fieldExpression, this.inNestedPipeline());
      s += `${this.parent.dialect.sqlUnnestAlias(
        fieldExpression,
        ji.alias,
        ji.getDialectFieldList(),
        ji.makeUniqueKey,
        structRelationship.isArray,
        this.inNestedPipeline()
      )}\n`;
    } else if (structRelationship.type === 'inline') {
      throw new Error(
        'Internal Error: inline structs should never appear in join trees'
      );
    } else {
      throw new Error(
        `Join type not implemented ${JSON.stringify(
          qs.fieldDef.structRelationship
        )}`
      );
    }
    for (const childJoin of ji.children) {
      s += this.generateSQLJoinBlock(stageWriter, childJoin);
    }
    return s;
  }

  // BigQuery has wildcard psudo columns that are treated differently
  //  SELECT * FROM xxx doesn't include these psuedo columns but we need them so
  //  filters can get pushed down properly when generating a UNIQUE key.
  //  No other dialect really needs this so we are coding here but maybe someday
  //  this makes its way into the dialect.
  generateSQLPassthroughKeys(qs: QueryStruct): string {
    let ret = '';
    if (qs.dialect.name === 'standardsql') {
      const psudoCols = [
        '_TABLE_SUFFIX',
        '_PARTITIONDATE',
        '_PARTITIONTIME',
      ].filter(element => qs.getChildByName(element) !== undefined);
      if (psudoCols.length > 0) {
        ret = ', ' + psudoCols.join(', ');
      }
    }
    return ret;
  }

  generateSQLJoins(stageWriter: StageWriter): string {
    let s = '';
    // get the first value from the map (weird, I know)
    const [[, ji]] = this.rootResult.joins;
    const qs = ji.queryStruct;
    // Joins
    let structSQL = qs.structSourceSQL(stageWriter);
    if (isIndexSegment(this.firstSegment)) {
      structSQL = this.parent.dialect.sqlSampleTable(
        structSQL,
        this.firstSegment.sample
      );
      if (this.firstSegment.sample) {
        structSQL = stageWriter.addStage(
          `SELECT * from ${structSQL} as x limit 100000 `
        );
      }
    }
    const structRelationship = qs.fieldDef.structRelationship;
    if (structRelationship.type === 'basetable') {
      if (ji.makeUniqueKey) {
        const passKeys = this.generateSQLPassthroughKeys(qs);
        structSQL = `(SELECT ${qs.dialect.sqlGenerateUUID()} as __distinct_key, x.* ${passKeys} FROM ${structSQL} as x)`;
      }
      s += `FROM ${structSQL} as ${ji.alias}\n`;
    } else {
      throw new Error('Internal Error, queries must start from a basetable');
    }

    for (const childJoin of ji.children) {
      s += this.generateSQLJoinBlock(stageWriter, childJoin);
    }
    return s;
  }

  genereateSQLOrderBy(
    queryDef: QuerySegment,
    resultStruct: FieldInstanceResult
  ): string {
    let s = '';
    if (this.firstSegment.type === 'project' && !queryDef.orderBy) {
      return ''; // No default ordering for project.
    }
    // Intermediate results (in a pipeline or join) that have no limit, don't need an orderby
    //  Some database don't have this optimization.
    if (this.fieldDef.pipeline.length > 1 && queryDef.limit === undefined) {
      return '';
    }
    // ignore orderby if all aggregates.
    if (resultStruct.getRepeatedResultType() === 'inline_all_numbers') {
      return '';
    }

    // if we are in the last stage of a query and the query is a subquery
    //  and has no limit, ORDER BY is superfluous
    if (
      this.isJoinedSubquery &&
      this.fieldDef.pipeline.length === 1 &&
      queryDef.limit === undefined
    ) {
      return '';
    }

    const orderBy = queryDef.orderBy || resultStruct.calculateDefaultOrderBy();
    const o: string[] = [];
    for (const f of orderBy) {
      if (typeof f.field === 'string') {
        // convert name to an index
        const fi = resultStruct.getField(f.field);
        if (fi && fi.fieldUsage.type === 'result') {
          o.push(`${fi.fieldUsage.resultIndex} ${f.dir || 'ASC'}`);
        } else {
          throw new Error(`Unknown field in ORDER BY ${f.field}`);
        }
      } else {
        o.push(`${f.field} ${f.dir || 'ASC'}`);
      }
    }
    if (o.length > 0) {
      s = this.parent.dialect.sqlOrderBy(o) + '\n';
    }
    return s;
  }

  generateSimpleSQL(stageWriter: StageWriter): string {
    let s = '';
    s += 'SELECT \n';
    const fields: string[] = [];

    for (const [name, field] of this.rootResult.allFields) {
      const fi = field as FieldInstanceField;
      const sqlName = this.parent.dialect.sqlMaybeQuoteIdentifier(name);
      if (fi.fieldUsage.type === 'result') {
        fields.push(
          ` ${fi.f.generateExpression(this.rootResult)} as ${sqlName}`
        );
      }
    }
    s += indent(fields.join(',\n')) + '\n';

    s += this.generateSQLJoins(stageWriter);
    s += this.generateSQLFilters(this.rootResult, 'where').sql('where');

    // group by
    if (this.firstSegment.type === 'reduce') {
      const n: string[] = [];
      for (const field of this.rootResult.fields()) {
        const fi = field as FieldInstanceField;
        if (fi.fieldUsage.type === 'result' && isScalarField(fi.f)) {
          n.push(fi.fieldUsage.resultIndex.toString());
        }
      }
      if (n.length > 0) {
        s += `GROUP BY ${n.join(',')}\n`;
      }
    }

    s += this.generateSQLFilters(this.rootResult, 'having').sql('having');

    // order by
    s += this.genereateSQLOrderBy(
      this.firstSegment as QuerySegment,
      this.rootResult
    );

    // limit
    if (!isRawSegment(this.firstSegment) && this.firstSegment.limit) {
      s += `LIMIT ${this.firstSegment.limit}\n`;
    }
    this.resultStage = stageWriter.addStage(s);
    return this.resultStage;
  }

  // This probably should be generated in a dialect independat way.
  //  but for now, it is just googleSQL.
  generatePipelinedStages(
    outputPipelinedSQL: OutputPipelinedSQL[],
    lastStageName: string,
    stageWriter: StageWriter
  ): string {
    if (outputPipelinedSQL.length === 0) {
      return lastStageName;
    }
    const pipelinesSQL = outputPipelinedSQL
      .map(
        o =>
          `${o.pipelineSQL} as ${o.sqlFieldName}
      `
      )
      .join(',\n');
    return stageWriter.addStage(
      `SELECT * replace (${pipelinesSQL}) FROM ${lastStageName}
      `
    );
  }

  generateStage0Fields(
    resultSet: FieldInstanceResult,
    output: StageOutputContext,
    stageWriter: StageWriter
  ) {
    for (const [name, fi] of resultSet.allFields) {
      const outputName = this.parent.dialect.sqlMaybeQuoteIdentifier(
        `${name}__${resultSet.groupSet}`
      );
      if (fi instanceof FieldInstanceField) {
        if (fi.fieldUsage.type === 'result') {
          const exp = fi.getSQL();
          if (isScalarField(fi.f)) {
            if (
              this.parent.dialect.cantPartitionWindowFunctionsOnExpressions &&
              this.rootResult.queryUsesPartitioning
            ) {
              // BigQuery can't partition aggregate function except when the field has no
              //  expression.  Additionally it can't partition by floats.  We stuff expressions
              //  and numbers as strings into a lateral join when the query has ungrouped expressions
              const outputFieldName = `__lateral_join_bag.${outputName}`;
              fi.analyticalSQL = outputFieldName;
              output.lateralJoinSQLExpressions.push(`${exp} as ${outputName}`);
              output.sql.push(outputFieldName);
              if (fi.f.fieldDef.type === 'number') {
                const outputNameString =
                  this.parent.dialect.sqlMaybeQuoteIdentifier(
                    `${name}__${resultSet.groupSet}_string`
                  );
                const outputFieldNameString = `__lateral_join_bag.${outputNameString}`;
                output.sql.push(outputFieldNameString);
                output.dimensionIndexes.push(output.fieldIndex++);
                output.lateralJoinSQLExpressions.push(
                  `CAST(${exp} as STRING) as ${outputNameString}`
                );
                fi.partitionSQL = outputFieldNameString;
              }
            } else {
              // just treat it like a regular field.
              output.sql.push(`${exp} as ${outputName}`);
            }
            output.dimensionIndexes.push(output.fieldIndex++);
          } else if (isCalculatedField(fi.f)) {
            output.sql.push(`${exp} as ${outputName}`);
            output.fieldIndex++;
          }
        }
      } else if (fi instanceof FieldInstanceResult) {
        if (fi.firstSegment.type === 'reduce') {
          this.generateStage0Fields(fi, output, stageWriter);
        } else if (fi.firstSegment.type === 'project') {
          const s = this.generateTurtleSQL(
            fi,
            stageWriter,
            outputName,
            output.outputPipelinedSQL
          );
          output.sql.push(`${s} as ${outputName}`);
          output.fieldIndex++;
        }
      }
    }
    // LTNOTE: we could optimize here in the future.
    //  leaf turtles can have their having clauses in the main query
    //  turtles with leaves need to promote their state to their
    //  children.
    const having = this.generateSQLFilters(resultSet, 'having');
    if (!having.empty()) {
      // if we have no children, the having can run at the root level
      if (resultSet.childGroups.length === 1) {
        resultSet
          .root()
          .havings.add(
            `(group_set<>${resultSet.groupSet} OR (group_set=${
              resultSet.groupSet
            } AND ${having.sql()}))`
          );
      } else {
        resultSet.hasHaving = true;
        output.sql.push(
          `CASE WHEN group_set=${
            resultSet.groupSet
          } THEN CASE WHEN ${having.sql()} THEN 0 ELSE 1 END END as __delete__${
            resultSet.groupSet
          }`
        );
        output.fieldIndex++;
      }
    }
  }

  generateSQLWhereChildren(resultStruct: FieldInstanceResult): AndChain {
    const wheres = new AndChain();
    for (const [, field] of resultStruct.allFields) {
      if (field.type === 'query') {
        const fir = field as FieldInstanceResult;
        const turtleWhere = this.generateSQLFilters(fir, 'where');
        if (turtleWhere.present()) {
          const groupSets = fir.childGroups.join(',');
          wheres.add(
            `(group_set NOT IN (${groupSets})` +
              ` OR (group_set IN (${groupSets}) AND ${turtleWhere.sql()}))`
          );
        }
        wheres.addChain(this.generateSQLWhereChildren(fir));
      }
    }
    return wheres;
  }

  generateSQLWhereTurtled(): string {
    const wheres = this.generateSQLFilters(this.rootResult, 'where');
    wheres.addChain(this.generateSQLWhereChildren(this.rootResult));
    return wheres.sql('where');
  }

  // iterate over the nested queries looking for Havings (and someday limits).
  //  if you find any, generate a new stage(s) to perform these functions.
  generateSQLHavingLimit(
    stageWriter: StageWriter,
    lastStageName: string
  ): string {
    const fields: string[] = [];
    const resultsWithHaving = this.rootResult.selectStructs(
      [],
      (result: FieldInstanceResult) => result.hasHaving
    );

    if (resultsWithHaving.length > 0) {
      for (const result of resultsWithHaving) {
        // find all the parent dimension names.
        const dimensions: string[] = [];
        let r: FieldInstanceResult | undefined = result;
        while (r) {
          for (const name of r.fieldNames(fi => isScalarField(fi.f))) {
            dimensions.push(
              this.parent.dialect.sqlMaybeQuoteIdentifier(
                `${name}__${r.groupSet}`
              )
            );
          }
          r = r.parent;
        }
        fields.push(
          `MAX(CASE WHEN group_set IN (${result.childGroups.join(
            ','
          )}) THEN __delete__${
            result.groupSet
          } END) OVER(partition by ${dimensions
            .map(this.parent.dialect.castToString)
            .join(',')}) as __shaving__${result.groupSet}`
        );
      }
    }
    if (resultsWithHaving.length > 0) {
      lastStageName = stageWriter.addStage(
        `SELECT\n  *,\n  ${fields.join(',\n  ')} \nFROM ${lastStageName}`
      );
      const havings = new AndChain();
      for (const result of resultsWithHaving) {
        havings.add(
          `group_set IN (${result.childGroups.join(',')}) AND __shaving__${
            result.groupSet
          }=1`
        );
      }
      lastStageName = stageWriter.addStage(
        `SELECT *\nFROM ${lastStageName}\nWHERE NOT (${havings.sqlOr()})`
      );
    }
    return lastStageName;
  }

  generateSQLStage0(stageWriter: StageWriter): string {
    let s = 'SELECT\n';
    let from = this.generateSQLJoins(stageWriter);
    const wheres = this.generateSQLWhereTurtled();

    const f: StageOutputContext = {
      dimensionIndexes: [1],
      fieldIndex: 2,
      sql: ['group_set'],
      lateralJoinSQLExpressions: [],
      groupsAggregated: [],
      outputPipelinedSQL: [],
    };
    this.generateStage0Fields(this.rootResult, f, stageWriter);

    if (this.firstSegment.type === 'project') {
      throw new Error('PROJECT cannot be used on queries with turtles');
    }
    const groupBy = 'GROUP BY ' + f.dimensionIndexes.join(',') + '\n';

    from += this.parent.dialect.sqlGroupSetTable(this.maxGroupSet) + '\n';

    s += indent(f.sql.join(',\n')) + '\n';

    // this should only happen on standard SQL,  BigQuery can't partition by expressions and
    //  aggregates.
    if (f.lateralJoinSQLExpressions.length > 0) {
      from += `LEFT JOIN UNNEST([STRUCT(${f.lateralJoinSQLExpressions.join(
        ',\n'
      )})]) as __lateral_join_bag\n`;
    }
    s += from + wheres + groupBy + this.rootResult.havings.sql('having');

    // generate the stage
    const resultStage = stageWriter.addStage(s);

    // generate stages for havings and limits
    this.resultStage = this.generateSQLHavingLimit(stageWriter, resultStage);

    this.resultStage = this.generatePipelinedStages(
      f.outputPipelinedSQL,
      this.resultStage,
      stageWriter
    );

    return this.resultStage;
  }

  generateDepthNFields(
    depth: number,
    resultSet: FieldInstanceResult,
    output: StageOutputContext,
    stageWriter: StageWriter
  ) {
    const groupsToMap: number[] = [];
    for (const [name, fi] of resultSet.allFields) {
      const sqlFieldName = this.parent.dialect.sqlMaybeQuoteIdentifier(
        `${name}__${resultSet.groupSet}`
      );
      if (fi instanceof FieldInstanceField) {
        if (fi.fieldUsage.type === 'result') {
          if (isScalarField(fi.f)) {
            const exp = this.caseGroup(
              resultSet.groupSet > 0 ? resultSet.childGroups : [],
              sqlFieldName
            );
            output.sql.push(`${exp} as ${sqlFieldName}`);
            output.dimensionIndexes.push(output.fieldIndex++);
          } else if (isCalculatedField(fi.f)) {
            const exp = this.parent.dialect.sqlAnyValue(
              resultSet.groupSet,
              sqlFieldName
            );
            output.sql.push(`${exp} as ${sqlFieldName}`);
            output.fieldIndex++;
          }
        }
      } else if (fi instanceof FieldInstanceResult) {
        if (fi.depth > depth) {
          // ignore it, we've already dealt with it.
        } else if (fi.depth === depth) {
          const s = this.generateTurtleSQL(
            fi,
            stageWriter,
            sqlFieldName,
            output.outputPipelinedSQL
          );
          output.groupsAggregated.push({
            fromGroup: fi.groupSet,
            toGroup: resultSet.groupSet,
          });
          groupsToMap.push(fi.groupSet);
          output.sql.push(`${s} as ${sqlFieldName}`);
          output.fieldIndex++;
        } else {
          this.generateDepthNFields(depth, fi, output, stageWriter);
        }
      }
    }
    if (output.groupsAggregated.length > 0) {
      output.sql[0] = 'CASE ';
      for (const m of output.groupsAggregated) {
        output.sql[0] += `WHEN group_set=${m.fromGroup} THEN ${m.toGroup} `;
      }
      output.sql[0] += ' ELSE group_set END as group_set';
    }
  }

  generateSQLDepthN(
    depth: number,
    stageWriter: StageWriter,
    stageName: string
  ): string {
    let s = 'SELECT \n';
    const f: StageOutputContext = {
      dimensionIndexes: [1],
      fieldIndex: 2,
      sql: ['group_set'],
      lateralJoinSQLExpressions: [],
      groupsAggregated: [],
      outputPipelinedSQL: [],
    };
    this.generateDepthNFields(depth, this.rootResult, f, stageWriter);
    s += indent(f.sql.join(',\n')) + '\n';
    s += `FROM ${stageName}\n`;
    const where = this.rootResult.eliminateComputeGroupsSQL();
    if (where.length > 0) {
      s += `WHERE ${where}\n`;
    }
    if (f.dimensionIndexes.length > 0) {
      s += `GROUP BY ${f.dimensionIndexes.join(',')}\n`;
    }

    this.resultStage = stageWriter.addStage(s);

    this.resultStage = this.generatePipelinedStages(
      f.outputPipelinedSQL,
      this.resultStage,
      stageWriter
    );

    return this.resultStage;
  }

  genereateSQLCombineTurtles(
    stageWriter: StageWriter,
    stage0Name: string
  ): string {
    let s = 'SELECT\n';
    const fieldsSQL: string[] = [];
    let fieldIndex = 1;
    const outputPipelinedSQL: OutputPipelinedSQL[] = [];
    const dimensionIndexes: number[] = [];
    for (const [name, fi] of this.rootResult.allFields) {
      const sqlName = this.parent.dialect.sqlMaybeQuoteIdentifier(name);
      if (fi instanceof FieldInstanceField) {
        if (fi.fieldUsage.type === 'result') {
          if (isScalarField(fi.f)) {
            fieldsSQL.push(
              this.parent.dialect.sqlMaybeQuoteIdentifier(
                `${name}__${this.rootResult.groupSet}`
              ) + ` as ${sqlName}`
            );
            dimensionIndexes.push(fieldIndex++);
          } else if (isCalculatedField(fi.f)) {
            fieldsSQL.push(
              this.parent.dialect.sqlAnyValueLastTurtle(
                this.parent.dialect.sqlMaybeQuoteIdentifier(
                  `${name}__${this.rootResult.groupSet}`
                ),
                this.rootResult.groupSet,
                sqlName
              )
            );
            fieldIndex++;
          }
        }
      } else if (fi instanceof FieldInstanceResult) {
        if (fi.firstSegment.type === 'reduce') {
          fieldsSQL.push(
            `${this.generateTurtleSQL(
              fi,
              stageWriter,
              sqlName,
              outputPipelinedSQL
            )} as ${sqlName}`
          );
          fieldIndex++;
        } else if (fi.firstSegment.type === 'project') {
          fieldsSQL.push(
            this.parent.dialect.sqlAnyValueLastTurtle(
              this.parent.dialect.sqlMaybeQuoteIdentifier(
                `${name}__${this.rootResult.groupSet}`
              ),
              this.rootResult.groupSet,
              sqlName
            )
          );
          fieldIndex++;
        }
      }
    }
    s += indent(fieldsSQL.join(',\n')) + `\nFROM ${stage0Name}\n`;

    const where = this.rootResult.eliminateComputeGroupsSQL();
    if (where.length > 0) {
      s += `WHERE ${where}\n`;
    }

    if (dimensionIndexes.length > 0) {
      s += `GROUP BY ${dimensionIndexes.join(',')}\n`;
    }

    // order by
    s += this.genereateSQLOrderBy(
      this.firstSegment as QuerySegment,
      this.rootResult
    );

    // limit
    if (!isRawSegment(this.firstSegment) && this.firstSegment.limit) {
      s += `LIMIT ${this.firstSegment.limit}\n`;
    }

    this.resultStage = stageWriter.addStage(s);
    this.resultStage = this.generatePipelinedStages(
      outputPipelinedSQL,
      this.resultStage,
      stageWriter
    );

    return this.resultStage;
  }

  generateTurtleSQL(
    resultStruct: FieldInstanceResult,
    stageWriter: StageWriter,
    sqlFieldName: string,
    outputPipelinedSQL: OutputPipelinedSQL[]
  ): string {
    // let fieldsSQL: string[] = [];
    const dialectFieldList: DialectFieldList = [];
    let orderBy = '';
    const limit = isRawSegment(resultStruct.firstSegment)
      ? undefined
      : resultStruct.firstSegment.limit;

    // calculate the ordering.
    const obSQL: string[] = [];
    let orderingField;
    const orderByDef =
      (resultStruct.firstSegment as QuerySegment).orderBy ||
      resultStruct.calculateDefaultOrderBy();
    for (const ordering of orderByDef) {
      if (typeof ordering.field === 'string') {
        orderingField = {
          name: ordering.field,
          fif: resultStruct.getField(ordering.field),
        };
      } else {
        orderingField = resultStruct.getFieldByNumber(ordering.field);
      }
      if (resultStruct.firstSegment.type === 'reduce') {
        obSQL.push(
          ' ' +
            this.parent.dialect.sqlMaybeQuoteIdentifier(
              `${orderingField.name}__${resultStruct.groupSet}`
            ) +
            ` ${ordering.dir || 'ASC'}`
        );
      } else if (resultStruct.firstSegment.type === 'project') {
        obSQL.push(
          ` ${orderingField.fif.f.generateExpression(resultStruct)} ${
            ordering.dir || 'ASC'
          }`
        );
      }
    }

    if (obSQL.length > 0) {
      orderBy = ' ' + this.parent.dialect.sqlOrderBy(obSQL);
    }

    for (const [name, field] of resultStruct.allFields) {
      const sqlName = this.parent.dialect.sqlMaybeQuoteIdentifier(name);
      //
      if (
        resultStruct.firstSegment.type === 'reduce' &&
        (field instanceof FieldInstanceResult ||
          (field instanceof FieldInstanceField &&
            field.fieldUsage.type === 'result'))
      ) {
        // fieldsSQL.push(`${name}__${resultStruct.groupSet} as ${sqlName}`);
        // outputFieldNames.push(name);
        dialectFieldList.push({
          type:
            field instanceof FieldInstanceField
              ? field.f.fieldDef.type
              : 'struct',
          sqlExpression: this.parent.dialect.sqlMaybeQuoteIdentifier(
            `${name}__${resultStruct.groupSet}`
          ),
          sqlOutputName: sqlName,
        });
      } else if (
        resultStruct.firstSegment.type === 'project' &&
        field instanceof FieldInstanceField &&
        field.fieldUsage.type === 'result'
      ) {
        // fieldsSQL.push(
        //   `${field.f.generateExpression(resultStruct)} as ${sqlName}`
        // );
        dialectFieldList.push({
          type: field.type,
          sqlExpression: field.f.generateExpression(resultStruct),
          sqlOutputName: sqlName,
        });
      }
    }

    let resultType;
    let ret;
    if ((resultType = resultStruct.getRepeatedResultType()) !== 'nested') {
      if (resultType === 'inline_all_numbers') {
        ret = this.parent.dialect.sqlCoaleseMeasuresInline(
          resultStruct.groupSet,
          dialectFieldList
        );
      } else {
        ret = this.parent.dialect.sqlAnyValueTurtle(
          resultStruct.groupSet,
          dialectFieldList
        );
      }
    } else {
      ret = this.parent.dialect.sqlAggregateTurtle(
        resultStruct.groupSet,
        dialectFieldList,
        orderBy,
        limit
      );
    }

    // If the turtle is a pipeline, generate a UDF to compute it.
    const newStageWriter = new StageWriter(
      this.parent.dialect.supportsCTEinCoorelatedSubQueries,
      stageWriter
    );
    const {structDef, pipeOut} = this.generateTurtlePipelineSQL(
      resultStruct,
      newStageWriter,
      this.parent.dialect.supportUnnestArrayAgg ? ret : sqlFieldName
    );

    // if there was a pipeline.
    if (pipeOut !== undefined) {
      const sql = newStageWriter.generateCoorelatedSubQuery(
        this.parent.dialect,
        structDef
      );

      if (this.parent.dialect.supportUnnestArrayAgg) {
        ret = `(${sql})`;
      } else {
        outputPipelinedSQL.push({
          sqlFieldName,
          pipelineSQL: `(${sql})`,
        });
      }
    }

    return ret;
    // return `${aggregateFunction}(CASE WHEN group_set=${
    //   resultStruct.groupSet
    // } THEN STRUCT(${fieldsSQL.join(",\n")}) END${tailSQL})`;
  }

  generateTurtlePipelineSQL(
    fi: FieldInstanceResult,
    stageWriter: StageWriter,
    sourceSQLExpression: string
  ) {
    let structDef = this.getResultStructDef(fi, false);
    const repeatedResultType = fi.getRepeatedResultType();
    const hasPipeline = fi.turtleDef.pipeline.length > 1;
    let pipeOut;
    if (hasPipeline) {
      const pipeline: PipeSegment[] = [...fi.turtleDef.pipeline];
      pipeline.shift();
      const newTurtle: TurtleDef = {
        type: 'turtle',
        name: 'starthere',
        pipeline,
      };
      structDef.name = this.parent.dialect.sqlUnnestPipelineHead(
        repeatedResultType === 'inline_all_numbers',
        sourceSQLExpression
      );
      structDef.structSource = {type: 'sql', method: 'nested'};
      const qs = new QueryStruct(structDef, {
        model: this.parent.getModel(),
      });
      const q = QueryQuery.makeQuery(
        newTurtle,
        qs,
        stageWriter,
        this.isJoinedSubquery
      );
      pipeOut = q.generateSQLFromPipeline(stageWriter);
      // console.log(stageWriter.generateSQLStages());
      structDef = pipeOut.outputStruct;
    }
    structDef.annotation = fi.turtleDef.annotation;
    return {
      structDef,
      pipeOut,
    };
  }

  generateComplexSQL(stageWriter: StageWriter): string {
    let stageName = this.generateSQLStage0(stageWriter);

    if (this.maxDepth > 1) {
      let i = this.maxDepth;
      while (i > 1) {
        stageName = this.generateSQLDepthN(i, stageWriter, stageName);
        i--;
      }
    }

    // nest the turtles.
    return this.genereateSQLCombineTurtles(stageWriter, stageName);
  }

  generateSQL(stageWriter: StageWriter): string {
    const r = this.rootResult.computeGroups(0, 0);
    this.maxDepth = r.maxDepth;
    this.maxGroupSet = r.nextGroupSetNumber - 1;

    this.rootResult.assignFieldsToGroups();

    this.rootResult.isComplexQuery ||= this.maxDepth > 0 || r.isComplex;
    if (this.rootResult.isComplexQuery) {
      return this.generateComplexSQL(stageWriter);
    } else {
      return this.generateSimpleSQL(stageWriter);
    }
  }

  toMalloy(): string {
    let ret = `EXPLORE ${getIdentifier(this.parent.fieldDef)} | `;
    ret += this.fieldDef.type.toUpperCase() + ' ';
    return ret;
  }

  generateSQLFromPipeline(stageWriter: StageWriter) {
    this.prepare(stageWriter);
    let lastStageName = this.generateSQL(stageWriter);
    let outputStruct = this.getResultStructDef();
    if (this.fieldDef.pipeline.length > 1) {
      // console.log(pretty(outputStruct));
      const pipeline = [...this.fieldDef.pipeline];
      let structDef: StructDef = {
        ...outputStruct,
        structSource: {type: 'sql', method: 'lastStage'},
      };
      pipeline.shift();
      for (const transform of pipeline) {
        const s = new QueryStruct(structDef, {
          model: this.parent.getModel(),
        });
        const q = QueryQuery.makeQuery(
          {type: 'turtle', name: 'ignoreme', pipeline: [transform]},
          s,
          stageWriter,
          this.isJoinedSubquery
        );
        q.prepare(stageWriter);
        lastStageName = q.generateSQL(stageWriter);
        outputStruct = q.getResultStructDef();
        structDef = {
          ...outputStruct,
          structSource: {type: 'sql', method: 'lastStage'},
        };
      }
    }
    return {lastStageName, outputStruct};
  }
}
class QueryQueryReduce extends QueryQuery {}

class QueryQueryProject extends QueryQuery {}

// generates a single stage query for the index.
//  wildcards have been expanded
//  nested repeated fields are safe to use.
class QueryQueryIndexStage extends QueryQuery {
  fieldDef: TurtleDef;
  indexPaths: Record<string, string[]> = {};
  constructor(
    fieldDef: TurtleDef,
    parent: QueryStruct,
    stageWriter: StageWriter | undefined,
    isJoinedSubquery: boolean
  ) {
    super(fieldDef, parent, stageWriter, isJoinedSubquery);
    this.fieldDef = fieldDef;
  }

  expandField(f: IndexFieldDef) {
    const as = f.path.join('.');
    const field = this.parent.getQueryFieldByName(f.path);
    return {as, field};
  }

  expandFields(resultStruct: FieldInstanceResult) {
    let resultIndex = 1;
    const groupIndex = resultStruct.groupSet;
    this.maxGroupSet = groupIndex;

    for (const f of (this.firstSegment as IndexSegment).indexFields) {
      const {as, field} = this.expandField(f);
      this.indexPaths[as] = f.path;

      resultStruct.addField(as, field as QueryField, {
        resultIndex,
        type: 'result',
      });
      if (field instanceof QueryAtomicField) {
        this.addDependancies(resultStruct, field);
      }
      resultIndex++;
    }
    const measure = (this.firstSegment as IndexSegment).weightMeasure;
    if (measure !== undefined) {
      const f = this.parent.getFieldByName([measure]) as QueryField;
      resultStruct.addField(measure, f, {
        resultIndex,
        type: 'result',
      });
      this.addDependancies(resultStruct, f);
    }
    this.expandFilters(resultStruct);
  }

  generateSQL(stageWriter: StageWriter): string {
    let measureSQL = 'COUNT(*)';
    const dialect = this.parent.dialect;
    const fieldNameColumn = dialect.sqlMaybeQuoteIdentifier('fieldName');
    const fieldPathColumn = dialect.sqlMaybeQuoteIdentifier('fieldPath');
    const fieldValueColumn = dialect.sqlMaybeQuoteIdentifier('fieldValue');
    const fieldTypeColumn = dialect.sqlMaybeQuoteIdentifier('fieldType');
    const fieldRangeColumn = dialect.sqlMaybeQuoteIdentifier('fieldRange');
    const measureName = (this.firstSegment as IndexSegment).weightMeasure;
    if (measureName) {
      measureSQL = this.rootResult
        .getField(measureName)
        .f.generateExpression(this.rootResult);
    }

    const fields: Array<{
      name: string;
      path: string[];
      type: string;
      expression: string;
    }> = [];
    for (const [name, field] of this.rootResult.allFields) {
      const fi = field as FieldInstanceField;
      if (fi.fieldUsage.type === 'result' && isScalarField(fi.f)) {
        const expression = fi.f.generateExpression(this.rootResult);
        const path = this.indexPaths[name] || [];
        fields.push({name, path, type: fi.f.fieldDef.type, expression});
      }
    }

    let s = 'SELECT\n  group_set,\n';

    s += '  CASE group_set\n';
    for (let i = 0; i < fields.length; i++) {
      s += `    WHEN ${i} THEN '${fields[i].name}'\n`;
    }
    s += `  END as ${fieldNameColumn},\n`;

    s += '  CASE group_set\n';
    for (let i = 0; i < fields.length; i++) {
      const path = pathToCol(fields[i].path);
      s += `    WHEN ${i} THEN '${path}'\n`;
    }
    s += `  END as ${fieldPathColumn},\n`;

    s += '  CASE group_set\n';
    for (let i = 0; i < fields.length; i++) {
      s += `    WHEN ${i} THEN '${fields[i].type}'\n`;
    }
    s += `  END as ${fieldTypeColumn},`;

    s += `  CASE group_set WHEN 99999 THEN ${dialect.castToString('NULL')}\n`;
    for (let i = 0; i < fields.length; i++) {
      if (fields[i].type === 'string') {
        s += `    WHEN ${i} THEN ${fields[i].expression}\n`;
      }
    }
    s += `  END as ${fieldValueColumn},\n`;

    s += ` ${measureSQL} as weight,\n`;

    // just in case we don't have any field types, force the case statement to have at least one value.
    s += "  CASE group_set\n    WHEN 99999 THEN ''";
    for (let i = 0; i < fields.length; i++) {
      if (fields[i].type === 'number') {
        s += `    WHEN ${i} THEN ${dialect.concat(
          `MIN(${dialect.castToString(fields[i].expression)})`,
          "' to '",
          dialect.castToString(`MAX(${fields[i].expression})`)
        )}\n`;
      }
      if (fields[i].type === 'timestamp' || fields[i].type === 'date') {
        s += `    WHEN ${i} THEN ${dialect.concat(
          `MIN(${dialect.sqlDateToString(fields[i].expression)})`,
          "' to '",
          `MAX(${dialect.sqlDateToString(fields[i].expression)})`
        )}\n`;
      }
    }
    s += `  END as ${fieldRangeColumn}\n`;

    // CASE
    //   WHEN field_type = 'timestamp' or field_type = 'date'
    //     THEN MIN(field_value) || ' to ' || MAX(field_value)
    //   WHEN field_type = 'number'
    //     THEN
    // ELSE NULL
    // END as field_range\n`;

    s += this.generateSQLJoins(stageWriter);

    s += dialect.sqlGroupSetTable(fields.length) + '\n';

    s += this.generateSQLFilters(this.rootResult, 'where').sql('where');

    s += 'GROUP BY 1,2,3,4,5\n';

    // limit
    if (!isRawSegment(this.firstSegment) && this.firstSegment.limit) {
      s += `LIMIT ${this.firstSegment.limit}\n`;
    }
    // console.log(s);
    const resultStage = stageWriter.addStage(s);
    this.resultStage = stageWriter.addStage(
      `SELECT
  ${fieldNameColumn},
  ${fieldPathColumn},
  ${fieldTypeColumn},
  COALESCE(${fieldValueColumn}, ${fieldRangeColumn}) as ${fieldValueColumn},
  weight
FROM ${resultStage}\n`
    );
    return this.resultStage;
  }
}

class QueryQueryRaw extends QueryQuery {
  generateSQL(stageWriter: StageWriter): string {
    const ssrc = this.parent.fieldDef.structSource;
    if (ssrc.type !== 'sql' || ssrc.method !== 'subquery') {
      throw new Error(
        'Invalid struct for QueryQueryRaw, currently only supports SQL'
      );
    }
    const s = ssrc.sqlBlock.selectStr;
    return stageWriter.addStage(s);
  }

  prepare() {
    // Do nothing!
  }

  getResultStructDef(): StructDef {
    return this.parent.fieldDef;
  }

  getResultMetadata(
    _fi: FieldInstance
  ): ResultStructMetadataDef | ResultMetadataDef | undefined {
    return undefined;
  }
}

class QueryQueryIndex extends QueryQuery {
  fieldDef: TurtleDef;
  stages: RefToField[][] = [];

  constructor(
    fieldDef: TurtleDef,
    parent: QueryStruct,
    stageWriter: StageWriter | undefined,
    isJoinedSubquery: boolean
  ) {
    super(fieldDef, parent, stageWriter, isJoinedSubquery);
    this.fieldDef = fieldDef;
    this.fieldsToStages();
  }

  fieldsToStages() {
    const indexSeg = this.firstSegment as IndexSegment;
    if (this.parent.dialect.dontUnionIndex) {
      this.stages = [indexSeg.indexFields];
      return;
    }

    // Collect the field references by unique path, the final
    // index will be a union indexes from each unique path
    const stageMap: Record<string, RefToField[]> = {};
    for (const fref of indexSeg.indexFields) {
      if (fref.path.length > 1) {
        const stageRoot = pathToCol(fref.path.slice(0, fref.path.length - 1));
        const stage = stageMap[stageRoot];
        if (stage === undefined) {
          const f = this.parent.nameMap.get(fref.path[0]);
          if (
            f instanceof QueryStruct &&
            (f.fieldDef.structRelationship.type === 'many' ||
              f.fieldDef.structRelationship.type === 'nested') &&
            f.fieldDef.fields.length > 1
          ) {
            const toStage = [fref];
            stageMap[stageRoot] = toStage;
            this.stages.push(toStage);
            continue;
          }
        } else {
          stage.push(fref);
          continue;
        }
      }
      if (this.stages[0] === undefined) {
        this.stages[0] = [];
      }
      this.stages[0].push(fref);
    }
  }

  expandFields(_resultStruct: FieldInstanceResult) {}

  generateSQL(stageWriter: StageWriter): string {
    const indexSeg = this.firstSegment as IndexSegment;
    const outputStageNames: string[] = [];
    for (const fields of this.stages) {
      const q = new QueryQueryIndexStage(
        {
          ...this.fieldDef,
          pipeline: [
            {
              ...indexSeg,
              indexFields: fields,
            },
          ],
        },
        this.parent,
        stageWriter,
        this.isJoinedSubquery
      );
      q.prepare(stageWriter);
      const lastStageName = q.generateSQL(stageWriter);
      outputStageNames.push(lastStageName);
    }
    if (outputStageNames.length === 1) {
      this.resultStage = outputStageNames[0];
    } else {
      this.resultStage = stageWriter.addStage(
        outputStageNames.map(n => `SELECT * FROM ${n}\n`).join(' UNION ALL \n')
      );
    }
    return this.resultStage;
  }

  /**
   * All Indexes have the same output schema.
   *   fieldName is deprecated, dots in fieldName may or may not be join nodes
   *   fieldPath is a URL encoded slash separated path
   */
  getResultStructDef(): StructDef {
    const ret: StructDef = {
      type: 'struct',
      name: this.resultStage || 'result',
      dialect: this.parent.fieldDef.dialect,
      fields: [
        {type: 'string', name: 'fieldName'},
        {type: 'string', name: 'fieldPath'},
        {type: 'string', name: 'fieldValue'},
        {type: 'string', name: 'fieldType'},
        {type: 'number', name: 'weight', numberType: 'integer'},
      ],
      structRelationship: {
        type: 'basetable',
        connectionName: this.parent.connectionName,
      },
      structSource: {type: 'query_result'},
    };
    if (this.parent.fieldDef.modelAnnotation) {
      ret.modelAnnotation = this.parent.fieldDef.modelAnnotation;
    }
    return ret;
  }
}

/** Structure object as it is used to build a query */
class QueryStruct extends QueryNode {
  fieldDef: StructDef;
  parent: QueryStruct | undefined;
  model: QueryModel;
  nameMap = new Map<string, QuerySomething>();
  pathAliasMap: Map<string, string>;
  dialect: Dialect;
  connectionName: string;

  constructor(
    fieldDef: StructDef,
    parent: ParentQueryStruct | ParentQueryModel
  ) {
    super(fieldDef);
    this.setParent(parent);

    if ('model' in parent) {
      this.model = parent.model;
      this.pathAliasMap = new Map<string, string>();
      if (fieldDef.structRelationship.type === 'basetable') {
        this.connectionName = fieldDef.structRelationship.connectionName;
      } else {
        throw new Error('All root StructDefs should be a baseTable');
      }
    } else {
      this.model = this.getModel();
      this.pathAliasMap = this.root().pathAliasMap;
      this.connectionName = this.root().connectionName;
    }

    this.fieldDef = fieldDef; // shouldn't have to do this, but
    // type script is missing a beat here.

    this.dialect = getDialect(this.fieldDef.dialect);

    this.addFieldsFromFieldList(this.fieldDef.fields);
  }

  parameters(): Record<string, Parameter> {
    return this.fieldDef.parameters || {};
  }

  addFieldsFromFieldList(fields: FieldDef[]) {
    for (const field of fields) {
      const as = getIdentifier(field);

      switch (field.type) {
        case 'struct': {
          this.addFieldToNameMap(
            as,
            new QueryStruct(field as StructDef, {
              struct: this,
            })
          );
          break;
        }
        // case "reduce" || "project" || "index": {
        case 'turtle': {
          // not sure why we need to cast here...
          this.addFieldToNameMap(
            as,
            QueryQuery.makeQuery(field, this, undefined, false)
          );
          break;
        }
        default: {
          this.addFieldToNameMap(as, this.makeQueryField(field));
        }
      }
    }
    // if we don't have distinct key yet for this struct, add it.
    if (!this.nameMap.has('__distinct_key')) {
      this.addFieldToNameMap(
        '__distinct_key',
        new QueryFieldDistinctKey(
          {type: 'string', name: '__distinct_key'},
          this
        )
      );
    }
  }

  // generate unique string for the alias.
  // return a string that can be used to represent the full
  //  join path to a struct.
  getAliasIdentifier(): string {
    const path = this.getFullOutputName();
    const ret: string | undefined = this.pathAliasMap.get(path);

    // make a unique alias name
    if (ret === undefined) {
      const aliases = Array.from(this.pathAliasMap.values());
      const base = identifierNormalize(getIdentifier(this.fieldDef));
      let name = `${base}_0`;
      let n = 1;
      while (aliases.includes(name) && n < 1000) {
        n++;
        name = `${base}_${n}`;
      }
      if (n < 1000) {
        this.pathAliasMap.set(path, name);
        return name;
      } else {
        throw new Error('Internal Error: cannot create unique alias name');
      }

      // get the malloy name for this struct (will include a trailing dot)
      // return this.getFullOutputName().replace(/\.$/, "").replace(/\./g, "_o_");
    } else {
      return ret;
    }
  }

  getSQLIdentifier(): string {
    if (this.unnestWithNumbers() && this.parent !== undefined) {
      const x =
        this.parent.getSQLIdentifier() +
        '.' +
        getIdentifier(this.fieldDef) +
        `[${this.getIdentifier()}.__row_id]`;
      return x;
    } else {
      return this.getIdentifier();
    }
  }

  // return the name of the field in SQL
  getIdentifier(): string {
    // if it is the root table, use provided alias if we have one.
    if (this.fieldDef.structRelationship.type === 'basetable') {
      if (this.fieldDef.as === undefined) {
        return 'base';
      } else {
        return identifierNormalize(super.getIdentifier());
      }
    }
    // if this is an inline object, include the parents alias.
    if (this.fieldDef.structRelationship.type === 'inline' && this.parent) {
      return this.parent.getSQLIdentifier() + '.' + super.getIdentifier();
    }
    // we are somewhere in the join tree.  Make sure the alias is unique.
    return this.getAliasIdentifier();
  }

  // return the name of the field in Malloy
  getFullOutputName(): string {
    if (this.parent) {
      return (
        this.parent.getFullOutputName() + getIdentifier(this.fieldDef) + '.'
      );
    } else {
      return '';
    }
  }

  needsSymetricCalculation(resultSet: FieldInstanceResult): boolean {
    const joinName = this.getJoinableParent().getIdentifier();
    const join = resultSet.root().joins.get(joinName);
    if (join) {
      return !join.leafiest;
    }
    throw new Error(`Join ${joinName} not found in result set`);
  }

  unnestWithNumbers(): boolean {
    return (
      this.dialect.unnestWithNumbers &&
      this.fieldDef.structRelationship.type === 'nested'
    );
  }

  getJoinableParent(): QueryStruct {
    // if it is inline it should always have a parent
    if (this.fieldDef.structRelationship.type === 'inline') {
      if (this.parent) {
        return this.parent.getJoinableParent();
      } else {
        throw new Error('Internal Error: inline struct cannot be root');
      }
    }
    return this;
  }

  addFieldToNameMap(as: string, n: QuerySomething) {
    if (this.nameMap.has(as)) {
      throw new Error(`Redefinition of ${as}`);
    }
    this.nameMap.set(as, n);
  }

  /** the the primary key or throw an error. */
  getPrimaryKeyField(fieldDef: FieldDef): QueryAtomicField {
    let pk;
    if ((pk = this.primaryKey())) {
      return pk;
    } else {
      throw new Error(`Missing primary key for ${fieldDef}`);
    }
  }

  /**
   * called after all structure has been loaded.  Examine this structure to see
   * if if it is based on a query and if it is, add the output fields (unless
   * they exist) to the structure.
   */
  resolveQueryFields() {
    if (this.fieldDef.structSource.type === 'query') {
      const structDef = this.model
        .loadQuery(this.fieldDef.structSource.query, undefined)
        .structs.pop();

      // should never happen.
      if (!structDef) {
        throw new Error("Internal Error, query didn't produce a struct");
      }

      const fieldDef = {...this.fieldDef};
      for (const f of structDef.fields) {
        let as;
        if (!this.nameMap.has((as = getIdentifier(f)))) {
          fieldDef.fields.push(f);
          this.nameMap.set(as, this.makeQueryField(f));
        }
      }
      this.fieldDef = fieldDef;
      if (!this.fieldDef.primaryKey && structDef.primaryKey) {
        this.fieldDef.primaryKey = structDef.primaryKey;
      }
    }
    for (const [, v] of this.nameMap) {
      if (v instanceof QueryStruct) {
        v.resolveQueryFields();
      }
    }
  }

  getModel(): QueryModel {
    if (this.model) {
      return this.model;
    } else {
      if (this.parent === undefined) {
        throw new Error(
          'Expected this query struct to have a parent, as no model was present.'
        );
      }
      return this.parent.getModel();
    }
  }

  setParent(parent: ParentQueryStruct | ParentQueryModel) {
    if ('struct' in parent) {
      this.parent = parent.struct;
    }
    if ('model' in parent) {
      this.model = parent.model;
    } else {
      this.model = this.getModel();
    }
  }

  /** makes a new queryable field object from a fieldDef */
  makeQueryField(field: FieldDef): QueryField {
    switch (field.type) {
      case 'string':
        return new QueryFieldString(field, this);
      case 'date':
        return new QueryFieldDate(field, this);
      case 'timestamp':
        return new QueryFieldTimestamp(field, this);
      case 'number':
        return new QueryFieldNumber(field, this);
      case 'boolean':
        return new QueryFieldBoolean(field, this);
      case 'json':
        return new QueryFieldJSON(field, this);
      case 'unsupported':
        return new QueryFieldUnsupported(field, this);
      // case "reduce":
      // case "project":
      // case "index":
      case 'turtle':
        return new QueryTurtle(field, this);
      default:
        throw new Error(`unknown field definition ${JSON.stringify(field)}`);
    }
  }

  structSourceSQL(stageWriter: StageWriter): string {
    switch (this.fieldDef.structSource.type) {
      case 'table': {
        const tablePath = this.fieldDef.structSource.tablePath;
        return this.dialect.quoteTablePath(tablePath);
      }
      case 'sql':
        if (
          this.fieldDef.structSource.method === 'nested' ||
          this.fieldDef.structSource.method === 'lastStage'
        ) {
          return this.fieldDef.name;
        } else if (this.fieldDef.structSource.method === 'subquery') {
          return `(${this.fieldDef.structSource.sqlBlock.selectStr})`;
        }
        throw new Error(
          "Internal Error: Unknown structSource type 'sql' method"
        );
      case 'nested':
        // 'name' is always the source field even if has been renamed through
        // 'as'
        return 'UNNEST(this.fieldDef.name)';
      case 'inline':
        return '';
      case 'query': {
        // cache derived table.
        const name = getIdentifier(this.fieldDef);
        // this is a hack for now.  Need some way to denote this table
        //  should be cached.
        if (name.includes('cache')) {
          const dtStageWriter = new StageWriter(true, stageWriter);
          this.model.loadQuery(
            this.fieldDef.structSource.query,
            dtStageWriter,
            false,
            false
          );
          return dtStageWriter.addPDT(name, this.dialect);
        } else {
          // returns the stage name.
          return this.model.loadQuery(
            this.fieldDef.structSource.query,
            stageWriter,
            false,
            true // this is an intermediate stage.
          ).lastStageName;
        }
      }
      default:
        throw new Error(`unknown structSource ${this.fieldDef}`);
    }
  }

  root(): QueryStruct {
    if (this.parent === undefined) {
      return this;
    } else {
      return this.parent.root();
    }
  }

  primaryKey(): QueryAtomicField | undefined {
    if (this.fieldDef.primaryKey) {
      return this.getDimensionByName([this.fieldDef.primaryKey]);
    } else {
      return undefined;
    }
  }

  getChildByName(name: string): QuerySomething | undefined {
    return this.nameMap.get(name);
  }

  /** convert a path into a field reference */
  getFieldByName(path: string[]): QuerySomething {
    return path.reduce((lookIn: QuerySomething, childName: string) => {
      const r = lookIn.getChildByName(childName);
      if (r === undefined) {
        throw new Error(
          path.length === 1
            ? `'${childName}' not found`
            : `'${childName}' not found in '${path.join('.')}'`
        );
      }
      return r;
    }, this);
  }

  // structs referenced in queries are converted to fields.
  getQueryFieldByName(name: string[]): QuerySomething {
    const field = this.getFieldByName(name);
    if (field instanceof QueryStruct) {
      throw new Error(`Cannot reference ${name} as a scalar'`);
    }
    return field;
  }

  getQueryFieldReference(
    name: string[],
    refAnnoatation: Annotation | undefined
  ): QuerySomething {
    const field = this.getQueryFieldByName(name);
    if (refAnnoatation) {
      // Made the field object from the source, but the annotations were computed by the compiler
      // and have noth the source and reference annotations included, use those.
      const newDef = {...field.fieldDef};
      newDef.annotation = refAnnoatation;
      field.fieldDef = newDef;
    }
    return field;
  }

  getDimensionOrMeasureByName(name: string[]): QueryAtomicField {
    const query = this.getFieldByName(name);
    if (query instanceof QueryAtomicField) {
      return query;
    } else {
      throw new Error(`${name} is not of type a scalar'`);
    }
  }

  /** returns a query object for the given name */
  getDimensionByName(name: string[]): QueryAtomicField {
    const query = this.getFieldByName(name);

    if (query instanceof QueryAtomicField && isScalarField(query)) {
      return query;
    } else {
      throw new Error(`${name} is not of type a scalar'`);
    }
  }

  /** returns a query object for the given name */
  getStructByName(name: string[]): QueryStruct {
    const struct = this.getFieldByName(name);
    if (struct instanceof QueryStruct) {
      return struct;
    } else {
      throw new Error(`Error: Path to structure not found '${name.join('.')}'`);
    }
  }

  getDistinctKey(): QueryAtomicField {
    if (this.fieldDef.structRelationship.type !== 'inline') {
      return this.getDimensionByName(['__distinct_key']);
    } else if (this.parent) {
      return this.parent.getDistinctKey();
    } else {
      throw new Error('Internal Error.  inline struct can not be top level');
    }
  }

  applyStructFiltersToTurtleDef(
    turtleDef: TurtleDef | TurtleDefPlus
  ): TurtleDef {
    let pipeline = turtleDef.pipeline;
    const annotation = turtleDef.annotation;

    const addedFilters = (turtleDef as TurtleDefPlus).filterList || [];
    pipeline = structuredClone(pipeline);
    pipeline[0].filterList = addedFilters.concat(
      pipeline[0].filterList || [],
      this.fieldDef.filterList || []
    );

    const flatTurtleDef: TurtleDef = {
      type: 'turtle',
      name: turtleDef.name,
      pipeline,
      annotation,
      location: turtleDef.location,
    };
    return flatTurtleDef;
  }
}

/** the resulting SQL and the shape of the data at each stage of the pipeline */
interface QueryResults {
  lastStageName: string;
  stageWriter: StageWriter;
  structs: StructDef[];
  malloy: string;
  connectionName: string;
}

// const exploreSearchSQLMap = new Map<string, string>();

/** start here */
export class QueryModel {
  dialect: Dialect = new StandardSQLDialect();
  // dialect: Dialect = new PostgresDialect();
  modelDef: ModelDef | undefined = undefined;
  structs = new Map<string, QueryStruct>();
  constructor(modelDef: ModelDef | undefined) {
    if (modelDef) {
      this.loadModelFromDef(modelDef);
    }
  }

  loadModelFromDef(modelDef: ModelDef): void {
    this.modelDef = modelDef;
    for (const s of Object.values(this.modelDef.contents)) {
      let qs;
      if (s.type === 'struct') {
        qs = new QueryStruct(s, {model: this});
        this.structs.set(getIdentifier(s), qs);
        qs.resolveQueryFields();
      } else if (s.type === 'query') {
        /* TODO */
      } else {
        throw new Error('Internal Error: Unknown structure type');
      }
    }
  }

  getStructByName(name: string): QueryStruct {
    let s;
    if ((s = this.structs.get(name))) {
      return s;
    } else {
      throw new Error(`Struct ${name} not found in model.`);
    }
  }

  getStructFromRef(structRef: StructRef): QueryStruct {
    let structDef;
    if (typeof structRef === 'string') {
      return this.getStructByName(structRef);
    } else if (structRef.type === 'struct') {
      structDef = structRef;
    } else {
      throw new Error('Broken for now');
    }
    return new QueryStruct(structDef, {model: this});
  }

  loadQuery(
    query: Query,
    stageWriter: StageWriter | undefined,
    emitFinalStage = false,
    isJoinedSubquery = false
  ): QueryResults {
    const malloy = '';

    if (!stageWriter) {
      stageWriter = new StageWriter(true, undefined);
    }

    const turtleDef: TurtleDefPlus = {
      type: 'turtle',
      name: 'ignoreme',
      pipeline: query.pipeline,
      filterList: query.filterList,
    };

    const q = QueryQuery.makeQuery(
      turtleDef,
      this.getStructFromRef(query.structRef),
      stageWriter,
      isJoinedSubquery
    );

    const ret = q.generateSQLFromPipeline(stageWriter);
    if (emitFinalStage && q.parent.dialect.hasFinalStage) {
      // const fieldNames: string[] = [];
      // for (const f of ret.outputStruct.fields) {
      //   fieldNames.push(getIdentifier(f));
      // }
      const fieldNames = getPhysicalFields(ret.outputStruct).map(fieldDef =>
        q.parent.dialect.sqlMaybeQuoteIdentifier(fieldDef.name)
      );
      ret.lastStageName = stageWriter.addStage(
        q.parent.dialect.sqlFinalStage(ret.lastStageName, fieldNames)
      );
    }
    return {
      lastStageName: ret.lastStageName,
      malloy,
      stageWriter,
      structs: [ret.outputStruct],
      connectionName: q.parent.connectionName,
    };
  }

  compileQuery(query: Query, finalize = true): CompiledQuery {
    let newModel: QueryModel | undefined;
    const m = newModel || this;
    const ret = m.loadQuery(query, undefined, finalize, false);
    const sourceExplore =
      typeof query.structRef === 'string'
        ? query.structRef
        : // LTNOTE: the parser needs to capture the query before the |.  This will work
        //  in most cases but isn't actually complete.
        query.structRef.type === 'struct'
        ? query.structRef.as || query.structRef.name
        : '(need to figure this out)';
    // LTNote:  I don't understand why this might be here.  It should have happened in loadQuery...
    if (finalize && this.dialect.hasFinalStage) {
      ret.lastStageName = ret.stageWriter.addStage(
        // note this will be broken on duckDB waiting on a real fix.
        this.dialect.sqlFinalStage(ret.lastStageName, [])
      );
    }
    return {
      lastStageName: ret.lastStageName,
      malloy: ret.malloy,
      sql: ret.stageWriter.generateSQLStages(),
      structs: ret.structs,
      sourceExplore,
      sourceFilters: query.filterList,
      queryName: query.name,
      connectionName: ret.connectionName,
      annotation: query.annotation,
    };
  }

  exploreSearchSQLMap = new Map();

  async searchIndex(
    connection: Connection,
    explore: string,
    searchValue: string,
    limit = 1000,
    searchField: string | undefined = undefined
  ): Promise<SearchIndexResult[] | undefined> {
    if (!connection.canPersist()) {
      return undefined;
    }
    // make a search index if one isn't modelled.
    const struct = this.getStructByName(explore);
    let indexStar: RefToField[] = [];
    for (const [fn, fv] of struct.nameMap) {
      if (!(fv instanceof QueryStruct)) {
        if (isScalarField(fv) && fv.includeInWildcard()) {
          indexStar.push({type: 'fieldref', path: [fn]});
        }
      }
    }
    indexStar = indexStar.sort((a, b) => a.path[0].localeCompare(b.path[0]));
    const indexQuery: Query = {
      structRef: explore,
      pipeline: [
        {
          type: 'index',
          indexFields: indexStar,
          sample: struct.dialect.defaultSampling,
        },
      ],
    };
    const fieldNameColumn = struct.dialect.sqlMaybeQuoteIdentifier('fieldName');
    const fieldPathColumn = struct.dialect.sqlMaybeQuoteIdentifier('fieldPath');
    const fieldValueColumn =
      struct.dialect.sqlMaybeQuoteIdentifier('fieldValue');
    const fieldTypeColumn = struct.dialect.sqlMaybeQuoteIdentifier('fieldType');

    // if we've compiled the SQL before use it otherwise
    let sqlPDT = this.exploreSearchSQLMap.get(explore);
    if (sqlPDT === undefined) {
      sqlPDT = this.compileQuery(indexQuery, false).sql;
      this.exploreSearchSQLMap.set(explore, sqlPDT);
    }

    let query = `SELECT
              ${fieldNameColumn},
              ${fieldPathColumn},
              ${fieldValueColumn},
              ${fieldTypeColumn},
              weight,
              CASE WHEN lower(${fieldValueColumn}) LIKE lower(${generateSQLStringLiteral(
                searchValue + '%'
              )}) THEN 1 ELSE 0 END as match_first
            FROM  ${await connection.manifestTemporaryTable(sqlPDT)}
            WHERE lower(${fieldValueColumn}) LIKE lower(${generateSQLStringLiteral(
              '%' + searchValue + '%'
            )}) ${
              searchField !== undefined
                ? ` AND ${fieldNameColumn} = '` + searchField + "' \n"
                : ''
            }
            ORDER BY CASE WHEN lower(${fieldValueColumn}) LIKE  lower(${generateSQLStringLiteral(
              searchValue + '%'
            )}) THEN 1 ELSE 0 END DESC, weight DESC
            LIMIT ${limit}
          `;
    if (struct.dialect.hasFinalStage) {
      query = `WITH __stage0 AS(\n${query}\n)\n${struct.dialect.sqlFinalStage(
        '__stage0',
        [
          fieldNameColumn,
          fieldPathColumn,
          fieldValueColumn,
          fieldTypeColumn,
          'weight',
          'match_first',
        ]
      )}`;
    }
    const result = await connection.runSQL(query, {
      rowLimit: 1000,
    });
    return result.rows as unknown as SearchIndexResult[];
  }
}<|MERGE_RESOLUTION|>--- conflicted
+++ resolved
@@ -25,11 +25,8 @@
 import {StandardSQLDialect} from '../dialect/standardsql/standardsql';
 import {
   AggregateFragment,
-<<<<<<< HEAD
+  AggregateFunctionType,
   Annotation,
-=======
-  AggregateFunctionType,
->>>>>>> 832d3479
   CompiledQuery,
   DialectFragment,
   Expr,
@@ -41,11 +38,6 @@
   FieldDateDef,
   FieldDef,
   FieldFragment,
-<<<<<<< HEAD
-=======
-  FieldRef,
-  FieldReferenceFragment,
->>>>>>> 832d3479
   FieldTimestampDef,
   Filtered,
   FilterExpression,
@@ -91,11 +83,8 @@
   ResultMetadataDef,
   ResultStructMetadataDef,
   SearchIndexResult,
-<<<<<<< HEAD
+  SourceReferenceFragment,
   SegmentFieldDef,
-=======
-  SourceReferenceFragment,
->>>>>>> 832d3479
   SpreadFragment,
   SQLExpressionFragment,
   SqlStringFragment,
@@ -832,20 +821,6 @@
       resultSet,
       context,
       context.dialect.dialectExpr(resultSet.getQueryInfo(), expr),
-      state
-    );
-  }
-
-  generateFieldReference(
-    resultSet: FieldInstanceResult,
-    context: QueryStruct,
-    expr: FieldReferenceFragment,
-    state: GenerateState
-  ): string {
-    return this.generateFieldFragment(
-      resultSet,
-      context,
-      {type: 'field', path: expr.path},
       state
     );
   }
@@ -1079,8 +1054,6 @@
         s += this.generateSqlString(resultSet, context, expr, state);
       } else if (expr.type === 'source-reference') {
         s += this.generateSourceReference(resultSet, context, expr);
-      } else if (expr.type === 'field-reference') {
-        s += this.generateFieldReference(resultSet, context, expr, state);
       } else {
         throw new Error(
           `Internal Error: Unknown expression fragment ${JSON.stringify(
@@ -2095,13 +2068,8 @@
   addDependantPath(
     resultStruct: FieldInstanceResult,
     context: QueryStruct,
-<<<<<<< HEAD
     path: string[],
-    mayNeedUniqueKey: boolean,
-=======
-    path: string,
     uniqueKeyPossibleUse: UniqueKeyPossibleUse | undefined,
->>>>>>> 832d3479
     joinStack: string[]
   ) {
     const node = context.getFieldByName(path);
