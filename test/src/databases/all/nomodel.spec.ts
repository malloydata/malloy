--- conflicted
+++ resolved
@@ -843,31 +843,28 @@
     })
   );
 
-<<<<<<< HEAD
-  testIf(runtime.supportsNesting && runtime.dialect.supportsPipelinesInViews)(
-=======
-  test(
->>>>>>> 8c56c0cd
+  test(
     `single value to udf - ${databaseName}`,
-    onlyIf(runtime.supportsNesting, async () => {
-      await expect(`
+    onlyIf(
+      runtime.supportsNesting && runtime.dialect.supportsPipelinesInViews,
+      async () => {
+        await expect(`
         run: ${databaseName}.table('malloytest.state_facts') extend {
           view: fun is {
             aggregate: t is count()
           } -> { select: t1 is t+1 }
         } -> { nest: fun }
       `).malloyResultMatches(runtime, {'fun.t1': 52});
-    })
-  );
-
-<<<<<<< HEAD
-  testIf(runtime.supportsNesting && runtime.dialect.supportsPipelinesInViews)(
-=======
-  test(
->>>>>>> 8c56c0cd
+      }
+    )
+  );
+
+  test(
     `Multi value to udf - ${databaseName}`,
-    onlyIf(runtime.supportsNesting, async () => {
-      await expect(`
+    onlyIf(
+      runtime.supportsNesting && runtime.dialect.supportsPipelinesInViews,
+      async () => {
+        await expect(`
         run: ${databaseName}.table('malloytest.state_facts') extend {
           view: fun is {
             group_by: one is 1
@@ -877,17 +874,16 @@
           nest: fun
         }
       `).malloyResultMatches(runtime, {'fun.t1': 52});
-    })
-  );
-
-<<<<<<< HEAD
-  testIf(runtime.supportsNesting && runtime.dialect.supportsPipelinesInViews)(
-=======
-  test(
->>>>>>> 8c56c0cd
+      }
+    )
+  );
+
+  test(
     `Multi value to udf group by - ${databaseName}`,
-    onlyIf(runtime.supportsNesting, async () => {
-      await expect(`
+    onlyIf(
+      runtime.supportsNesting && runtime.dialect.supportsPipelinesInViews,
+      async () => {
+        await expect(`
         run: ${databaseName}.table('malloytest.state_facts') extend {
           view: fun is {
             group_by: one is 1
@@ -897,7 +893,8 @@
           nest: fun
         }
       `).malloyResultMatches(runtime, {'fun.t1': 52});
-    })
+      }
+    )
   );
 
   const sql1234 = `${databaseName}.sql('SELECT 1 as ${q`a`}, 2 as ${q`b`} UNION ALL SELECT 3, 4')`;
@@ -992,9 +989,11 @@
 
   test(
     `array unnest - ${databaseName}`,
-    onlyIf(runtime.supportsNesting, async () => {
-      const splitFN = getSplitFunction(databaseName);
-      await expect(`
+    onlyIf(
+      runtime.supportsNesting && runtime.dialect.supportsArraysInData,
+      async () => {
+        const splitFN = getSplitFunction(databaseName);
+        await expect(`
       run: ${databaseName}.sql("""
         SELECT
           ${q`city`},
@@ -1006,15 +1005,18 @@
         aggregate: c is count()
       }
       `).malloyResultMatches(runtime, {c: 145});
-    })
+      }
+    )
   );
 
   // make sure we can count the total number of elements when fanning out.
   test(
     `array unnest x 2 - ${databaseName}`,
-    onlyIf(runtime.supportsNesting, async () => {
-      const splitFN = getSplitFunction(databaseName);
-      await expect(`
+    onlyIf(
+      runtime.supportsNesting && runtime.dialect.supportsArraysInData,
+      async () => {
+        const splitFN = getSplitFunction(databaseName);
+        await expect(`
       run: ${databaseName}.sql("""
         SELECT
           ${q`city`},
@@ -1028,7 +1030,8 @@
           c is words.count()
           a is abreak.count()
       }`).malloyResultMatches(runtime, {b: 3552, c: 4586, a: 6601});
-    })
+      }
+    )
   );
 
   test(
