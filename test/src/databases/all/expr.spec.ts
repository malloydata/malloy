/* eslint-disable no-console */
/*
 * Copyright 2023 Google LLC
 *
 * Permission is hereby granted, free of charge, to any person obtaining
 * a copy of this software and associated documentation files
 * (the "Software"), to deal in the Software without restriction,
 * including without limitation the rights to use, copy, modify, merge,
 * publish, distribute, sublicense, and/or sell copies of the Software,
 * and to permit persons to whom the Software is furnished to do so,
 * subject to the following conditions:
 *
 * The above copyright notice and this permission notice shall be
 * included in all copies or substantial portions of the Software.
 *
 * THE SOFTWARE IS PROVIDED "AS IS", WITHOUT WARRANTY OF ANY KIND,
 * EXPRESS OR IMPLIED, INCLUDING BUT NOT LIMITED TO THE WARRANTIES OF
 * MERCHANTABILITY, FITNESS FOR A PARTICULAR PURPOSE AND NONINFRINGEMENT.
 * IN NO EVENT SHALL THE AUTHORS OR COPYRIGHT HOLDERS BE LIABLE FOR ANY
 * CLAIM, DAMAGES OR OTHER LIABILITY, WHETHER IN AN ACTION OF CONTRACT,
 * TORT OR OTHERWISE, ARISING FROM, OUT OF OR IN CONNECTION WITH THE
 * SOFTWARE OR THE USE OR OTHER DEALINGS IN THE SOFTWARE.
 */

import {RuntimeList, allDatabases} from '../../runtimes';
import '../../util/db-jest-matchers';
import {
  booleanResult,
  databasesFromEnvironmentOr,
  mkSqlEqWith,
} from '../../util';

const runtimes = new RuntimeList(databasesFromEnvironmentOr(allDatabases));

function modelText(databaseName: string): string {
  return `
source: aircraft_models is ${databaseName}.table('malloytest.aircraft_models') extend {
  primary_key: aircraft_model_code
  measure:
    aircraft_model_count is count(),
    total_seats is sum(seats),
    boeing_seats is sum(seats) { where: manufacturer ? 'BOEING'},
    percent_boeing is boeing_seats / total_seats * 100,
    percent_boeing_floor is floor(boeing_seats / total_seats * 100),
  dimension: seats_bucketed is floor(seats/20)*20.0
}

source: aircraft is ${databaseName}.table('malloytest.aircraft') extend {
  primary_key: tail_num
  join_one: aircraft_models with aircraft_model_code
  measure: aircraft_count is count()
  view: by_manufacturer is {
    top: 5
    group_by: aircraft_models.manufacturer
    aggregate: aircraft_count
  }
}
`;
}

describe.each(runtimes.runtimeList)('%s', (databaseName, runtime) => {
  const expressionModel = runtime.loadModel(modelText(databaseName));
  // basic calculations for sum, filtered sum, without a join.

  const q = runtime.getQuoter();

  it('basic calculations', async () => {
    await expect(`
      run: aircraft_models->{
        aggregate:
          total_seats,
          total_seats2 is sum(seats),
          boeing_seats,
          boeing_seats2 is sum(seats) { where: manufacturer ? 'BOEING'},
          boeing_seats3 is total_seats { where: manufacturer ? 'BOEING'},
          percent_boeing_floor,
      }
    `).malloyResultMatches(expressionModel, {
      total_seats: 452415,
      total_seats2: 452415,
      boeing_seats: 252771,
      boeing_seats2: 252771,
      boeing_seats3: 252771,
      percent_boeing_floor: 55,
    });
  });

  it('join dependencies tracked from annotated references', async () => {
    await expect(`
       run: aircraft -> {
          # ThisShouldNotAffectTheQuery
          group_by: aircraft_models.seats
        }
    `).malloyResultMatches(expressionModel, {
      seats: 0,
    });
  });

  // Floor was broken (wouldn't compile because the expression returned isn't an aggregate.)
  it('Floor() -or any function bustage with aggregates', async () => {
    await expect(`
      run: aircraft_models->{
        aggregate:
          percent_boeing_floor
          percent_boeing_floor2 is floor(boeing_seats / total_seats * 100)
      }
    `).malloyResultMatches(expressionModel, {
      percent_boeing_floor: 55,
      percent_boeing_floor2: 55,
    });
  });

  it('computes mod correctly', async () => {
    await expect(`
      run: ${databaseName}.sql("SELECT 10 as ten") -> {select: mod is 10 % 3}
    `).malloyResultMatches(runtime, {mod: 1});
  });

  // Model based version of sums.
  it('model: expression fixups.', async () => {
    await expect(`
      run: aircraft->{
        aggregate:
          aircraft_models.total_seats
          aircraft_models.boeing_seats
      }
    `).malloyResultMatches(expressionModel, {
      total_seats: 18294,
      boeing_seats: 6244,
    });
  });

  // simple turtle expressions
  it('simple turtle', async () => {
    await expect(`
      // # test.debug
      run:  ${databaseName}.table('malloytest.state_facts') -> {
        group_by: popular_name
        aggregate: airport_count.sum()
        nest: by_state is {
          group_by: state
          aggregate: airport_count.sum()
          limit: 2
        }
        limit: 3
      }
    `).malloyResultMatches(expressionModel, {
      'by_state.state': 'TX',
      'by_state.airport_count': 1845,
    });
  });

  it('double turtle', async () => {
    await expect(`
      run:  ${databaseName}.table('malloytest.state_facts') -> {
        aggregate: airport_count.sum()
        nest: o is {
          group_by: popular_name
          aggregate: airport_count.sum()
          nest: by_state is {
            group_by: state
            aggregate: airport_count.sum()
            limit: 2
          }
          limit: 3
          nest: inline is {
            aggregate: inline_sum is airport_count.sum()
          }
        }
      }
    `).malloyResultMatches(expressionModel, {
      'o.by_state.state': 'TX',
      'o.by_state.airport_count': 1845,
      'o.airport_count': 11146,
      'o.inline/inline_sum': 11146,
      'airport_count': 19701,
    });
  });

  it('double turtle - pipeline', async () => {
    await expect(`
      run:  ${databaseName}.table('malloytest.state_facts') -> {
        aggregate: airport_count.sum()
        nest: o is {
          group_by: popular_name
          aggregate: airport_count.sum()
          nest: by_state is {
            group_by: state
            aggregate: airport_count.sum()
            limit: 2
          }
          limit: 3
        }
      } -> {
        aggregate: o.by_state.airport_count.sum()
      }
    `).malloyResultMatches(expressionModel, {
      'airport_count': 5023,
    });
  });

  // turtle expressions
  it('model: turtle', async () => {
    await expect('run: aircraft->by_manufacturer').malloyResultMatches(
      expressionModel,
      {manufacturer: 'CESSNA'}
    );
  });

  // filtered turtle expressions
  test.when(runtime.supportsNesting)('model: filtered turtle', async () => {
    await expect(`
      run: aircraft->{
        nest: b is by_manufacturer + { where: aircraft_models.manufacturer ?~'B%'}
      }
    `).malloyResultMatches(expressionModel, {'b.manufacturer': 'BEECH'});
  });

  // having.
  it('model: simple having', async () => {
    await expect(`
      run: aircraft->{
        having: aircraft_count >90
        group_by: state
        aggregate: aircraft_count
        order_by: 2
        limit: 2
      }
    `).malloyResultMatches(expressionModel, {aircraft_count: 91});
  });

  test.when(runtime.supportsNesting)('model: having in a nest', async () => {
    await expect(`
      run: aircraft->{
        top: 10
        order_by: 1
        where: region != NULL
        group_by: region
        nest: by_state is {
          top: 10
          order_by: 1 desc
          having: aircraft_count > 50
          group_by: state
          aggregate: aircraft_count
        }
      }
    `).malloyResultMatches(expressionModel, {'by_state.state': 'VA'});
  });

  test.when(runtime.supportsNesting)(
    'model: turtle having on main',
    async () => {
      await expect(`
      run: aircraft->{
        order_by: 2 asc
        having: aircraft_count ? >500
        group_by: region
        aggregate: aircraft_count
        nest: by_state is {
          order_by: 2 asc
          having: aircraft_count >45
          group_by: state
          aggregate: aircraft_count
          nest: by_city is {
            order_by: 2 asc
            having: aircraft_count ? >5
            group_by: city
            aggregate: aircraft_count
          }
        }
      }
    `).malloyResultMatches(expressionModel, {
        'by_state.by_city.city': 'ALBUQUERQUE',
      });
    }
  );

  // bigquery doesn't like to partition by floats,
  test.when(runtime.supportsNesting)(
    'model: having float group by partition',
    async () => {
      await expect(`${modelText(databaseName)}
        run: aircraft_models->{
          order_by: 1
          where: seats_bucketed > 0
          having: aircraft_model_count > 400
          group_by: seats_bucketed
          aggregate: aircraft_model_count
          nest: foo is {
            group_by: engines
            aggregate: aircraft_model_count
          }
      }`).malloyResultMatches(runtime, {aircraft_model_count: 448});
    }
  );

  it('model: aggregate functions distinct min max', async () => {
    await expect(`
      run: aircraft_models->{
        aggregate:
          distinct_seats is count(seats),
          boeing_distinct_seats is count(seats) { where:manufacturer ? 'BOEING'},
          min_seats is min(seats),
          cessna_min_seats is min(seats) { where: manufacturer ? 'CESSNA'},
          max_seats is max(seats),
          cessna_max_seats is max(seats) { where: manufacturer ? 'CESSNA'},
          min_code is min(aircraft_model_code),
          boeing_min_model is min(model) { where: manufacturer ? 'BOEING'},
          max_model is max(model),
          boeing_max_model is max(model) { where: manufacturer ? 'BOEING'},
      }
    `).malloyResultMatches(expressionModel, {
      distinct_seats: 187,
      boeing_distinct_seats: 85,
      min_seats: 0,
      cessna_min_seats: 1,
      max_seats: 660,
      min_code: '0030109',
      cessna_max_seats: 14,
      boeing_min_model: '100',
      max_model: 'ZWEIFEL PA18',
      boeing_max_model: 'YL-15',
    });
  });

  // TODO not sure why this test needs to be skipped on postgres, feels like an oversight
  // NOTE: unless underlying type is stored as a timestamp snowflake does not support extraction
  test.when(!['postgres', 'snowflake', 'mysql'].includes(databaseName))(
    'model: dates named',
    async () => {
      await expect(`
      run: ${databaseName}.table('malloytest.alltypes')->{
        group_by:
          t_date,
          t_date_month is t_date.month,
          t_date_year is t_date.year,
          t_timestamp,
          t_timestamp_date is t_timestamp.day,
          t_timestamp_hour is t_timestamp.hour,
          t_timestamp_minute is t_timestamp.minute,
          t_timestamp_second is t_timestamp.second,
          t_timestamp_month is t_timestamp.month,
          t_timestamp_year is t_timestamp.year,
      }
    `).malloyResultMatches(runtime, {
        t_date: new Date('2020-03-02'),
        t_date_month: new Date('2020-03-01'),
        t_date_year: new Date('2020-01-01'),
        t_timestamp: new Date('2020-03-02T12:35:56.000Z'),
        t_timestamp_second: new Date('2020-03-02T12:35:56.000Z'),
        t_timestamp_minute: new Date('2020-03-02T12:35:00.000Z'),
        t_timestamp_hour: new Date('2020-03-02T12:00:00.000Z'),
        t_timestamp_date: new Date('2020-03-02'),
        t_timestamp_month: new Date('2020-03-01'),
        t_timestamp_year: new Date('2020-01-01'),
      });
    }
  );

  it('named query metadata undefined', async () => {
    const result = await expressionModel
      .loadQuery(
        `
        run: aircraft->{
          aggregate: aircraft_count is count()
        }
        `
      )
      .run();
    // TODO The result explore should really be unnamed. This test currently
    //      inspects inner information because we have no way to have unnamed
    //       explores today.
    // expect(result.getResultExplore().name).toBe(undefined);
    expect(result._queryResult.queryName).toBe(undefined);
  });

  it('named query metadata named', async () => {
    const result = await expressionModel
      .loadQuery('run: aircraft->by_manufacturer')
      .run();
    expect(result.resultExplore.name).toBe('by_manufacturer');
  });

  it('named query metadata named head of pipeline', async () => {
    const result = await expressionModel
      .loadQuery(
        `
        run: aircraft->by_manufacturer->{ aggregate: c is count()}
        `
      )
      .run();
    // TODO Same as above -- this test should check the explore name
    // expect(result.resultExplore.name).toBe(undefined);
    expect(result._queryResult.queryName).toBe(undefined);
  });

  it('filtered explores basic', async () => {
    await expect(`
      run: aircraft extend { where: aircraft_models.manufacturer ? ~'B%' }
        -> {aggregate: m_count is count(aircraft_models.manufacturer) }
    `).malloyResultMatches(expressionModel, {m_count: 63});
  });

  const nativeInt = databaseName === 'mysql' ? 'signed' : 'integer';
  it('sql cast', async () => {
    await expect(`
      run: aircraft -> {
        group_by: a is "312"::"${nativeInt}"
      }
    `).malloyResultMatches(expressionModel, {a: 312});
  });

<<<<<<< HEAD
  it('case expressions', async () => {
    await expect(`
      run: aircraft_models -> {
        where: manufacturer ? 'BOEING' | 'CESSNA'
        group_by:
          other is case when manufacturer = 'BOEING' then 'BOEING' else 'OTHER' end
        group_by:
          nully is case when manufacturer = 'BOEING' then 'BOEING' end
        group_by:
          valuey is case manufacturer when 'BOEING' then 'BOEING' else 'NOT BOEING' end
      }
    `).malloyResultMatches(expressionModel, [
      {other: 'BOEING', nully: 'BOEING', valuey: 'BOEING'},
      {other: 'OTHER', nully: null, valuey: 'NOT BOEING'},
    ]);
  });

  test.when(runtime.dialect.supportsSafeCast)('sql safe cast', async () => {
    await expect(`
=======
  it('sql safe cast', async () => {
    const safeCast = `
>>>>>>> 370c1dca
      run: ${databaseName}.sql('SELECT 1 as one') -> { select:
        bad_date is '12a':::date
        bad_number is 'abc':::number
        good_number is "312":::"${nativeInt}"
      }
    `;
    if (runtime.dialect.supportsSafeCast) {
      await expect(safeCast).malloyResultMatches(runtime, {
        bad_date: null,
        bad_number: null,
        good_number: 312,
      });
    } else {
      await expect(safeCast).toEmitDuringTranslation(runtime, {
        id: 'translation-error',
        data: {code: 'dialect-cast-unsafe-only'},
      });
    }
  });

  it('many_field.sum() has correct locality', async () => {
    await expect(`
      source: a is ${databaseName}.table('malloytest.aircraft')
      source: am is ${databaseName}.table('malloytest.aircraft_models') extend {
        join_many: a on a.aircraft_model_code = a.aircraft_model_code
        dimension: a_year_built is a.year_built
      }

      run: am -> {
        aggregate: avg_a_year_built1 is floor(a_year_built.avg())
        aggregate: avg_a_year_built2 is floor(a.avg(a_year_built))
      }
    `).malloyResultMatches(runtime, {
      avg_a_year_built1: 1969,
      avg_a_year_built2: 1969,
    });
  });

  describe('sql expr functions', () => {
    it('sql_string', async () => {
      await expect(`
      ##! experimental { sql_functions }
      source: a is ${databaseName}.table('malloytest.aircraft_models') extend { where: aircraft_model_code ? '0270202' }

      run: a -> {
          group_by: string_1 is sql_string("UPPER(\${manufacturer})")
        }
      `).malloyResultMatches(expressionModel, {
        string_1: 'AHRENS AIRCRAFT CORP.',
      });
    });

    it('sql_number', async () => {
      await expect(`
      ##! experimental { sql_functions }
      source: a is ${databaseName}.table('malloytest.aircraft_models') extend { where: aircraft_model_code ? '0270202' }

      run: a -> {
          group_by: seats
          group_by: number_1 is sql_number("\${seats} * 2")
        }
  `).malloyResultMatches(expressionModel, {
        seats: 29,
        number_1: 58,
      });
    });

    it('sql_number can be sum()med', async () => {
      await expect(`
        ##! experimental { sql_functions }
        source: a is ${databaseName}.table('malloytest.aircraft_models') extend {
          where: aircraft_model_code ? '0270202'
          dimension: number_1 is sql_number("\${seats} * 2")
        }

        run: a -> {
          aggregate: s is number_1.sum()
        }
      `).malloyResultMatches(expressionModel, {
        s: 58,
      });
    });

    it('sql_boolean', async () => {
      await expect(`
      ##! experimental { sql_functions }
      source: a is ${databaseName}.table('malloytest.aircraft_models') extend { where: aircraft_model_code ? '0270202' }

      run: a -> {
          group_by: boolean_1 is sql_boolean("\${seats} > 20")
          group_by: boolean_2 is sql_boolean("\${engines} = 2")
        }
  `).malloyResultMatches(expressionModel, {
        boolean_1: booleanResult(true, databaseName),
        boolean_2: booleanResult(false, databaseName),
      });
    });

    it('sql_date', async () => {
      await expect(`
      ##! experimental { sql_functions }
      source: a is ${databaseName}.table('malloytest.aircraft') extend { where: tail_num ? 'N110WL' }

      run: a -> {
          group_by: date_1 is sql_date("\${last_action_date}")
        }
  `).malloyResultMatches(expressionModel, {
        date_1: new Date('2000-01-04T00:00:00.000Z'),
      });
    });

    it('sql_timestamp', async () => {
      await expect(`
      ##! experimental { sql_functions }
      source: a is ${databaseName}.table('malloytest.aircraft') extend { where: tail_num ? 'N110WL' }

      run: a -> {
        group_by: timestamp_1 is sql_timestamp("\${last_action_date}")
        }
  `).malloyResultMatches(expressionModel, {
        timestamp_1: new Date('2000-01-04T00:00:00.000Z'),
      });
    });

    it('with ${TABLE}.field', async () => {
      await expect(`
      ##! experimental { sql_functions }
      source: a is ${databaseName}.table('malloytest.aircraft_models') extend { where: aircraft_model_code ? '0270202' }

      run: a -> {
          group_by: string_1 is sql_string('UPPER(\${TABLE}.${q`manufacturer`})')
        }
      `).malloyResultMatches(expressionModel, {
        string_1: 'AHRENS AIRCRAFT CORP.',
      });
    });

    it('with ${field}', async () => {
      await expect(`
      ##! experimental { sql_functions }
      source: a is ${databaseName}.table('malloytest.aircraft_models') extend { where: aircraft_model_code ? '0270202' }

      run: a -> {
          group_by: string_1 is sql_string("UPPER(\${manufacturer})")
        }
      `).malloyResultMatches(expressionModel, {
        string_1: 'AHRENS AIRCRAFT CORP.',
      });
    });

    describe('[not yet supported]', () => {
      // See ${...} documentation for lookml here for guidance on remaining work:
      // https://cloud.google.com/looker/docs/reference/param-field-sql#sql_for_dimensions
      it('${view_name.dimension_name} - one path', async () => {
        const query = await expressionModel.loadQuery(
          `
          ##! experimental { sql_functions }
          source: a is ${databaseName}.table('malloytest.aircraft_models') extend { where: aircraft_model_code ? '0270202' }

          run: a -> {
              group_by: string_1 is sql_string("UPPER(\${a.manufacturer})")
            }
          `
        );
        await expect(query.run()).rejects.toThrow(
          "'.' paths are not yet supported in sql interpolations, found ${a.manufacturer}"
        );
      });

      it('${view_name.dimension_name} - multiple paths', async () => {
        const query = await expressionModel.loadQuery(
          `
          ##! experimental { sql_functions }
          source: a is ${databaseName}.table('malloytest.aircraft_models') extend { where: aircraft_model_code ? '0270202' }

          run: a -> {
              group_by: number_1 is sql_number("\${a.seats} * \${a.seats} + \${a.total_seats}")
            }
          `
        );
        await expect(query.run()).rejects.toThrow(
          "'.' paths are not yet supported in sql interpolations, found (${a.seats}, ${a.seats}, ${a.total_seats})"
        );
      });

      it('${view_name.SQL_TABLE_NAME}', async () => {
        const query = await expressionModel.loadQuery(
          `
          ##! experimental { sql_functions }
          source: a is ${databaseName}.table('malloytest.aircraft_models') extend { where: aircraft_model_code ? '0270202' }

          run: a -> {
              group_by: number_1 is sql_number("\${a.SQL_TABLE_NAME}.seats")
            }
          `
        );
        await expect(query.run()).rejects.toThrow(
          "'.' paths are not yet supported in sql interpolations, found ${a.SQL_TABLE_NAME}"
        );
      });
    });
  });

  test.when(runtime.supportsNesting)(
    'query with aliasname used twice',
    async () => {
      await expect(`
        run: aircraft->{
          group_by: first is substr(city,1,1)
          aggregate: aircraft_count is count()
          nest: aircraft is {
            group_by: first_two is substr(city,1,2)
            aggregate: aircraft_count is count()
            nest: aircraft is {
              group_by: first_three is substr(city,1,3)
              aggregate: aircraft_count is count()
            }
          }
        } -> {
          select:
            aircraft.aircraft.first_three
            aircraft_count
            order_by: 2 desc, 1
        }
      `).malloyResultMatches(expressionModel, {first_three: 'SAB'});
    }
  );

  it('joined filtered sources', async () => {
    await expect(`
      source: a_models is ${databaseName}.table('malloytest.aircraft_models') extend {
        where: manufacturer ? ~'B%'
        primary_key: aircraft_model_code
        measure:model_count is count()
      }

      source: aircraft2 is ${databaseName}.table('malloytest.aircraft') extend {
        join_one: model is a_models with aircraft_model_code
        measure: aircraft_count is count()
      }

      run: aircraft2->{
        aggregate:
          model.model_count
          aircraft_count
      }
    `).malloyResultMatches(expressionModel, {
      model_count: 244,
      aircraft_count: 3599,
    });
  });

  test.when(runtime.dialect.supportsComplexFilteredSources)(
    'joined filtered explores with dependencies',
    async () => {
      await expect(`
      source: bo_models is
        ${databaseName}.table('malloytest.aircraft_models') extend { where: manufacturer ? ~ 'BO%' }
        -> { select: aircraft_model_code, manufacturer, seats }
        extend {
          primary_key: aircraft_model_code
          measure: bo_count is count()
        }
      source: b_models is
        ${databaseName}.table('malloytest.aircraft_models') extend { where: manufacturer ? ~ 'B%' }
        -> { select: aircraft_model_code, manufacturer, seats }
        extend {
          where: bo_models.seats > 200
          primary_key: aircraft_model_code
          measure: b_count is count()
          join_one: bo_models with aircraft_model_code
        }

      source: models is ${databaseName}.table('malloytest.aircraft_models') extend {
        join_one: b_models with aircraft_model_code
        measure: model_count is count()
      }

      run: models -> {
        aggregate: model_count
        aggregate: b_models.b_count
        -- aggregate: b_models.bo_models.bo_count
      }
    `).malloyResultMatches(runtime, {model_count: 60461, b_count: 355});
    }
  );

  test('joined filtered explores with NO dependencies', async () => {
    await expect(`
      source: sf is ${databaseName}.table('malloytest.state_facts') extend {
        measure: state_count is count()
        primary_key: state
      }

      source: al is sf extend {where: state = 'AL'}

      source: a is sf extend {
        where: state ~ 'A%'
        join_one: al with state
      }

      source: allx is sf extend {
        join_one: a with state
      }
      // # test.debug
      run: allx -> {
        aggregate:
          allx is state_count
          a is a.state_count
          al is a.al.state_count
      }
    `).malloyResultMatches(runtime, {allx: 51, a: 4, al: 1});
  });
});

describe.each(runtimes.runtimeList)('%s', (databaseName, runtime) => {
  const q = runtime.getQuoter();
  const sqlEq = mkSqlEqWith(runtime, databaseName, {
    malloy: `extend {
      dimension: friName is 'friday'
      dimension: friDay is 5
      dimension: satName is 'saturday'
      dimension: satDay is 6
    }`,
  });

  describe.skip('alternations with not-eq', () => {
    /*
     Here's the desired truth table ...

     x      x != y | z
     ====== ============
     y      false
     z      false
     ^[yz]  true
     */
    test('x not-eq y or z : x eq y', async () => {
      const result = await sqlEq('6 != (6|7)', false);
      expect(result).isSqlEq();
    });
    test('x not-eq y or z : x eq z', async () => {
      const result = await sqlEq('7 != (6|7)', false);
      expect(result).isSqlEq();
    });
    test('x not-eq y or z : else', async () => {
      const result = await sqlEq('5 != (6|7)', true);
      expect(result).isSqlEq();
    });
    /*
      Writing this the old way, should have the same truth table ...
        x != y & != z
    */
    test('x not-eq y and not-eq z : x eq y', async () => {
      const result = await sqlEq('6 != (6 & !=7)', false);
      expect(result).isSqlEq();
    });
    test('x not-eq y and not-eq z : x eq z', async () => {
      const result = await sqlEq('7 != (6 & != 7)', false);
      expect(result).isSqlEq();
    });
    test('x not-eq y and not-eq z : else', async () => {
      const result = await sqlEq('5 != (6 & !=7)', true);
      expect(result).isSqlEq();
    });
  });

  describe('string literal quoting', () => {
    const dq = '"';
    const tick = "'";
    const back = '\\';
    test('quote single character', async () => {
      expect(await sqlEq(`'${back}x'`, 'x')).isSqlEq();
    });
    test('quote single quote', async () => {
      expect(await sqlEq(`'${back}${tick}'`, tick)).isSqlEq();
    });
    test('quote double quote', async () => {
      await expect(
        `run: ${databaseName}.sql("SELECT 1 as one") -> {
          select: double_quote is "${back}${dq}"
        }`
      ).malloyResultMatches(runtime, {double_quote: '"'});
    });
    test('quote backslash', async () => {
      expect(await sqlEq(`'${back}${back}'`, back)).isSqlEq();
    });
  });

  test('nullish ?? operator', async () => {
    await expect(
      `run: ${databaseName}.sql("""
          SELECT '' as ${q`null_value`}, '' as ${q`string_value`}
          UNION ALL SELECT null, 'correct'
      """) -> {
        where: null_value = null
        select:
          found_null is  null_value ?? 'correct',
          else_pass is string_value ?? 'incorrect'
          literal_null is null ?? 'correct'
      }`
    ).malloyResultMatches(runtime, {
      found_null: 'correct',
      else_pass: 'correct',
      literal_null: 'correct',
    });
  });

  test('dimension expressions expanded with parens properly', async () => {
    await expect(
      `run: ${databaseName}.sql("SELECT 1 as one") extend {
        dimension: fot is (false) or (true)
      } -> {
        select:
          no_paren is false and fot
          paren is    false and (fot)
      }`
    ).malloyResultMatches(runtime, {
      paren: booleanResult(false, databaseName),
      no_paren: booleanResult(false, databaseName),
    });
  });
});

afterAll(async () => {
  await runtimes.closeAll();
});<|MERGE_RESOLUTION|>--- conflicted
+++ resolved
@@ -410,7 +410,6 @@
     `).malloyResultMatches(expressionModel, {a: 312});
   });
 
-<<<<<<< HEAD
   it('case expressions', async () => {
     await expect(`
       run: aircraft_models -> {
@@ -428,12 +427,8 @@
     ]);
   });
 
-  test.when(runtime.dialect.supportsSafeCast)('sql safe cast', async () => {
-    await expect(`
-=======
   it('sql safe cast', async () => {
     const safeCast = `
->>>>>>> 370c1dca
       run: ${databaseName}.sql('SELECT 1 as one') -> { select:
         bad_date is '12a':::date
         bad_number is 'abc':::number
