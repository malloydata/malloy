/* eslint-disable no-console */
/*
 * Copyright 2023 Google LLC
 *
 * Permission is hereby granted, free of charge, to any person obtaining
 * a copy of this software and associated documentation files
 * (the "Software"), to deal in the Software without restriction,
 * including without limitation the rights to use, copy, modify, merge,
 * publish, distribute, sublicense, and/or sell copies of the Software,
 * and to permit persons to whom the Software is furnished to do so,
 * subject to the following conditions:
 *
 * The above copyright notice and this permission notice shall be
 * included in all copies or substantial portions of the Software.
 *
 * THE SOFTWARE IS PROVIDED "AS IS", WITHOUT WARRANTY OF ANY KIND,
 * EXPRESS OR IMPLIED, INCLUDING BUT NOT LIMITED TO THE WARRANTIES OF
 * MERCHANTABILITY, FITNESS FOR A PARTICULAR PURPOSE AND NONINFRINGEMENT.
 * IN NO EVENT SHALL THE AUTHORS OR COPYRIGHT HOLDERS BE LIABLE FOR ANY
 * CLAIM, DAMAGES OR OTHER LIABILITY, WHETHER IN AN ACTION OF CONTRACT,
 * TORT OR OTHERWISE, ARISING FROM, OUT OF OR IN CONNECTION WITH THE
 * SOFTWARE OR THE USE OR OTHER DEALINGS IN THE SOFTWARE.
 */

import {
  ModelMaterializer,
  QueryMaterializer,
  Result,
  Runtime,
  MalloyError,
  LogMessage,
  SingleConnectionRuntime,
  Tag,
} from '@malloydata/malloy';
import EventEmitter from 'events';
import {inspect} from 'util';

type ExpectedResultRow = Record<string, unknown>;
type ExpectedResult = ExpectedResultRow | ExpectedResultRow[];
type Runner = Runtime | ModelMaterializer;

interface ExpectedEvent {
  id: string;
  // eslint-disable-next-line @typescript-eslint/no-explicit-any
  data: any;
}

declare global {
  // eslint-disable-next-line @typescript-eslint/no-namespace
  namespace jest {
    interface Matchers<R> {
      isSqlEq(): R;
      /**
       * Jest matcher for running a Malloy query, checks that each row
       * contains the values matching the template. If you only want to
       * check the first row, use the first form. If you want to check
       * multiple rows, use the second.
       *
       *     await expect('query').malloyResultMatches(runtime, {colName: colValue});
       *     await expect('query').malloyResultMatches(runtime, [{colName: colValue}]);
       *
       *   * If you use an array, the number of rows in the result must match the rows in the match
       *   * The empty match {} accepts ANY data, but will errror if there is not a row
       *   * A match key of nestName.colName expects nestName to be a query which returns multiple rows, it will match
       *     fields from the first row of the rows of nestName
       *   * A match key of nestName/colName expects nestName to be a record/struct type
       *
       * In addition, the query is checked for the following tags
       *
       *   * test.verbose -- If the test fails, also pretty-print the result data
       *   * test.debug -- Force test failure, and the result data will be printed
       *
       * @param querySrc Malloy source, last query in source will be run
       * @param runtime Database connection runtime OR Model ( for the call to loadQuery )
       * @param expected Key value pairs or array of key value pairs
       */
      malloyResultMatches(
        runtime: Runner,
        matchVals: ExpectedResult
      ): Promise<R>;
      toEmitDuringCompile(
        runtime: Runtime,
        ...events: ExpectedEvent[]
      ): Promise<R>;
      toEmitDuringTranslation(
        runtime: Runtime,
        ...events: ExpectedEvent[]
      ): Promise<R>;
    }
  }
}

expect.extend({
  /**
   * Check the return of `sqlEQ(expr1,expr2)` and error if the database
   * does not find those two expressions to be equal.
   */
  isSqlEq(result: Result) {
    const wantEq = result.data.path(0, 'calc').value;
    const sql = result.sql.replace(/\n/g, '\n    ');
    if (wantEq !== '=') {
      return {
        pass: false,
        message: () =>
          `Got '${wantEq}' ${Object.prototype.toString.call(
            wantEq
          )} instead of '='\nSQL:\n    ${sql}`,
      };
    }
    return {
      pass: true,
      message: () => 'SQL expression matched',
    };
  },

  async malloyResultMatches(
    querySrc: string,
    runtime: Runner,
    shouldEqual: ExpectedResult
  ) {
    // TODO -- THIS IS NOT OK BUT I AM NOT FIXING IT NOW
    if (querySrc.indexOf('nest:') >= 0) {
      if (
        runtime instanceof SingleConnectionRuntime &&
        !runtime.supportsNesting
      ) {
        return {
          pass: true,
          message: () =>
            'Test was skipped since connection does not support nesting.',
        };
      }
    }

    let query: QueryMaterializer;
    let queryTestTag: Tag | undefined = undefined;
    try {
      query = runtime.loadQuery(querySrc);
      const queryTags = (await query.getPreparedQuery()).tagParse().tag;
      queryTestTag = queryTags.tag('test');
    } catch (e) {
      return {
        pass: false,
        message: () => `Could not prepare query to run: ${e.message}`,
      };
    }

<<<<<<< HEAD
=======
    const queryTags = (await query.getPreparedQuery()).tagParse().tag;
    const queryTestTag = queryTags.tag('test');

>>>>>>> d593ebef
    let result: Result;
    try {
      result = await query.run();
    } catch (e) {
      let failMsg = `query.run failed: ${e.message}\n`;
      if (e instanceof MalloyError) {
        failMsg = `Error in query compilation\n${errorLogToString(
          querySrc,
          e.problems
        )}`;
      } else {
        try {
          failMsg += `SQL: ${await query.getSQL()}\n`;
        } catch (e2) {
          // we could not show the SQL for unknown reasons
        }
        failMsg += e.stack;
      }
      return {pass: false, message: () => failMsg};
    }

    const allRows = Array.isArray(shouldEqual) ? shouldEqual : [shouldEqual];
    const fails: string[] = [];
    const gotRows = result.data.toObject().length;

    if (Array.isArray(shouldEqual)) {
      if (gotRows !== allRows.length) {
        fails.push(`Expected result.rows=${allRows.length}  Got: ${gotRows}`);
      }
    }
    let matchRow = 0;
    for (const expected of allRows) {
      for (const [name, value] of Object.entries(expected)) {
        const pExpect = JSON.stringify(value);
        const row = allRows.length > 1 ? `[${matchRow}]` : '';
        const expected = `Expected ${row}{${name}: ${pExpect}}`;
        try {
          // the internet taught me this, use lookahead/behind to preserve delimiters
          // but we are splitting on / and .
          const nestParse = name.split(/(?=[./])|(?<=[./])/g);

          const resultPath = [matchRow, nestParse[0]];
          for (
            let pathCursor = 1;
            pathCursor < nestParse.length;
            pathCursor += 2
          ) {
            if (nestParse[pathCursor] === '.') {
              resultPath.push(0);
            }
            resultPath.push(nestParse[pathCursor + 1]);
          }
          const got = result.data.path(...resultPath).value;
          const pGot = JSON.stringify(got);
          const mustBe = value instanceof Date ? value.getTime() : value;
          const actuallyGot = got instanceof Date ? got.getTime() : got;
          if (typeof mustBe === 'number' && typeof actuallyGot !== 'number') {
            fails.push(`${expected} Got: Non Numeric '${pGot}'`);
          } else if (actuallyGot !== mustBe) {
            fails.push(`${expected} Got: ${pGot}`);
          }
        } catch (e) {
          fails.push(`${expected} Error: ${e.message}`);
        }
      }
      matchRow += 1;
    }
    const failedTest = fails.length > 0;
    const debugFail = queryTestTag?.has('debug');
    if (debugFail || (failedTest && queryTestTag?.has('verbose'))) {
      fails.unshift(`Result Data: ${humanReadable(result.data.toObject())}\n`);
    }

    if (fails.length > 0) {
      const fromSQL = '  ' + (await query.getSQL()).split('\n').join('\n  ');
      if (debugFail && !failedTest) {
        fails.push('\nTest forced failure (# test.debug)');
      }
      const failMsg = `SQL Generated:\n${fromSQL}\n${fails.join('\n')}`;
      return {pass: false, message: () => failMsg};
    }

    return {
      pass: true,
      message: () => 'All rows matched expected results',
    };
  },
  async toEmitDuringCompile(
    querySrc: string,
    runtime: Runtime,
    ...expectedEvents: ExpectedEvent[]
  ) {
    return toEmit(this, querySrc, 'compile', runtime, ...expectedEvents);
  },
  async toEmitDuringTranslation(
    querySrc: string,
    runtime: Runtime,
    ...expectedEvents: ExpectedEvent[]
  ) {
    return toEmit(this, querySrc, 'translate', runtime, ...expectedEvents);
  },
});

async function toEmit(
  context: jest.MatcherContext,
  querySrc: string,
  when: 'compile' | 'translate',
  runtime: Runtime,
  ...expectedEvents: ExpectedEvent[]
) {
  const eventStream = runtime.eventStream;
  if (eventStream === undefined) {
    return {
      pass: false,
      message: () => 'No event stream found',
    };
  }
  if (!(eventStream instanceof EventEmitter)) {
    return {
      pass: false,
      message: () => 'Event stream is not an EventEmitter',
    };
  }
  const gotEvents: ExpectedEvent[] = [];
  const eventIdsWeCareAbout = new Set(expectedEvents.map(e => e.id));
  for (const id of eventIdsWeCareAbout) {
    eventStream.on(id, data => {
      gotEvents.push({id, data});
    });
  }
  const model = runtime.loadModel(querySrc, {
    noThrowOnError: when === 'translate',
  });
  if (when === 'compile') {
    const query = model.loadFinalQuery();
    await query.getPreparedResult();
  } else {
    await model.getModel();
  }

  let matching = gotEvents.length === expectedEvents.length;
  if (matching) {
    for (let i = 0; i < expectedEvents.length; i++) {
      const got = gotEvents[i];
      const want = expectedEvents[i];
      matching &&= objectsMatch(got, want);
    }
  }

  if (!matching) {
    return {
      pass: false,
      message: () =>
        `Expected events ${context.utils.diff(expectedEvents, gotEvents)}`,
    };
  }

  return {
    pass: true,
    message: () => 'All rows matched expected results',
  };
}

function errorLogToString(src: string, msgs: LogMessage[]) {
  let lovely = '';
  let lineNo = 0;
  for (const line of src.split('\n')) {
    lovely += `    | ${line}\n`;
    for (const entry of msgs) {
      if (entry.at) {
        if (entry.at.range.start.line === lineNo) {
          const charFrom = entry.at.range.start.character;
          lovely += `!!!!! ${' '.repeat(charFrom)}^ ${entry.message}\n`;
        }
      }
    }
    lineNo += 1;
  }
  return lovely;
}

function humanReadable(thing: unknown): string {
  return inspect(thing, {breakLength: 72, depth: Infinity});
}

// b is "expected"
// a is "actual"
// If expected is an object, all of the keys should also
// match, buy the expected is allowed to have other keys that are not matched
function objectsMatch(a: unknown, b: unknown): boolean {
  if (
    typeof b === 'string' ||
    typeof b === 'number' ||
    typeof b === 'boolean' ||
    typeof b === 'bigint' ||
    b === undefined ||
    b === null
  ) {
    return b === a;
  } else if (Array.isArray(b)) {
    if (Array.isArray(a)) {
      return a.length === b.length && a.every((v, i) => objectsMatch(v, b[i]));
    }
    return false;
  } else {
    if (
      typeof a === 'string' ||
      typeof a === 'number' ||
      typeof a === 'boolean' ||
      typeof a === 'bigint' ||
      a === undefined ||
      a === null
    ) {
      return false;
    }
    if (Array.isArray(a)) return false;
    const keys = Object.keys(b);
    for (const key of keys) {
      if (!objectsMatch(a[key], b[key])) {
        return false;
      }
    }
    return true;
  }
}<|MERGE_RESOLUTION|>--- conflicted
+++ resolved
@@ -145,12 +145,6 @@
       };
     }
 
-<<<<<<< HEAD
-=======
-    const queryTags = (await query.getPreparedQuery()).tagParse().tag;
-    const queryTestTag = queryTags.tag('test');
-
->>>>>>> d593ebef
     let result: Result;
     try {
       result = await query.run();
