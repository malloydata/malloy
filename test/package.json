--- conflicted
+++ resolved
@@ -21,16 +21,6 @@
   },
   "dependencies": {
     "@jest/globals": "^29.4.3",
-<<<<<<< HEAD
-    "@malloydata/db-bigquery": "^0.0.192",
-    "@malloydata/db-duckdb": "^0.0.192",
-    "@malloydata/db-postgres": "^0.0.192",
-    "@malloydata/db-snowflake": "^0.0.192",
-    "@malloydata/db-trino": "^0.0.192",
-    "@malloydata/malloy": "^0.0.192",
-    "@malloydata/render": "^0.0.192",
-    "events": "^3.3.0",
-=======
     "@malloydata/db-bigquery": "^0.0.193",
     "@malloydata/db-duckdb": "^0.0.193",
     "@malloydata/db-postgres": "^0.0.193",
@@ -38,7 +28,7 @@
     "@malloydata/db-trino": "^0.0.193",
     "@malloydata/malloy": "^0.0.193",
     "@malloydata/render": "^0.0.193",
->>>>>>> 7558f18d
+    "events": "^3.3.0",
     "jsdom": "^22.1.0",
     "luxon": "^2.4.0",
     "madge": "^6.0.0"
