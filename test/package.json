{
  "name": "@malloydata/malloy-tests",
  "license": "MIT",
  "main": "dist/index.js",
  "types": "dist/index.d.ts",
  "homepage": "https://github.com/malloydata/malloy#readme",
  "repository": {
    "type": "git",
    "url": "https://github.com/malloydata/malloy"
  },
  "scripts": {
    "lint": "eslint '**/*.ts{,x}'",
    "lint-fix": "eslint '**/*.ts{,x}' --fix",
    "test": "jest --config=../jest.config.js",
    "build": "tsc --build",
    "clean": "tsc --build --clean",
    "malloyc": "ts-node ../scripts/malloy-to-json"
  },
  "dependencies": {
    "@jest/globals": "^29.4.3",
<<<<<<< HEAD
    "@malloydata/db-bigquery": "^0.0.125",
    "@malloydata/db-duckdb": "^0.0.125",
    "@malloydata/db-postgres": "^0.0.125",
    "@malloydata/db-snowflake": "^0.0.125",
    "@malloydata/malloy": "^0.0.125",
    "@malloydata/render": "^0.0.125",
=======
    "@malloydata/db-bigquery": "^0.0.126",
    "@malloydata/db-duckdb": "^0.0.126",
    "@malloydata/db-postgres": "^0.0.126",
    "@malloydata/malloy": "^0.0.126",
    "@malloydata/render": "^0.0.126",
>>>>>>> e37a71f0
    "jsdom": "^22.1.0",
    "luxon": "^2.4.0",
    "madge": "^6.0.0"
  },
  "devDependencies": {
    "@types/jsdom": "^21.1.1",
    "@types/luxon": "^2.4.0"
  },
  "version": "0.0.126"
}<|MERGE_RESOLUTION|>--- conflicted
+++ resolved
@@ -18,20 +18,12 @@
   },
   "dependencies": {
     "@jest/globals": "^29.4.3",
-<<<<<<< HEAD
-    "@malloydata/db-bigquery": "^0.0.125",
-    "@malloydata/db-duckdb": "^0.0.125",
-    "@malloydata/db-postgres": "^0.0.125",
-    "@malloydata/db-snowflake": "^0.0.125",
-    "@malloydata/malloy": "^0.0.125",
-    "@malloydata/render": "^0.0.125",
-=======
     "@malloydata/db-bigquery": "^0.0.126",
     "@malloydata/db-duckdb": "^0.0.126",
     "@malloydata/db-postgres": "^0.0.126",
+    "@malloydata/db-snowflake": "^0.0.126",
     "@malloydata/malloy": "^0.0.126",
     "@malloydata/render": "^0.0.126",
->>>>>>> e37a71f0
     "jsdom": "^22.1.0",
     "luxon": "^2.4.0",
     "madge": "^6.0.0"
