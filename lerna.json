{
  "$schema": "node_modules/lerna/schemas/lerna-schema.json",
  "useNx": false,
<<<<<<< HEAD
  "version": "0.0.268",
=======
  "version": "0.0.269",
>>>>>>> 0cf8965b
  "command": {
    "version": {
      "allowBranch": "main"
    }
  }
}<|MERGE_RESOLUTION|>--- conflicted
+++ resolved
@@ -1,11 +1,7 @@
 {
   "$schema": "node_modules/lerna/schemas/lerna-schema.json",
   "useNx": false,
-<<<<<<< HEAD
-  "version": "0.0.268",
-=======
   "version": "0.0.269",
->>>>>>> 0cf8965b
   "command": {
     "version": {
       "allowBranch": "main"
