module.exports = {
  ...require('./jest.config.ts'),
  roots: [
    '<rootDir>/packages/malloy/',
    '<rootDir>/packages/malloy-filter/',
    '<rootDir>/packages/malloy-malloy-sql/',
    '<rootDir>/packages/malloy-syntax-highlight/',
<<<<<<< HEAD
    '<rootDir>/packages/malloy-tag/',
    '<rootDir>/packages/malloy/',
    '<rootDir>/packages/malloy-query-builder/',
=======
>>>>>>> e11d6d24
    '<rootDir>/test/src/core/',
    '<rootDir>/test/src/render/',
  ],
};<|MERGE_RESOLUTION|>--- conflicted
+++ resolved
@@ -5,12 +5,9 @@
     '<rootDir>/packages/malloy-filter/',
     '<rootDir>/packages/malloy-malloy-sql/',
     '<rootDir>/packages/malloy-syntax-highlight/',
-<<<<<<< HEAD
     '<rootDir>/packages/malloy-tag/',
     '<rootDir>/packages/malloy/',
     '<rootDir>/packages/malloy-query-builder/',
-=======
->>>>>>> e11d6d24
     '<rootDir>/test/src/core/',
     '<rootDir>/test/src/render/',
   ],
