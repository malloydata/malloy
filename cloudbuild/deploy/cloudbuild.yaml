--- conflicted
+++ resolved
@@ -41,13 +41,8 @@
     waitFor: ['git-ssh-key', 'proxy-install']
 options:
   logging: CLOUD_LOGGING_ONLY
-<<<<<<< HEAD
-  machineType: 'E2_HIGHCPU_8'
+  machineType: 'E2_HIGHCPU_32'
 timeout: '1800s'
-=======
-  machineType: "E2_HIGHCPU_32"
-timeout: "1800s"
->>>>>>> 51ba2d18
 availableSecrets:
   secretManager:
     - versionName: projects/malloy-303216/secrets/npm-publish/versions/latest
