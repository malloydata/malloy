--- conflicted
+++ resolved
@@ -5,39 +5,7 @@
   workflow_dispatch:
 
 jobs:
-<<<<<<< HEAD
-  db-bigquery:
-    uses: './.github/workflows/db-bigquery.yaml'
-    secrets:
-      BIGQUERY_KEY: ${{ secrets.BIGQUERY_KEY }}
-  db-motherduck:
-    uses: './.github/workflows/db-motherduck.yaml'
-    secrets:
-      MOTHERDUCK_TOKEN_10: ${{ secrets.MOTHERDUCK_TOKEN_10 }}
-  db-postgres:
-    uses: './.github/workflows/db-postgres.yaml'
-  db-snowflake:
-    uses: './.github/workflows/db-snowflake.yaml'
-    secrets:
-      SNOWFLAKE_CONNECTION: ${{ secrets.SNOWFLAKE_CONNECTION }}
-  db-publisher:
-    uses: './.github/workflows/db-publisher.yaml'
-  main:
-    uses: './.github/workflows/main.yaml'
-    secrets:
-      BIGQUERY_KEY: ${{ secrets.BIGQUERY_KEY }}
-
   npm-prerelease:
-    needs:
-      - db-bigquery
-      - db-motherduck
-      - db-publisher
-      - db-postgres
-      - db-snowflake
-      - main
-=======
-  npm-prerelease:
->>>>>>> c018a70c
     runs-on: ubuntu-latest
     steps:
       - uses: actions/checkout@v4
