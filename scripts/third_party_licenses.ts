--- conflicted
+++ resolved
@@ -55,7 +55,6 @@
 axios.defaults.httpsAgent = new https.Agent({keepAlive: true});
 
 const malloyPackages = [
-<<<<<<< HEAD
   "@malloydata/malloy",
   "@malloydata/lib",
   "@malloydata/render",
@@ -63,14 +62,6 @@
   "@malloydata/db-bigquery",
   "@malloydata/db-postgres",
   "@malloydata/db-duckdb"
-=======
-  '@malloydata/malloy',
-  '@malloydata/render',
-  'test',
-  '@malloydata/db-bigquery',
-  '@malloydata/db-postgres',
-  '@malloydata/db-duckdb',
->>>>>>> 5db2fe1d
 ];
 
 // licenses that we would need to mirror source for, if we included (we don't today)
