{
  "private": true,
  "version": "0.0.1",
  "license": "MIT",
  "name": "malloy",
  "workspaces": {
    "packages": [
      "packages/malloy",
      "packages/malloy-db-bigquery",
      "packages/malloy-db-duckdb",
      "packages/malloy-db-postgres",
<<<<<<< HEAD
      "packages/malloy-malloy-sql",
=======
      "packages/malloy-lint",
>>>>>>> 79aef14c
      "packages/malloy-render",
      "test"
    ]
  },
  "files": [
    "samples"
  ],
  "engines": {
    "node": ">=16",
    "npm": ">=8"
  },
  "scripts": {
    "clean": "npm run -ws clean",
    "build": "npm run -ws build",
    "watch": "tsc --watch",
    "lint-build": "npm run build -w packages/malloy -w packages/malloy-lint",
    "lint": "npm run lint-build && gts lint",
    "lint-fix": "npm run lint-build && gts fix",
    "test": "jest --runInBand",
    "test-bigquery": "MALLOY_DATABASE=bigquery jest --runInBand",
    "test-postgres": "MALLOY_DATABASE=postgres jest --runInBand",
    "test-duckdb": "MALLOY_DATABASE=duckdb jest --runInBand",
    "test-silent": "JEST_SILENT_REPORTER_SHOW_PATHS=true jest --runInBand --reporters jest-silent-reporter",
    "test-deps": "npm run build && npx jest -t dependencies",
    "third-party-licenses": "ts-node scripts/third_party_licenses",
    "malloyc": "ts-node scripts/malloy-to-json",
    "build-duckdb-db": "ts-node scripts/build_duckdb_test_database"
  },
  "devDependencies": {
    "@jest/globals": "^26.6.2",
    "@malloydata/db-bigquery": "*",
    "@malloydata/malloy": "*",
    "@malloydata/render": "*",
    "@types/fs-extra": "^9.0.13",
    "@types/jest-expect-message": "^1.0.3",
    "@types/jsdom": "^20.0.0",
    "@types/madge": "^5.0.0",
    "@types/node": "^16.6.2",
    "@typescript-eslint/eslint-plugin": "^5.51.0",
    "@typescript-eslint/parser": "^5.51.0",
    "cross-os": "^1.5.0",
    "csv-stringify": "^5.6.5",
    "dotenv-cli": "^6.0.0",
    "eslint": "^7.28.0",
    "eslint-config-prettier": "^8.3.0",
    "eslint-plugin-prettier": "^3.4.0",
    "fs-extra": "^10.1.0",
    "gts": "^3.1.1",
    "jest": "^29.0.3",
    "jest-diff": "^27.0.6",
    "jest-expect-message": "^1.1.3",
    "jest-silent-reporter": "^0.5.0",
    "jsdom": "^19.0.0",
    "lerna": "^5.4.3",
    "madge": "^5.0.1",
    "prettier": "^2.3.2",
    "ts-jest": "^29.0.3",
    "ts-node": "^10.9.1",
    "typescript": "4.8.4",
    "unified": "^10.1.2"
  },
  "resolutions": {
    "simple-get": "3.1.1",
    "nanoid": "3.1.31",
    "node-forge": "1.3.0",
    "ansi-regex": "5.0.1"
  }
}<|MERGE_RESOLUTION|>--- conflicted
+++ resolved
@@ -9,11 +9,8 @@
       "packages/malloy-db-bigquery",
       "packages/malloy-db-duckdb",
       "packages/malloy-db-postgres",
-<<<<<<< HEAD
       "packages/malloy-malloy-sql",
-=======
       "packages/malloy-lint",
->>>>>>> 79aef14c
       "packages/malloy-render",
       "test"
     ]
